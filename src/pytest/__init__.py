# PYTHON_ARGCOMPLETE_OK
"""pytest: unit and functional testing with Python."""

from __future__ import annotations

from _pytest import __version__
from _pytest import version_tuple
from _pytest._code import ExceptionInfo
from _pytest.assertion import register_assert_rewrite
from _pytest.cacheprovider import Cache
from _pytest.capture import CaptureFixture
from _pytest.config import cmdline
from _pytest.config import Config
from _pytest.config import console_main
from _pytest.config import ExitCode
from _pytest.config import hookimpl
from _pytest.config import hookspec
from _pytest.config import main
from _pytest.config import PytestPluginManager
from _pytest.config import UsageError
from _pytest.config.argparsing import OptionGroup
from _pytest.config.argparsing import Parser
from _pytest.debugging import pytestPDB as __pytestPDB
from _pytest.doctest import DoctestItem
from _pytest.fixtures import fixture
from _pytest.fixtures import FixtureDef
from _pytest.fixtures import FixtureLookupError
from _pytest.fixtures import FixtureRequest
from _pytest.fixtures import yield_fixture
from _pytest.freeze_support import freeze_includes
from _pytest.legacypath import TempdirFactory
from _pytest.legacypath import Testdir
from _pytest.logging import LogCaptureFixture
from _pytest.main import Dir
from _pytest.main import Session
from _pytest.mark import Mark
from _pytest.mark import MARK_GEN as mark
from _pytest.mark import MarkDecorator
from _pytest.mark import MarkGenerator
from _pytest.mark import param
from _pytest.monkeypatch import MonkeyPatch
from _pytest.nodes import Collector
from _pytest.nodes import Directory
from _pytest.nodes import File
from _pytest.nodes import Item
from _pytest.outcomes import exit
from _pytest.outcomes import fail
from _pytest.outcomes import importorskip
from _pytest.outcomes import skip
from _pytest.outcomes import xfail
from _pytest.pytester import HookRecorder
from _pytest.pytester import LineMatcher
from _pytest.pytester import Pytester
from _pytest.pytester import RecordedHookCall
from _pytest.pytester import RunResult
from _pytest.python import Class
from _pytest.python import Function
from _pytest.python import Metafunc
from _pytest.python import Module
from _pytest.python import Package
from _pytest.python_api import approx
from _pytest.python_api import raises
from _pytest.python_api import RaisesGroup
from _pytest.recwarn import deprecated_call
from _pytest.recwarn import WarningsRecorder
from _pytest.recwarn import warns
from _pytest.reports import CollectReport
from _pytest.reports import TestReport
from _pytest.runner import CallInfo
from _pytest.stash import Stash
from _pytest.stash import StashKey
from _pytest.terminal import TerminalReporter
from _pytest.terminal import TestShortLogReport
from _pytest.tmpdir import TempPathFactory
from _pytest.warning_types import PytestAssertRewriteWarning
from _pytest.warning_types import PytestCacheWarning
from _pytest.warning_types import PytestCollectionWarning
from _pytest.warning_types import PytestConfigWarning
from _pytest.warning_types import PytestDeprecationWarning
from _pytest.warning_types import PytestExperimentalApiWarning
from _pytest.warning_types import PytestFDWarning
from _pytest.warning_types import PytestRemovedIn9Warning
from _pytest.warning_types import PytestUnhandledThreadExceptionWarning
from _pytest.warning_types import PytestUnknownMarkWarning
from _pytest.warning_types import PytestUnraisableExceptionWarning
from _pytest.warning_types import PytestWarning


set_trace = __pytestPDB.set_trace


__all__ = [
    "Cache",
    "CallInfo",
    "CaptureFixture",
    "Class",
    "CollectReport",
    "Collector",
    "Config",
    "Dir",
    "Directory",
    "DoctestItem",
    "ExceptionInfo",
    "ExitCode",
    "File",
    "FixtureDef",
    "FixtureLookupError",
    "FixtureRequest",
    "Function",
    "HookRecorder",
    "Item",
    "LineMatcher",
    "LogCaptureFixture",
    "Mark",
    "MarkDecorator",
    "MarkGenerator",
    "Metafunc",
    "Module",
    "MonkeyPatch",
    "OptionGroup",
    "Package",
    "Parser",
    "PytestAssertRewriteWarning",
    "PytestCacheWarning",
    "PytestCollectionWarning",
    "PytestConfigWarning",
    "PytestDeprecationWarning",
    "PytestExperimentalApiWarning",
    "PytestFDWarning",
    "PytestPluginManager",
    "PytestRemovedIn9Warning",
    "PytestUnhandledThreadExceptionWarning",
    "PytestUnknownMarkWarning",
    "PytestUnraisableExceptionWarning",
    "PytestWarning",
<<<<<<< HEAD
    "raises",
    "RaisesGroup",
=======
    "Pytester",
>>>>>>> 2f1c143b
    "RecordedHookCall",
    "RunResult",
    "Session",
    "Stash",
    "StashKey",
    "TempPathFactory",
    "TempdirFactory",
    "TerminalReporter",
    "TestReport",
    "TestShortLogReport",
    "Testdir",
    "UsageError",
    "WarningsRecorder",
    "__version__",
    "approx",
    "cmdline",
    "console_main",
    "deprecated_call",
    "exit",
    "fail",
    "fixture",
    "freeze_includes",
    "hookimpl",
    "hookspec",
    "importorskip",
    "main",
    "mark",
    "param",
    "raises",
    "register_assert_rewrite",
    "set_trace",
    "skip",
    "version_tuple",
    "warns",
    "xfail",
    "yield_fixture",
]<|MERGE_RESOLUTION|>--- conflicted
+++ resolved
@@ -133,12 +133,8 @@
     "PytestUnknownMarkWarning",
     "PytestUnraisableExceptionWarning",
     "PytestWarning",
-<<<<<<< HEAD
-    "raises",
+    "Pytester",
     "RaisesGroup",
-=======
-    "Pytester",
->>>>>>> 2f1c143b
     "RecordedHookCall",
     "RunResult",
     "Session",
