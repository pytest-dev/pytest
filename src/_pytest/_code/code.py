--- conflicted
+++ resolved
@@ -704,18 +704,13 @@
         If it matches `True` is returned, otherwise an `AssertionError` is raised.
         """
         __tracebackhide__ = True
-<<<<<<< HEAD
-        value = str(self.value)
-        msg = f"Regex pattern did not match.\n Regex: {regexp!r}\n str(exception): {value!r}"
-=======
         value = "\n".join(
             [
                 str(self.value),
                 *getattr(self.value, "__notes__", []),
             ]
         )
-        msg = f"Regex pattern did not match.\n Regex: {regexp!r}\n Input: {value!r}"
->>>>>>> 1de0923e
+        msg = f"Regex pattern did not match.\n Regex: {regexp!r}\n str(exception): {value!r}"
         if regexp == value:
             msg += "\n Did you mean to `re.escape()` the regex?"
         assert re.search(regexp, value), msg
