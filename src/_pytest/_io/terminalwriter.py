--- conflicted
+++ resolved
@@ -9,8 +9,6 @@
 from typing import Sequence
 from typing import TextIO
 from typing import TYPE_CHECKING
-
-from pygments.style import Style
 
 from ..compat import assert_never
 from .wcwidth import wcswidth
@@ -260,188 +258,6 @@
         pygments_formatter = self._get_pygments_formatter()
         if pygments_formatter is None:
             return source
-<<<<<<< HEAD
-        else:
-            try:
-                # Establishes the style to be used.
-                if os.environ.get("COLORTERM", "") not in (
-                    "truecolor",
-                    "24bit",
-                ) and "256" not in os.environ.get("TERM", ""):
-                    # The default case
-
-                    PytestTerminalFormat = TerminalFormatter(
-                        bg=os.getenv("PYTEST_THEME_MODE", "dark"),
-                        style=os.getenv("PYTEST_THEME"),
-                    )
-
-                else:
-                    if os.getenv("PYTEST_THEME") is None:
-                        if os.getenv("PYTEST_THEME_MODE") is None:
-                            # Neither PYTEST_THEME nor PYTEST_THEME_MODE have been set so using dark mode
-                            SelectedStyle = DarkModeStyle
-
-                        elif os.getenv("PYTEST_THEME_MODE") == "light":
-                            # PYTEST_THEME has not been set but PYTEST_THEME_MODE has been set to light mode
-                            SelectedStyle = LightModeStyle
-
-                        else:
-                            # PYTEST_THEME has not been set and PYTEST_THEME_MODE is not light so use dark
-                            SelectedStyle = DarkModeStyle
-
-                    else:
-                        # PYTEST_THEME has been set so use it
-                        SelectedStyle = None
-
-                    # The style has now been selected the right formatter needs to be used
-                    if os.environ.get("COLORTERM", "") in ("truecolor", "24bit"):
-                        # The true color formatter
-                        from pygments.formatters.terminal256 import (
-                            TerminalTrueColorFormatter,
-                        )
-
-                        # If the style is user input
-                        if SelectedStyle is None:
-                            PytestTerminalFormat = TerminalTrueColorFormatter(
-                                style=os.getenv("PYTEST_THEME")
-                            )
-                        else:
-                            PytestTerminalFormat = TerminalTrueColorFormatter(
-                                style=SelectedStyle
-                            )
-
-                    elif "256" in os.environ.get("TERM", ""):
-                        # The 256 color formater
-                        from pygments.formatters.terminal256 import Terminal256Formatter
-
-                        # If the style is user input
-                        if SelectedStyle is None:
-                            PytestTerminalFormat = Terminal256Formatter(
-                                style=os.getenv("PYTEST_THEME")
-                            )
-                        else:
-                            PytestTerminalFormat = Terminal256Formatter(
-                                style=SelectedStyle
-                            )
-
-                    else:
-                        # The default case (Although this code should not be reached)
-                        PytestTerminalFormat = TerminalFormatter(
-                            bg=os.getenv("PYTEST_THEME_MODE", "dark"),
-                            style=os.getenv("PYTEST_THEME"),
-                        )
-
-                highlighted: str = highlight(source, Lexer(), PytestTerminalFormat)
-                # pygments terminal formatter may add a newline when there wasn't one.
-                # We don't want this, remove.
-                if highlighted[-1] == "\n" and source[-1] != "\n":
-                    highlighted = highlighted[:-1]
-
-                # Some lexers will not set the initial color explicitly
-                # which may lead to the previous color being propagated to the
-                # start of the expression, so reset first.
-                return "\x1b[0m" + highlighted
-            except pygments.util.ClassNotFound as e:
-                raise UsageError(
-                    "PYTEST_THEME environment variable had an invalid value: '{}'. "
-                    "Only valid pygment styles are allowed.".format(
-                        os.getenv("PYTEST_THEME")
-                    )
-                ) from e
-            except pygments.util.OptionError as e:
-                raise UsageError(
-                    "PYTEST_THEME_MODE environment variable had an invalid value: '{}'. "
-                    "The only allowed values are 'dark' and 'light'.".format(
-                        os.getenv("PYTEST_THEME_MODE")
-                    )
-                ) from e
-
-
-class DarkModeStyle(Style):
-    # The default dark mode style class from TerminalFormatter recreated to work with
-    # both TerminalTrueColorFormatter and Terminal256Formatter
-
-    from pygments.token import Comment
-    from pygments.token import Error
-    from pygments.token import Generic
-    from pygments.token import Keyword
-    from pygments.token import Name
-    from pygments.token import Number
-    from pygments.token import Operator
-    from pygments.token import String
-    from pygments.token import Token
-    from pygments.token import Whitespace
-
-    styles = {
-        Token: "",
-        Whitespace: "ansibrightblack",
-        Comment: "ansibrightblack",
-        Comment.Preproc: "ansibrightcyan",
-        Keyword: "ansibrightblue",
-        Keyword.Type: "ansibrightcyan",
-        Operator.Word: "ansibrightmagenta",
-        Name.Builtin: "ansibrightcyan",
-        Name.Function: "ansibrightgreen",
-        Name.Namespace: "ansibrightcyan",
-        Name.Class: "ansibrightgreen",
-        Name.Exception: "ansibrightcyan",
-        Name.Decorator: "ansigray",
-        Name.Variable: "ansibrightred",
-        Name.Constant: "ansibrightred",
-        Name.Attribute: "ansibrightcyan",
-        Name.Tag: "ansibrightblue",
-        String: "ansiyellow",
-        Number: "ansibrightblue",
-        Generic.Deleted: "ansibrightred",
-        Generic.Inserted: "ansigreen",
-        Generic.Subheading: "ansimagenta",
-        Generic.Error: "ansibrightred",
-        Error: "ansibrightred",
-    }
-
-
-class LightModeStyle(Style):
-    # The default light mode style class from TerminalFormatter recreated to work with
-    # both TerminalTrueColorFormatter and Terminal256Formatter
-
-    from pygments.token import Comment
-    from pygments.token import Error
-    from pygments.token import Generic
-    from pygments.token import Keyword
-    from pygments.token import Name
-    from pygments.token import Number
-    from pygments.token import Operator
-    from pygments.token import String
-    from pygments.token import Token
-    from pygments.token import Whitespace
-
-    styles = {
-        Token: "",
-        Whitespace: "ansigray",
-        Comment: "ansigray",
-        Comment.Preproc: "ansicyan",
-        Keyword: "ansiblue",
-        Keyword.Type: "ansicyan",
-        Operator.Word: "ansimagenta",
-        Name.Builtin: "ansicyan",
-        Name.Function: "ansigreen",
-        Name.Namespace: "ansicyan",
-        Name.Class: "ansigreen",
-        Name.Exception: "ansicyan",
-        Name.Decorator: "ansibrightblack",
-        Name.Variable: "ansired",
-        Name.Constant: "ansired",
-        Name.Attribute: "ansicyan",
-        Name.Tag: "ansibrightblue",
-        String: "ansiyellow",
-        Number: "ansiblue",
-        Generic.Deleted: "ansibrightred",
-        Generic.Inserted: "ansigreen",
-        Generic.Subheading: "ansimagenta",
-        Generic.Error: "ansibrightred",
-        Error: "ansibrightred",
-    }
-=======
 
         from pygments import highlight
 
@@ -456,5 +272,4 @@
         # start of the expression, so reset first.
         highlighted = "\x1b[0m" + highlighted
 
-        return highlighted
->>>>>>> 2effd8cb
+        return highlighted