"""
    report test results in JUnit-XML format,
    for use with Jenkins and build integration servers.


Based on initial code from Ross Lawley.

Output conforms to https://github.com/jenkinsci/xunit-plugin/blob/master/
src/main/resources/org/jenkinsci/plugins/xunit/types/model/xsd/junit-10.xsd
"""
import functools
import os
import platform
import re
import sys
from datetime import datetime
from typing import Dict
from typing import List
from typing import Match
from typing import Optional
from typing import Tuple
from typing import Union

import py

import pytest
from _pytest import deprecated
from _pytest import nodes
from _pytest import timing
from _pytest._code.code import ExceptionRepr
from _pytest.compat import TYPE_CHECKING
from _pytest.config import Config
from _pytest.config import filename_arg
from _pytest.config.argparsing import Parser
from _pytest.fixtures import FixtureRequest
from _pytest.reports import TestReport
from _pytest.store import StoreKey
from _pytest.terminal import TerminalReporter
from _pytest.warnings import _issue_warning_captured

if TYPE_CHECKING:
    from typing import Type


xml_key = StoreKey["LogXML"]()


class Junit(py.xml.Namespace):
    pass


# We need to get the subset of the invalid unicode ranges according to
# XML 1.0 which are valid in this python build.  Hence we calculate
# this dynamically instead of hardcoding it.  The spec range of valid
# chars is: Char ::= #x9 | #xA | #xD | [#x20-#xD7FF] | [#xE000-#xFFFD]
#                    | [#x10000-#x10FFFF]
_legal_chars = (0x09, 0x0A, 0x0D)
_legal_ranges = ((0x20, 0x7E), (0x80, 0xD7FF), (0xE000, 0xFFFD), (0x10000, 0x10FFFF))
_legal_xml_re = [
    "{}-{}".format(chr(low), chr(high))
    for (low, high) in _legal_ranges
    if low < sys.maxunicode
]
_legal_xml_re = [chr(x) for x in _legal_chars] + _legal_xml_re
illegal_xml_re = re.compile("[^%s]" % "".join(_legal_xml_re))
del _legal_chars
del _legal_ranges
del _legal_xml_re

_py_ext_re = re.compile(r"\.py$")


def bin_xml_escape(arg: str) -> py.xml.raw:
<<<<<<< HEAD
    def repl(matchobj) -> str:  # FIX IN SEPERATE PR
=======
    def repl(matchobj: Match[str]) -> str:
>>>>>>> bd4977eb
        i = ord(matchobj.group())
        if i <= 0xFF:
            return "#x%02X" % i
        else:
            return "#x%04X" % i

    return py.xml.raw(illegal_xml_re.sub(repl, py.xml.escape(arg)))


def merge_family(left, right) -> None:
    result = {}
    for kl, vl in left.items():
        for kr, vr in right.items():
            if not isinstance(vl, list):
                raise TypeError(type(vl))
            result[kl] = vl + vr
    left.update(result)


families = {}
families["_base"] = {"testcase": ["classname", "name"]}
families["_base_legacy"] = {"testcase": ["file", "line", "url"]}

# xUnit 1.x inherits legacy attributes
families["xunit1"] = families["_base"].copy()
merge_family(families["xunit1"], families["_base_legacy"])

# xUnit 2.x uses strict base attributes
families["xunit2"] = families["_base"]


class _NodeReporter:
    def __init__(self, nodeid: Union[str, TestReport], xml: "LogXML") -> None:
        self.id = nodeid
        self.xml = xml
        self.add_stats = self.xml.add_stats
        self.family = self.xml.family
        self.duration = 0
        self.properties = []  # type: List[Tuple[str, py.xml.raw]]
        self.nodes = []  # type: List[py.xml.Tag]
        self.attrs = {}  # type: Dict[str, Union[str, py.xml.raw]]

    def append(self, node: py.xml.Tag) -> None:
        self.xml.add_stats(type(node).__name__)
        self.nodes.append(node)

    def add_property(self, name: str, value: str) -> None:
        self.properties.append((str(name), bin_xml_escape(value)))

    def add_attribute(self, name: str, value: str) -> None:
        self.attrs[str(name)] = bin_xml_escape(value)

    def make_properties_node(self) -> Union[py.xml.Tag, str]:
        """Return a Junit node containing custom properties, if any.
        """
        if self.properties:
            return Junit.properties(
                [
                    Junit.property(name=name, value=value)
                    for name, value in self.properties
                ]
            )
        return ""

    def record_testreport(self, testreport: TestReport) -> None:
        names = mangle_test_address(testreport.nodeid)
        existing_attrs = self.attrs
        classnames = names[:-1]
        if self.xml.prefix:
            classnames.insert(0, self.xml.prefix)
        attrs = {
            "classname": ".".join(classnames),
            "name": bin_xml_escape(names[-1]),
            "file": testreport.location[0],
        }  # type: Dict[str, Union[str, py.xml.raw]]
        if testreport.location[1] is not None:
            attrs["line"] = str(testreport.location[1])
        if hasattr(testreport, "url"):
            attrs["url"] = testreport.url
        self.attrs = attrs
        self.attrs.update(existing_attrs)  # restore any user-defined attributes

        # Preserve legacy testcase behavior
        if self.family == "xunit1":
            return

        # Filter out attributes not permitted by this test family.
        # Including custom attributes because they are not valid here.
        temp_attrs = {}
        for key in self.attrs.keys():
            if key in families[self.family]["testcase"]:
                temp_attrs[key] = self.attrs[key]
        self.attrs = temp_attrs

    def to_xml(self) -> py.xml.Tag:
        testcase = Junit.testcase(time="%.3f" % self.duration, **self.attrs)
        testcase.append(self.make_properties_node())
        for node in self.nodes:
            testcase.append(node)
        return testcase

    def _add_simple(self, kind: "Type[py.xml.Tag]", message: str, data=None) -> None:
        data = bin_xml_escape(data)
        node = kind(data, message=message)
        self.append(node)

    def write_captured_output(self, report: TestReport) -> None:
        if not self.xml.log_passing_tests and report.passed:
            return

        content_out = report.capstdout
        content_log = report.caplog
        content_err = report.capstderr
        if self.xml.logging == "no":
            return
        content_all = ""
        if self.xml.logging in ["log", "all"]:
            content_all = self._prepare_content(content_log, " Captured Log ")
        if self.xml.logging in ["system-out", "out-err", "all"]:
            content_all += self._prepare_content(content_out, " Captured Out ")
            self._write_content(report, content_all, "system-out")
            content_all = ""
        if self.xml.logging in ["system-err", "out-err", "all"]:
            content_all += self._prepare_content(content_err, " Captured Err ")
            self._write_content(report, content_all, "system-err")
            content_all = ""
        if content_all:
            self._write_content(report, content_all, "system-out")

    def _prepare_content(self, content: str, header: str) -> str:
        return "\n".join([header.center(80, "-"), content, ""])

    def _write_content(self, report: TestReport, content: str, jheader: str) -> None:
        tag = getattr(Junit, jheader)
        self.append(tag(bin_xml_escape(content)))

    def append_pass(self, report: TestReport) -> None:
        self.add_stats("passed")

    def append_failure(self, report: TestReport) -> None:
        # msg = str(report.longrepr.reprtraceback.extraline)
        if hasattr(report, "wasxfail"):
            self._add_simple(Junit.skipped, "xfail-marked test passes unexpectedly")
        else:
            assert report.longrepr is not None
            if getattr(report.longrepr, "reprcrash", None) is not None:
                message = report.longrepr.reprcrash.message
            else:
                message = str(report.longrepr)
            message = bin_xml_escape(message)
            fail = Junit.failure(message=message)
            fail.append(bin_xml_escape(report.longrepr))
            self.append(fail)

    def append_collect_error(self, report: TestReport) -> None:
        # msg = str(report.longrepr.reprtraceback.extraline)
        assert report.longrepr is not None
        self.append(
            Junit.error(bin_xml_escape(report.longrepr), message="collection failure")
        )

    def append_collect_skipped(self, report: TestReport) -> None:
        self._add_simple(Junit.skipped, "collection skipped", report.longrepr)

    def append_error(self, report: TestReport) -> None:
        assert report.longrepr is not None
        if getattr(report.longrepr, "reprcrash", None) is not None:
            reason = report.longrepr.reprcrash.message
        else:
            reason = str(report.longrepr)

        if report.when == "teardown":
            msg = 'failed on teardown with "{}"'.format(reason)
        else:
            msg = 'failed on setup with "{}"'.format(reason)
        self._add_simple(Junit.error, msg, report.longrepr)

    def append_skipped(self, report: TestReport) -> None:
        if hasattr(report, "wasxfail"):
            xfailreason = report.wasxfail
            if xfailreason.startswith("reason: "):
                xfailreason = xfailreason[8:]
            self.append(
                Junit.skipped(
                    "", type="pytest.xfail", message=bin_xml_escape(xfailreason)
                )
            )
        else:
            assert report.longrepr is not None
            filename, lineno, skipreason = report.longrepr
            if skipreason.startswith("Skipped: "):
                skipreason = skipreason[9:]
            details = "{}:{}: {}".format(filename, lineno, skipreason)

            self.append(
                Junit.skipped(
                    bin_xml_escape(details),
                    type="pytest.skip",
                    message=bin_xml_escape(skipreason),
                )
            )
            self.write_captured_output(report)

    def finalize(self) -> None:
        data = self.to_xml().unicode(indent=0)
        self.__dict__.clear()
        # Type ignored becuase mypy doesn't like overriding a method.
        # Also the return value doesn't match...
        self.to_xml = lambda: py.xml.raw(data)  # type: ignore # noqa: F821


def _warn_incompatibility_with_xunit2(
    request: FixtureRequest, fixture_name: str
) -> None:
    """Emits a PytestWarning about the given fixture being incompatible with newer xunit revisions"""
    from _pytest.warning_types import PytestWarning

    xml = request.config._store.get(xml_key, None)
    if xml is not None and xml.family not in ("xunit1", "legacy"):
        request.node.warn(
            PytestWarning(
                "{fixture_name} is incompatible with junit_family '{family}' (use 'legacy' or 'xunit1')".format(
                    fixture_name=fixture_name, family=xml.family
                )
            )
        )


@pytest.fixture
def record_property(request: FixtureRequest):
    """Add an extra properties the calling test.
    User properties become part of the test report and are available to the
    configured reporters, like JUnit XML.
    The fixture is callable with ``(name, value)``, with value being automatically
    xml-encoded.

    Example::

        def test_function(record_property):
            record_property("example_key", 1)
    """
    _warn_incompatibility_with_xunit2(request, "record_property")

    def append_property(name: str, value: object) -> None:
        request.node.user_properties.append((name, value))

    return append_property


@pytest.fixture
def record_xml_attribute(request: FixtureRequest):
    """Add extra xml attributes to the tag for the calling test.
    The fixture is callable with ``(name, value)``, with value being
    automatically xml-encoded
    """
    from _pytest.warning_types import PytestExperimentalApiWarning

    request.node.warn(
        PytestExperimentalApiWarning("record_xml_attribute is an experimental feature")
    )

    _warn_incompatibility_with_xunit2(request, "record_xml_attribute")

    # Declare noop
    def add_attr_noop(name: str, value: str) -> None:
        pass

    attr_func = add_attr_noop

    xml = request.config._store.get(xml_key, None)
    if xml is not None:
        node_reporter = xml.node_reporter(request.node.nodeid)
        attr_func = node_reporter.add_attribute

    return attr_func


def _check_record_param_type(param: str, v: str) -> None:
    """Used by record_testsuite_property to check that the given parameter name is of the proper
    type"""
    __tracebackhide__ = True
    if not isinstance(v, str):
        msg = "{param} parameter needs to be a string, but {g} given"
        raise TypeError(msg.format(param=param, g=type(v).__name__))


@pytest.fixture(scope="session")
def record_testsuite_property(request: FixtureRequest):
    """
    Records a new ``<property>`` tag as child of the root ``<testsuite>``. This is suitable to
    writing global information regarding the entire test suite, and is compatible with ``xunit2`` JUnit family.

    This is a ``session``-scoped fixture which is called with ``(name, value)``. Example:

    .. code-block:: python

        def test_foo(record_testsuite_property):
            record_testsuite_property("ARCH", "PPC")
            record_testsuite_property("STORAGE_TYPE", "CEPH")

    ``name`` must be a string, ``value`` will be converted to a string and properly xml-escaped.
    """

    __tracebackhide__ = True

    def record_func(name: str, value: str):
        """noop function in case --junitxml was not passed in the command-line"""
        __tracebackhide__ = True
        _check_record_param_type("name", name)

    xml = request.config._store.get(xml_key, None)
    if xml is not None:
        record_func = xml.add_global_property  # noqa
    return record_func


def pytest_addoption(parser: Parser) -> None:
    group = parser.getgroup("terminal reporting")
    group.addoption(
        "--junitxml",
        "--junit-xml",
        action="store",
        dest="xmlpath",
        metavar="path",
        type=functools.partial(filename_arg, optname="--junitxml"),
        default=None,
        help="create junit-xml style report file at given path.",
    )
    group.addoption(
        "--junitprefix",
        "--junit-prefix",
        action="store",
        metavar="str",
        default=None,
        help="prepend prefix to classnames in junit-xml output",
    )
    parser.addini(
        "junit_suite_name", "Test suite name for JUnit report", default="pytest"
    )
    parser.addini(
        "junit_logging",
        "Write captured log messages to JUnit report: "
        "one of no|log|system-out|system-err|out-err|all",
        default="no",
    )
    parser.addini(
        "junit_log_passing_tests",
        "Capture log information for passing tests to JUnit report: ",
        ini_type="bool",
        default=True,
    )
    parser.addini(
        "junit_duration_report",
        "Duration time to report: one of total|call",
        default="total",
    )  # choices=['total', 'call'])
    parser.addini(
        "junit_family", "Emit XML for schema: one of legacy|xunit1|xunit2", default=None
    )


def pytest_configure(config: Config) -> None:
    xmlpath = config.option.xmlpath
    # prevent opening xmllog on worker nodes (xdist)
    if xmlpath and not hasattr(config, "workerinput"):
        junit_family = config.getini("junit_family")
        if not junit_family:
            _issue_warning_captured(deprecated.JUNIT_XML_DEFAULT_FAMILY, config.hook, 2)
            junit_family = "xunit1"
        config._store[xml_key] = LogXML(
            xmlpath,
            config.option.junitprefix,
            config.getini("junit_suite_name"),
            config.getini("junit_logging"),
            config.getini("junit_duration_report"),
            junit_family,
            config.getini("junit_log_passing_tests"),
        )
        config.pluginmanager.register(config._store[xml_key])


def pytest_unconfigure(config: Config) -> None:
    xml = config._store.get(xml_key, None)
    if xml:
        del config._store[xml_key]
        config.pluginmanager.unregister(xml)


def mangle_test_address(address: str) -> List[str]:
    path, possible_open_bracket, params = address.partition("[")
    names = path.split("::")
    try:
        names.remove("()")
    except ValueError:
        pass
    # convert file path to dotted path
    names[0] = names[0].replace(nodes.SEP, ".")
    names[0] = _py_ext_re.sub("", names[0])
    # put any params back
    names[-1] += possible_open_bracket + params
    return names


class LogXML:
    def __init__(
        self,
        logfile,
        prefix: Optional[str],
        suite_name: str = "pytest",
        logging: str = "no",
        report_duration: str = "total",
        family="xunit1",
        log_passing_tests: bool = True,
    ) -> None:
        logfile = os.path.expanduser(os.path.expandvars(logfile))
        self.logfile = os.path.normpath(os.path.abspath(logfile))
        self.prefix = prefix
        self.suite_name = suite_name
        self.logging = logging
        self.log_passing_tests = log_passing_tests
        self.report_duration = report_duration
        self.family = family
        self.stats = dict.fromkeys(
            ["error", "passed", "failure", "skipped"], 0
        )  # type: Dict[str, int]
        self.node_reporters = (
            {}
        )  # type: Dict[Tuple[Union[str, TestReport], object], _NodeReporter]
        self.node_reporters_ordered = []  # type: List[_NodeReporter]
        self.global_properties = []  # type: List[Tuple[str, py.xml.raw]]

        # List of reports that failed on call but teardown is pending.
        self.open_reports = []  # type: List[TestReport]
        self.cnt_double_fail_tests = 0

        # Replaces convenience family with real family
        if self.family == "legacy":
            self.family = "xunit1"

    def finalize(self, report: TestReport) -> None:
        nodeid = getattr(report, "nodeid", report)
        # local hack to handle xdist report order
        workernode = getattr(report, "node", None)
        reporter = self.node_reporters.pop((nodeid, workernode))
        if reporter is not None:
            reporter.finalize()

    def node_reporter(self, report: Union[TestReport, str]) -> _NodeReporter:
        nodeid = getattr(report, "nodeid", report)  # type: Union[str, TestReport]
        # local hack to handle xdist report order
        workernode = getattr(report, "node", None)

        key = nodeid, workernode

        if key in self.node_reporters:
            # TODO: breaks for --dist=each
            return self.node_reporters[key]

        reporter = _NodeReporter(nodeid, self)

        self.node_reporters[key] = reporter
        self.node_reporters_ordered.append(reporter)

        return reporter

    def add_stats(self, key: str) -> None:
        if key in self.stats:
            self.stats[key] += 1

    def _opentestcase(self, report: TestReport) -> _NodeReporter:
        reporter = self.node_reporter(report)
        reporter.record_testreport(report)
        return reporter

    def pytest_runtest_logreport(self, report: TestReport) -> None:
        """handle a setup/call/teardown report, generating the appropriate
        xml tags as necessary.

        note: due to plugins like xdist, this hook may be called in interlaced
        order with reports from other nodes. for example:

        usual call order:
            -> setup node1
            -> call node1
            -> teardown node1
            -> setup node2
            -> call node2
            -> teardown node2

        possible call order in xdist:
            -> setup node1
            -> call node1
            -> setup node2
            -> call node2
            -> teardown node2
            -> teardown node1
        """
        close_report = None
        if report.passed:
            if report.when == "call":  # ignore setup/teardown
                reporter = self._opentestcase(report)
                reporter.append_pass(report)
        elif report.failed:
            if report.when == "teardown":
                # The following vars are needed when xdist plugin is used
                report_wid = getattr(report, "worker_id", None)
                report_ii = getattr(report, "item_index", None)
                close_report = next(
                    (
                        rep
                        for rep in self.open_reports
                        if (
                            rep.nodeid == report.nodeid
                            and getattr(rep, "item_index", None) == report_ii
                            and getattr(rep, "worker_id", None) == report_wid
                        )
                    ),
                    None,
                )
                if close_report:
                    # We need to open new testcase in case we have failure in
                    # call and error in teardown in order to follow junit
                    # schema
                    self.finalize(close_report)
                    self.cnt_double_fail_tests += 1
            reporter = self._opentestcase(report)
            if report.when == "call":
                reporter.append_failure(report)
                self.open_reports.append(report)
                if not self.log_passing_tests:
                    reporter.write_captured_output(report)
            else:
                reporter.append_error(report)
        elif report.skipped:
            reporter = self._opentestcase(report)
            reporter.append_skipped(report)
        self.update_testcase_duration(report)
        if report.when == "teardown":
            reporter = self._opentestcase(report)
            reporter.write_captured_output(report)

            for propname, propvalue in report.user_properties:
                reporter.add_property(propname, str(propvalue))

            self.finalize(report)
            report_wid = getattr(report, "worker_id", None)
            report_ii = getattr(report, "item_index", None)
            close_report = next(
                (
                    rep
                    for rep in self.open_reports
                    if (
                        rep.nodeid == report.nodeid
                        and getattr(rep, "item_index", None) == report_ii
                        and getattr(rep, "worker_id", None) == report_wid
                    )
                ),
                None,
            )
            if close_report:
                self.open_reports.remove(close_report)

    def update_testcase_duration(self, report: TestReport) -> None:
        """accumulates total duration for nodeid from given report and updates
        the Junit.testcase with the new total if already created.
        """
        if self.report_duration == "total" or report.when == self.report_duration:
            reporter = self.node_reporter(report)
            reporter.duration += getattr(report, "duration", 0.0)

    def pytest_collectreport(self, report: TestReport) -> None:
        if not report.passed:
            reporter = self._opentestcase(report)
            if report.failed:
                reporter.append_collect_error(report)
            else:
                reporter.append_collect_skipped(report)

    def pytest_internalerror(self, excrepr: ExceptionRepr) -> None:
        reporter = self.node_reporter("internal")
        reporter.attrs.update(classname="pytest", name="internal")
        reporter._add_simple(Junit.error, "internal error", excrepr)

    def pytest_sessionstart(self) -> None:
        self.suite_start_time = timing.time()

    def pytest_sessionfinish(self) -> None:
        dirname = os.path.dirname(os.path.abspath(self.logfile))
        if not os.path.isdir(dirname):
            os.makedirs(dirname)
        logfile = open(self.logfile, "w", encoding="utf-8")
        suite_stop_time = timing.time()
        suite_time_delta = suite_stop_time - self.suite_start_time

        numtests = (
            self.stats["passed"]
            + self.stats["failure"]
            + self.stats["skipped"]
            + self.stats["error"]
            - self.cnt_double_fail_tests
        )
        logfile.write('<?xml version="1.0" encoding="utf-8"?>')

        suite_node = Junit.testsuite(
            self._get_global_properties_node(),
            [x.to_xml() for x in self.node_reporters_ordered],
            name=self.suite_name,
            errors=str(self.stats["error"]),
            failures=str(self.stats["failure"]),
            skipped=str(self.stats["skipped"]),
            tests=str(numtests),
            time="%.3f" % suite_time_delta,
            timestamp=datetime.fromtimestamp(self.suite_start_time).isoformat(),
            hostname=platform.node(),
        )
        logfile.write(Junit.testsuites([suite_node]).unicode(indent=0))
        logfile.close()

    def pytest_terminal_summary(self, terminalreporter: TerminalReporter) -> None:
        terminalreporter.write_sep("-", "generated xml file: {}".format(self.logfile))

    def add_global_property(self, name: str, value: str) -> None:
        __tracebackhide__ = True
        _check_record_param_type("name", name)
        self.global_properties.append((name, bin_xml_escape(value)))

    def _get_global_properties_node(self) -> Union[py.xml.Tag, str]:
        """Return a Junit node containing custom properties, if any.
        """
        if self.global_properties:
            return Junit.properties(
                [
                    Junit.property(name=name, value=value)
                    for name, value in self.global_properties
                ]
            )
        return ""<|MERGE_RESOLUTION|>--- conflicted
+++ resolved
@@ -71,11 +71,7 @@
 
 
 def bin_xml_escape(arg: str) -> py.xml.raw:
-<<<<<<< HEAD
-    def repl(matchobj) -> str:  # FIX IN SEPERATE PR
-=======
     def repl(matchobj: Match[str]) -> str:
->>>>>>> bd4977eb
         i = ord(matchobj.group())
         if i <= 0xFF:
             return "#x%02X" % i
