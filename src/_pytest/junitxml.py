"""
    report test results in JUnit-XML format,
    for use with Jenkins and build integration servers.


Based on initial code from Ross Lawley.

Output conforms to https://github.com/jenkinsci/xunit-plugin/blob/master/
src/main/resources/org/jenkinsci/plugins/xunit/types/model/xsd/junit-10.xsd
"""
import functools
import os
import re
import sys
import time

import py

from _pytest import nodes
from _pytest.config import filename_arg
from _pytest.fixtures import fixture
<<<<<<< HEAD

# Python 2.X and 3.X compatibility
if sys.version_info[0] < 3:
    from codecs import open
else:
    unichr = chr
    unicode = str
    long = int
=======
>>>>>>> 61ef3e6b


class Junit(py.xml.Namespace):
    pass


# We need to get the subset of the invalid unicode ranges according to
# XML 1.0 which are valid in this python build.  Hence we calculate
# this dynamically instead of hardcoding it.  The spec range of valid
# chars is: Char ::= #x9 | #xA | #xD | [#x20-#xD7FF] | [#xE000-#xFFFD]
#                    | [#x10000-#x10FFFF]
_legal_chars = (0x09, 0x0A, 0x0D)
_legal_ranges = ((0x20, 0x7E), (0x80, 0xD7FF), (0xE000, 0xFFFD), (0x10000, 0x10FFFF))
_legal_xml_re = [
    "{}-{}".format(chr(low), chr(high))
    for (low, high) in _legal_ranges
    if low < sys.maxunicode
]
_legal_xml_re = [chr(x) for x in _legal_chars] + _legal_xml_re
illegal_xml_re = re.compile("[^%s]" % "".join(_legal_xml_re))
del _legal_chars
del _legal_ranges
del _legal_xml_re

_py_ext_re = re.compile(r"\.py$")


def bin_xml_escape(arg):
    def repl(matchobj):
        i = ord(matchobj.group())
        if i <= 0xFF:
            return "#x%02X" % i
        else:
            return "#x%04X" % i

    return py.xml.raw(illegal_xml_re.sub(repl, py.xml.escape(arg)))


def merge_family(left, right):
    result = {}
    for kl, vl in left.items():
        for kr, vr in right.items():
            if not isinstance(vl, list):
                raise TypeError(type(vl))
            result[kl] = vl + vr
    left.update(result)


families = {}
families["_base"] = {"testcase": ["classname", "name"]}
families["_base_legacy"] = {"testcase": ["file", "line", "url"]}

# xUnit 1.x inherits legacy attributes
families["xunit1"] = families["_base"].copy()
merge_family(families["xunit1"], families["_base_legacy"])

# xUnit 2.x uses strict base attributes
families["xunit2"] = families["_base"]


class _NodeReporter:
    def __init__(self, nodeid, xml):
        self.id = nodeid
        self.xml = xml
        self.add_stats = self.xml.add_stats
        self.family = self.xml.family
        self.duration = 0
        self.properties = []
        self.nodes = []
        self.testcase = None
        self.attrs = {}

    def append(self, node):
        self.xml.add_stats(type(node).__name__)
        self.nodes.append(node)

    def add_property(self, name, value):
        self.properties.append((str(name), bin_xml_escape(value)))

    def add_attribute(self, name, value):
        self.attrs[str(name)] = bin_xml_escape(value)

    def make_properties_node(self):
        """Return a Junit node containing custom properties, if any.
        """
        if self.properties:
            return Junit.properties(
                [
                    Junit.property(name=name, value=value)
                    for name, value in self.properties
                ]
            )
        return ""

    def record_testreport(self, testreport):
        assert not self.testcase
        names = mangle_test_address(testreport.nodeid)
        existing_attrs = self.attrs
        classnames = names[:-1]
        if self.xml.prefix:
            classnames.insert(0, self.xml.prefix)
        attrs = {
            "classname": ".".join(classnames),
            "name": bin_xml_escape(names[-1]),
            "file": testreport.location[0],
        }
        if testreport.location[1] is not None:
            attrs["line"] = testreport.location[1]
        if hasattr(testreport, "url"):
            attrs["url"] = testreport.url
        self.attrs = attrs
        self.attrs.update(existing_attrs)  # restore any user-defined attributes

        # Preserve legacy testcase behavior
        if self.family == "xunit1":
            return

        # Filter out attributes not permitted by this test family.
        # Including custom attributes because they are not valid here.
        temp_attrs = {}
        for key in self.attrs.keys():
            if key in families[self.family]["testcase"]:
                temp_attrs[key] = self.attrs[key]
        self.attrs = temp_attrs

    def to_xml(self):
        testcase = Junit.testcase(time="%.3f" % self.duration, **self.attrs)
        testcase.append(self.make_properties_node())
        for node in self.nodes:
            testcase.append(node)
        return testcase

    def _add_simple(self, kind, message, data=None):
        data = bin_xml_escape(data)
        node = kind(data, message=message)
        self.append(node)

    def write_captured_output(self, report):
        if not self.xml.log_passing_tests and report.passed:
            return

        content_out = report.capstdout
        content_log = report.caplog
        content_err = report.capstderr

        if content_log or content_out:
            if content_log and self.xml.logging == "system-out":
                if content_out:
                    # syncing stdout and the log-output is not done yet. It's
                    # probably not worth the effort. Therefore, first the captured
                    # stdout is shown and then the captured logs.
                    content = "\n".join(
                        [
                            " Captured Stdout ".center(80, "-"),
                            content_out,
                            "",
                            " Captured Log ".center(80, "-"),
                            content_log,
                        ]
                    )
                else:
                    content = content_log
            else:
                content = content_out

            if content:
                tag = getattr(Junit, "system-out")
                self.append(tag(bin_xml_escape(content)))

        if content_log or content_err:
            if content_log and self.xml.logging == "system-err":
                if content_err:
                    content = "\n".join(
                        [
                            " Captured Stderr ".center(80, "-"),
                            content_err,
                            "",
                            " Captured Log ".center(80, "-"),
                            content_log,
                        ]
                    )
                else:
                    content = content_log
            else:
                content = content_err

            if content:
                tag = getattr(Junit, "system-err")
                self.append(tag(bin_xml_escape(content)))

    def append_pass(self, report):
        self.add_stats("passed")

    def append_failure(self, report):
        # msg = str(report.longrepr.reprtraceback.extraline)
        if hasattr(report, "wasxfail"):
            self._add_simple(Junit.skipped, "xfail-marked test passes unexpectedly")
        else:
            if hasattr(report.longrepr, "reprcrash"):
                message = report.longrepr.reprcrash.message
            elif isinstance(report.longrepr, str):
                message = report.longrepr
            else:
                message = str(report.longrepr)
            message = bin_xml_escape(message)
            fail = Junit.failure(message=message)
            fail.append(bin_xml_escape(report.longrepr))
            self.append(fail)

    def append_collect_error(self, report):
        # msg = str(report.longrepr.reprtraceback.extraline)
        self.append(
            Junit.error(bin_xml_escape(report.longrepr), message="collection failure")
        )

    def append_collect_skipped(self, report):
        self._add_simple(Junit.skipped, "collection skipped", report.longrepr)

    def append_error(self, report):
        if report.when == "teardown":
            msg = "test teardown failure"
        else:
            msg = "test setup failure"
        self._add_simple(Junit.error, msg, report.longrepr)

    def append_skipped(self, report):
        if hasattr(report, "wasxfail"):
            xfailreason = report.wasxfail
            if xfailreason.startswith("reason: "):
                xfailreason = xfailreason[8:]
            self.append(
                Junit.skipped(
                    "", type="pytest.xfail", message=bin_xml_escape(xfailreason)
                )
            )
        else:
            filename, lineno, skipreason = report.longrepr
            if skipreason.startswith("Skipped: "):
                skipreason = skipreason[9:]
            details = "{}:{}: {}".format(filename, lineno, skipreason)

            self.append(
                Junit.skipped(
                    bin_xml_escape(details),
                    type="pytest.skip",
                    message=bin_xml_escape(skipreason),
                )
            )
            self.write_captured_output(report)

    def finalize(self):
        data = self.to_xml().unicode(indent=0)
        self.__dict__.clear()
        self.to_xml = lambda: py.xml.raw(data)


<<<<<<< HEAD
@fixture
=======
def _warn_incompatibility_with_xunit2(request, fixture_name):
    """Emits a PytestWarning about the given fixture being incompatible with newer xunit revisions"""
    from _pytest.warning_types import PytestWarning

    xml = getattr(request.config, "_xml", None)
    if xml is not None and xml.family not in ("xunit1", "legacy"):
        request.node.warn(
            PytestWarning(
                "{fixture_name} is incompatible with junit_family '{family}' (use 'legacy' or 'xunit1')".format(
                    fixture_name=fixture_name, family=xml.family
                )
            )
        )


>>>>>>> 61ef3e6b
def record_property(request):
    """Add an extra properties the calling test.
    User properties become part of the test report and are available to the
    configured reporters, like JUnit XML.
    The fixture is callable with ``(name, value)``, with value being automatically
    xml-encoded.

    Example::

        def test_function(record_property):
            record_property("example_key", 1)
    """
    _warn_incompatibility_with_xunit2(request, "record_property")

    def append_property(name, value):
        request.node.user_properties.append((name, value))

    return append_property


@fixture
def record_xml_property(record_property, request):
    """(Deprecated) use record_property."""
    from _pytest import deprecated

    request.node.warn(deprecated.RECORD_XML_PROPERTY)

    return record_property


@fixture
def record_xml_attribute(request):
    """Add extra xml attributes to the tag for the calling test.
    The fixture is callable with ``(name, value)``, with value being
    automatically xml-encoded
    """
    from _pytest.warning_types import PytestWarning

    request.node.warn(PytestWarning("record_xml_attribute is an experimental feature"))
    xml = getattr(request.config, "_xml", None)
    if xml is not None:
        node_reporter = xml.node_reporter(request.node.nodeid)
        return node_reporter.add_attribute
    else:

        def add_attr_noop(name, value):
            pass

        return add_attr_noop


    if xml is not None:
        node_reporter = xml.node_reporter(request.node.nodeid)
        attr_func = node_reporter.add_attribute

    return attr_func


def _check_record_param_type(param, v):
    """Used by record_testsuite_property to check that the given parameter name is of the proper
    type"""
    __tracebackhide__ = True
    if not isinstance(v, str):
        msg = "{param} parameter needs to be a string, but {g} given"
        raise TypeError(msg.format(param=param, g=type(v).__name__))


@pytest.fixture(scope="session")
def record_testsuite_property(request):
    """
    Records a new ``<property>`` tag as child of the root ``<testsuite>``. This is suitable to
    writing global information regarding the entire test suite, and is compatible with ``xunit2`` JUnit family.

    This is a ``session``-scoped fixture which is called with ``(name, value)``. Example:

    .. code-block:: python

        def test_foo(record_testsuite_property):
            record_testsuite_property("ARCH", "PPC")
            record_testsuite_property("STORAGE_TYPE", "CEPH")

    ``name`` must be a string, ``value`` will be converted to a string and properly xml-escaped.
    """

    __tracebackhide__ = True

    def record_func(name, value):
        """noop function in case --junitxml was not passed in the command-line"""
        __tracebackhide__ = True
        _check_record_param_type("name", name)

    xml = getattr(request.config, "_xml", None)
    if xml is not None:
        record_func = xml.add_global_property  # noqa
    return record_func


def pytest_addoption(parser):
    group = parser.getgroup("terminal reporting")
    group.addoption(
        "--junitxml",
        "--junit-xml",
        action="store",
        dest="xmlpath",
        metavar="path",
        type=functools.partial(filename_arg, optname="--junitxml"),
        default=None,
        help="create junit-xml style report file at given path.",
    )
    group.addoption(
        "--junitprefix",
        "--junit-prefix",
        action="store",
        metavar="str",
        default=None,
        help="prepend prefix to classnames in junit-xml output",
    )
    parser.addini(
        "junit_suite_name", "Test suite name for JUnit report", default="pytest"
    )
    parser.addini(
        "junit_logging",
        "Write captured log messages to JUnit report: "
        "one of no|system-out|system-err",
        default="no",
    )  # choices=['no', 'stdout', 'stderr'])
    parser.addini(
        "junit_log_passing_tests",
        "Capture log information for passing tests to JUnit report: ",
        type="bool",
        default=True,
    )
    parser.addini(
        "junit_duration_report",
        "Duration time to report: one of total|call",
        default="total",
    )  # choices=['total', 'call'])
    parser.addini(
        "junit_family",
        "Emit XML for schema: one of legacy|xunit1|xunit2",
        default="xunit1",
    )


def pytest_configure(config):
    xmlpath = config.option.xmlpath
    # prevent opening xmllog on slave nodes (xdist)
    if xmlpath and not hasattr(config, "slaveinput"):
        config._xml = LogXML(
            xmlpath,
            config.option.junitprefix,
            config.getini("junit_suite_name"),
            config.getini("junit_logging"),
            config.getini("junit_duration_report"),
            config.getini("junit_family"),
            config.getini("junit_log_passing_tests"),
        )
        config.pluginmanager.register(config._xml)


def pytest_unconfigure(config):
    xml = getattr(config, "_xml", None)
    if xml:
        del config._xml
        config.pluginmanager.unregister(xml)


def mangle_test_address(address):
    path, possible_open_bracket, params = address.partition("[")
    names = path.split("::")
    try:
        names.remove("()")
    except ValueError:
        pass
    # convert file path to dotted path
    names[0] = names[0].replace(nodes.SEP, ".")
    names[0] = _py_ext_re.sub("", names[0])
    # put any params back
    names[-1] += possible_open_bracket + params
    return names


class LogXML:
    def __init__(
        self,
        logfile,
        prefix,
        suite_name="pytest",
        logging="no",
        report_duration="total",
        family="xunit1",
        log_passing_tests=True,
    ):
        logfile = os.path.expanduser(os.path.expandvars(logfile))
        self.logfile = os.path.normpath(os.path.abspath(logfile))
        self.prefix = prefix
        self.suite_name = suite_name
        self.logging = logging
        self.log_passing_tests = log_passing_tests
        self.report_duration = report_duration
        self.family = family
        self.stats = dict.fromkeys(["error", "passed", "failure", "skipped"], 0)
        self.node_reporters = {}  # nodeid -> _NodeReporter
        self.node_reporters_ordered = []
        self.global_properties = []

        # List of reports that failed on call but teardown is pending.
        self.open_reports = []
        self.cnt_double_fail_tests = 0

        # Replaces convenience family with real family
        if self.family == "legacy":
            self.family = "xunit1"

    def finalize(self, report):
        nodeid = getattr(report, "nodeid", report)
        # local hack to handle xdist report order
        slavenode = getattr(report, "node", None)
        reporter = self.node_reporters.pop((nodeid, slavenode))
        if reporter is not None:
            reporter.finalize()

    def node_reporter(self, report):
        nodeid = getattr(report, "nodeid", report)
        # local hack to handle xdist report order
        slavenode = getattr(report, "node", None)

        key = nodeid, slavenode

        if key in self.node_reporters:
            # TODO: breasks for --dist=each
            return self.node_reporters[key]

        reporter = _NodeReporter(nodeid, self)

        self.node_reporters[key] = reporter
        self.node_reporters_ordered.append(reporter)

        return reporter

    def add_stats(self, key):
        if key in self.stats:
            self.stats[key] += 1

    def _opentestcase(self, report):
        reporter = self.node_reporter(report)
        reporter.record_testreport(report)
        return reporter

    def pytest_runtest_logreport(self, report):
        """handle a setup/call/teardown report, generating the appropriate
        xml tags as necessary.

        note: due to plugins like xdist, this hook may be called in interlaced
        order with reports from other nodes. for example:

        usual call order:
            -> setup node1
            -> call node1
            -> teardown node1
            -> setup node2
            -> call node2
            -> teardown node2

        possible call order in xdist:
            -> setup node1
            -> call node1
            -> setup node2
            -> call node2
            -> teardown node2
            -> teardown node1
        """
        close_report = None
        if report.passed:
            if report.when == "call":  # ignore setup/teardown
                reporter = self._opentestcase(report)
                reporter.append_pass(report)
        elif report.failed:
            if report.when == "teardown":
                # The following vars are needed when xdist plugin is used
                report_wid = getattr(report, "worker_id", None)
                report_ii = getattr(report, "item_index", None)
                close_report = next(
                    (
                        rep
                        for rep in self.open_reports
                        if (
                            rep.nodeid == report.nodeid
                            and getattr(rep, "item_index", None) == report_ii
                            and getattr(rep, "worker_id", None) == report_wid
                        )
                    ),
                    None,
                )
                if close_report:
                    # We need to open new testcase in case we have failure in
                    # call and error in teardown in order to follow junit
                    # schema
                    self.finalize(close_report)
                    self.cnt_double_fail_tests += 1
            reporter = self._opentestcase(report)
            if report.when == "call":
                reporter.append_failure(report)
                self.open_reports.append(report)
            else:
                reporter.append_error(report)
        elif report.skipped:
            reporter = self._opentestcase(report)
            reporter.append_skipped(report)
        self.update_testcase_duration(report)
        if report.when == "teardown":
            reporter = self._opentestcase(report)
            reporter.write_captured_output(report)

            for propname, propvalue in report.user_properties:
                reporter.add_property(propname, propvalue)

            self.finalize(report)
            report_wid = getattr(report, "worker_id", None)
            report_ii = getattr(report, "item_index", None)
            close_report = next(
                (
                    rep
                    for rep in self.open_reports
                    if (
                        rep.nodeid == report.nodeid
                        and getattr(rep, "item_index", None) == report_ii
                        and getattr(rep, "worker_id", None) == report_wid
                    )
                ),
                None,
            )
            if close_report:
                self.open_reports.remove(close_report)

    def update_testcase_duration(self, report):
        """accumulates total duration for nodeid from given report and updates
        the Junit.testcase with the new total if already created.
        """
        if self.report_duration == "total" or report.when == self.report_duration:
            reporter = self.node_reporter(report)
            reporter.duration += getattr(report, "duration", 0.0)

    def pytest_collectreport(self, report):
        if not report.passed:
            reporter = self._opentestcase(report)
            if report.failed:
                reporter.append_collect_error(report)
            else:
                reporter.append_collect_skipped(report)

    def pytest_internalerror(self, excrepr):
        reporter = self.node_reporter("internal")
        reporter.attrs.update(classname="pytest", name="internal")
        reporter._add_simple(Junit.error, "internal error", excrepr)

    def pytest_sessionstart(self):
        self.suite_start_time = time.time()

    def pytest_sessionfinish(self):
        dirname = os.path.dirname(os.path.abspath(self.logfile))
        if not os.path.isdir(dirname):
            os.makedirs(dirname)
        logfile = open(self.logfile, "w", encoding="utf-8")
        suite_stop_time = time.time()
        suite_time_delta = suite_stop_time - self.suite_start_time

        numtests = (
            self.stats["passed"]
            + self.stats["failure"]
            + self.stats["skipped"]
            + self.stats["error"]
            - self.cnt_double_fail_tests
        )
        logfile.write('<?xml version="1.0" encoding="utf-8"?>')

        logfile.write(
            Junit.testsuite(
                self._get_global_properties_node(),
                [x.to_xml() for x in self.node_reporters_ordered],
                name=self.suite_name,
                errors=self.stats["error"],
                failures=self.stats["failure"],
                skipped=self.stats["skipped"],
                tests=numtests,
                time="%.3f" % suite_time_delta,
            ).unicode(indent=0)
        )
        logfile.close()

    def pytest_terminal_summary(self, terminalreporter):
        terminalreporter.write_sep("-", "generated xml file: %s" % (self.logfile))

    def add_global_property(self, name, value):
        __tracebackhide__ = True
        _check_record_param_type("name", name)
        self.global_properties.append((name, bin_xml_escape(value)))

    def _get_global_properties_node(self):
        """Return a Junit node containing custom properties, if any.
        """
        if self.global_properties:
            return Junit.properties(
                [
                    Junit.property(name=name, value=value)
                    for name, value in self.global_properties
                ]
            )
        return ""<|MERGE_RESOLUTION|>--- conflicted
+++ resolved
@@ -19,17 +19,6 @@
 from _pytest import nodes
 from _pytest.config import filename_arg
 from _pytest.fixtures import fixture
-<<<<<<< HEAD
-
-# Python 2.X and 3.X compatibility
-if sys.version_info[0] < 3:
-    from codecs import open
-else:
-    unichr = chr
-    unicode = str
-    long = int
-=======
->>>>>>> 61ef3e6b
 
 
 class Junit(py.xml.Namespace):
@@ -286,9 +275,6 @@
         self.to_xml = lambda: py.xml.raw(data)
 
 
-<<<<<<< HEAD
-@fixture
-=======
 def _warn_incompatibility_with_xunit2(request, fixture_name):
     """Emits a PytestWarning about the given fixture being incompatible with newer xunit revisions"""
     from _pytest.warning_types import PytestWarning
@@ -304,7 +290,6 @@
         )
 
 
->>>>>>> 61ef3e6b
 def record_property(request):
     """Add an extra properties the calling test.
     User properties become part of the test report and are available to the
@@ -354,7 +339,6 @@
             pass
 
         return add_attr_noop
-
 
     if xml is not None:
         node_reporter = xml.node_reporter(request.node.nodeid)
