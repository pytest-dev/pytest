# mypy: allow-untyped-defs
"""Utilities for assertion debugging."""

from __future__ import annotations

import collections.abc
import os
import pprint
from typing import AbstractSet
from typing import Any
from typing import Callable
from typing import Iterable
from typing import Literal
from typing import Mapping
from typing import Protocol
from typing import Sequence
from unicodedata import normalize

from _pytest import outcomes
import _pytest._code
from _pytest._io.pprint import PrettyPrinter
from _pytest._io.saferepr import saferepr
from _pytest._io.saferepr import saferepr_unlimited
from _pytest.config import Config
from _pytest.assertion.truncate import DEFAULT_MAX_CHARS, DEFAULT_MAX_LINES


# The _reprcompare attribute on the util module is used by the new assertion
# interpretation code and assertion rewriter to detect this plugin was
# loaded and in turn call the hooks defined here as part of the
# DebugInterpreter.
_reprcompare: Callable[[str, object, object], str | None] | None = None

# Works similarly as _reprcompare attribute. Is populated with the hook call
# when pytest_runtest_setup is called.
_assertion_pass: Callable[[int, str, str], None] | None = None

# Config object which is assigned during pytest_runtest_protocol.
_config: Config | None = None


class _HighlightFunc(Protocol):
    def __call__(self, source: str, lexer: Literal["diff", "python"] = "python") -> str:
        """Apply highlighting to the given source."""


def format_explanation(explanation: str) -> str:
    r"""Format an explanation.

    Normally all embedded newlines are escaped, however there are
    three exceptions: \n{, \n} and \n~.  The first two are intended
    cover nested explanations, see function and attribute explanations
    for examples (.visit_Call(), visit_Attribute()).  The last one is
    for when one explanation needs to span multiple lines, e.g. when
    displaying diffs.
    """
    lines = _split_explanation(explanation)
    result = _format_lines(lines)
    return "\n".join(result)


def _split_explanation(explanation: str) -> list[str]:
    r"""Return a list of individual lines in the explanation.

    This will return a list of lines split on '\n{', '\n}' and '\n~'.
    Any other newlines will be escaped and appear in the line as the
    literal '\n' characters.
    """
    raw_lines = (explanation or "").split("\n")
    lines = [raw_lines[0]]
    for values in raw_lines[1:]:
        if values and values[0] in ["{", "}", "~", ">"]:
            lines.append(values)
        else:
            lines[-1] += "\\n" + values
    return lines


def _format_lines(lines: Sequence[str]) -> list[str]:
    """Format the individual lines.

    This will replace the '{', '}' and '~' characters of our mini formatting
    language with the proper 'where ...', 'and ...' and ' + ...' text, taking
    care of indentation along the way.

    Return a list of formatted lines.
    """
    result = list(lines[:1])
    stack = [0]
    stackcnt = [0]
    for line in lines[1:]:
        if line.startswith("{"):
            if stackcnt[-1]:
                s = "and   "
            else:
                s = "where "
            stack.append(len(result))
            stackcnt[-1] += 1
            stackcnt.append(0)
            result.append(" +" + "  " * (len(stack) - 1) + s + line[1:])
        elif line.startswith("}"):
            stack.pop()
            stackcnt.pop()
            result[stack[-1]] += line[1:]
        else:
            assert line[0] in ["~", ">"]
            stack[-1] += 1
            indent = len(stack) if line.startswith("~") else len(stack) - 1
            result.append("  " * indent + line[1:])
    assert len(stack) == 1
    return result


def issequence(x: Any) -> bool:
    return isinstance(x, collections.abc.Sequence) and not isinstance(x, str)


def istext(x: Any) -> bool:
    return isinstance(x, str)


def isdict(x: Any) -> bool:
    return isinstance(x, dict)


def isset(x: Any) -> bool:
    return isinstance(x, (set, frozenset))


def isnamedtuple(obj: Any) -> bool:
    return isinstance(obj, tuple) and getattr(obj, "_fields", None) is not None


def isdatacls(obj: Any) -> bool:
    return getattr(obj, "__dataclass_fields__", None) is not None


def isattrs(obj: Any) -> bool:
    return getattr(obj, "__attrs_attrs__", None) is not None


def isiterable(obj: Any) -> bool:
    try:
        iter(obj)
        return not istext(obj)
    except Exception:
        return False


def has_default_eq(
    obj: object,
) -> bool:
    """Check if an instance of an object contains the default eq

    First, we check if the object's __eq__ attribute has __code__,
    if so, we check the equally of the method code filename (__code__.co_filename)
    to the default one generated by the dataclass and attr module
    for dataclasses the default co_filename is <string>, for attrs class, the __eq__ should contain "attrs eq generated"
    """
    # inspired from https://github.com/willmcgugan/rich/blob/07d51ffc1aee6f16bd2e5a25b4e82850fb9ed778/rich/pretty.py#L68
    if hasattr(obj.__eq__, "__code__") and hasattr(obj.__eq__.__code__, "co_filename"):
        code_filename = obj.__eq__.__code__.co_filename

        if isattrs(obj):
            return "attrs generated eq" in code_filename

        return code_filename == "<string>"  # data class
    return True


def assertrepr_compare(
    config, op: str, left: Any, right: Any, use_ascii: bool = False
) -> list[str] | None:
    """Return specialised explanations for some operators/operands."""
    verbose = config.get_verbosity(Config.VERBOSITY_ASSERTIONS)

    # Strings which normalize equal are often hard to distinguish when printed; use ascii() to make this easier.
    # See issue #3246.
    use_ascii = (
        isinstance(left, str)
        and isinstance(right, str)
        and normalize("NFD", left) == normalize("NFD", right)
    )

    if verbose > 1:
        left_repr = saferepr_unlimited(left, use_ascii=use_ascii)
        right_repr = saferepr_unlimited(right, use_ascii=use_ascii)
    else:
        # XXX: "15 chars indentation" is wrong
        #      ("E       AssertionError: assert "); should use term width.
        maxsize = (
            80 - 15 - len(op) - 2
        ) // 2  # 15 chars indentation, 1 space around op

        left_repr = saferepr(left, maxsize=maxsize, use_ascii=use_ascii)
        right_repr = saferepr(right, maxsize=maxsize, use_ascii=use_ascii)

    summary = f"{left_repr} {op} {right_repr}"
    highlighter = config.get_terminal_writer()._highlight

    explanation = None
    try:
        if op == "==":
            explanation = _compare_eq_any(left, right, highlighter, verbose)
        elif op == "not in":
            if istext(left) and istext(right):
                explanation = _notin_text(left, right, verbose)
        elif op == "!=":
            if isset(left) and isset(right):
                explanation = ["Both sets are equal"]
        elif op == ">=":
            if isset(left) and isset(right):
                explanation = _compare_gte_set(left, right, highlighter, verbose)
        elif op == "<=":
            if isset(left) and isset(right):
                explanation = _compare_lte_set(left, right, highlighter, verbose)
        elif op == ">":
            if isset(left) and isset(right):
                explanation = _compare_gt_set(left, right, highlighter, verbose)
        elif op == "<":
            if isset(left) and isset(right):
                explanation = _compare_lt_set(left, right, highlighter, verbose)

    except outcomes.Exit:
        raise
    except Exception:
        repr_crash = _pytest._code.ExceptionInfo.from_current()._getreprcrash()
        explanation = [
            f"(pytest_assertion plugin: representation of details failed: {repr_crash}.",
            " Probably an object has a faulty __repr__.)",
        ]

    if not explanation:
        return None

    if explanation[0] != "":
        explanation = ["", *explanation]
    return [summary, *explanation]


def _compare_eq_any(
    left: Any, right: Any, highlighter: _HighlightFunc, verbose: int = 0
) -> list[str]:
    explanation = []
    if istext(left) and istext(right):
        explanation = _diff_text(left, right, verbose)
    else:
        from _pytest.python_api import ApproxBase

        if isinstance(left, ApproxBase) or isinstance(right, ApproxBase):
            # Although the common order should be obtained == expected, this ensures both ways
            approx_side = left if isinstance(left, ApproxBase) else right
            other_side = right if isinstance(left, ApproxBase) else left

            explanation = approx_side._repr_compare(other_side)
        elif type(left) is type(right) and (
            isdatacls(left) or isattrs(left) or isnamedtuple(left)
        ):
            # Note: unlike dataclasses/attrs, namedtuples compare only the
            # field values, not the type or field names. But this branch
            # intentionally only handles the same-type case, which was often
            # used in older code bases before dataclasses/attrs were available.
            explanation = _compare_eq_cls(left, right, highlighter, verbose)
        elif issequence(left) and issequence(right):
            explanation = _compare_eq_sequence(left, right, highlighter, verbose)
        elif isset(left) and isset(right):
            explanation = _compare_eq_set(left, right, highlighter, verbose)
        elif isdict(left) and isdict(right):
            explanation = _compare_eq_dict(left, right, highlighter, verbose)

        if isiterable(left) and isiterable(right):
            expl = _compare_eq_iterable(left, right, highlighter, verbose)
            explanation.extend(expl)

    return explanation


def _diff_text(left: str, right: str, verbose: int = 0) -> list[str]:
    """Return the explanation for the diff between text.

    Unless --verbose is used this will skip leading and trailing
    characters which are identical to keep the diff minimal.
    """
    from difflib import ndiff

    explanation: list[str] = []

    if verbose < 1:
        i = 0  # just in case left or right has zero length
        for i in range(min(len(left), len(right))):
            if left[i] != right[i]:
                break
        if i > 42:
            i -= 10  # Provide some context
            explanation = [
                f"Skipping {i} identical leading characters in diff, use -v to show"
            ]
            left = left[i:]
            right = right[i:]
        if len(left) == len(right):
            for i in range(len(left)):
                if left[-i] != right[-i]:
                    break
            if i > 42:
                i -= 10  # Provide some context
                explanation += [
                    f"Skipping {i} identical trailing "
                    "characters in diff, use -v to show"
                ]
                left = left[:-i]
                right = right[:-i]
        shortest = min(left, right, key=lambda x: len(x))
        lines = j = 0
        if shortest.count("\n") >= DEFAULT_MAX_LINES:
            # Keep only DEFAULT_MAX_LINES, usually 8, lines
            for j, c in enumerate(shortest):
                if c == "\n":
                    lines += 1
                if lines >= DEFAULT_MAX_LINES:
                    break
        else:
            j = len(max(left, right, key=lambda x: len(x)))
        # Not sure if this is right
        if i < 32:  # We didn't skip equal trailing characters
            j += i
<<<<<<< HEAD
        left = left[:min(DEFAULT_MAX_CHARS, len(left), j)]
        right = right[:min(DEFAULT_MAX_CHARS, len(right), j)]
=======
        left = left[: min(640, len(left), j)]
        right = right[: min(640, len(right), j)]
>>>>>>> c17e498a
    keepends = True
    if left.isspace() or right.isspace():
        left = repr(str(left))
        right = repr(str(right))
        explanation += ["Strings contain only whitespace, escaping them using repr()"]
    # "right" is the expected base against which we compare "left",
    # see https://github.com/pytest-dev/pytest/issues/3333
    explanation += [
        line.strip("\n")
        for line in ndiff(right.splitlines(keepends), left.splitlines(keepends))
    ]
    return explanation


def _compare_eq_iterable(
    left: Iterable[Any],
    right: Iterable[Any],
    highlighter: _HighlightFunc,
    verbose: int = 0,
) -> list[str]:
    if verbose <= 0 and not running_on_ci():
        return ["Use -v to get more diff"]
    # dynamic import to speedup pytest
    import difflib

    left_formatting = PrettyPrinter().pformat(left).splitlines()
    right_formatting = PrettyPrinter().pformat(right).splitlines()

    explanation = ["", "Full diff:"]
    # "right" is the expected base against which we compare "left",
    # see https://github.com/pytest-dev/pytest/issues/3333
    explanation.extend(
        highlighter(
            "\n".join(
                line.rstrip()
                for line in difflib.ndiff(right_formatting, left_formatting)
            ),
            lexer="diff",
        ).splitlines()
    )
    return explanation


def _compare_eq_sequence(
    left: Sequence[Any],
    right: Sequence[Any],
    highlighter: _HighlightFunc,
    verbose: int = 0,
) -> list[str]:
    comparing_bytes = isinstance(left, bytes) and isinstance(right, bytes)
    explanation: list[str] = []
    len_left = len(left)
    len_right = len(right)
    for i in range(min(len_left, len_right)):
        if left[i] != right[i]:
            if comparing_bytes:
                # when comparing bytes, we want to see their ascii representation
                # instead of their numeric values (#5260)
                # using a slice gives us the ascii representation:
                # >>> s = b'foo'
                # >>> s[0]
                # 102
                # >>> s[0:1]
                # b'f'
                left_value = left[i : i + 1]
                right_value = right[i : i + 1]
            else:
                left_value = left[i]
                right_value = right[i]

            explanation.append(
                f"At index {i} diff:"
                f" {highlighter(repr(left_value))} != {highlighter(repr(right_value))}"
            )
            break

    if comparing_bytes:
        # when comparing bytes, it doesn't help to show the "sides contain one or more
        # items" longer explanation, so skip it

        return explanation

    len_diff = len_left - len_right
    if len_diff:
        if len_diff > 0:
            dir_with_more = "Left"
            extra = saferepr(left[len_right])
        else:
            len_diff = 0 - len_diff
            dir_with_more = "Right"
            extra = saferepr(right[len_left])

        if len_diff == 1:
            explanation += [
                f"{dir_with_more} contains one more item: {highlighter(extra)}"
            ]
        else:
            explanation += [
                "%s contains %d more items, first extra item: %s"
                % (dir_with_more, len_diff, highlighter(extra))
            ]
    return explanation


def _compare_eq_set(
    left: AbstractSet[Any],
    right: AbstractSet[Any],
    highlighter: _HighlightFunc,
    verbose: int = 0,
) -> list[str]:
    explanation = []
    explanation.extend(_set_one_sided_diff("left", left, right, highlighter))
    explanation.extend(_set_one_sided_diff("right", right, left, highlighter))
    return explanation


def _compare_gt_set(
    left: AbstractSet[Any],
    right: AbstractSet[Any],
    highlighter: _HighlightFunc,
    verbose: int = 0,
) -> list[str]:
    explanation = _compare_gte_set(left, right, highlighter)
    if not explanation:
        return ["Both sets are equal"]
    return explanation


def _compare_lt_set(
    left: AbstractSet[Any],
    right: AbstractSet[Any],
    highlighter: _HighlightFunc,
    verbose: int = 0,
) -> list[str]:
    explanation = _compare_lte_set(left, right, highlighter)
    if not explanation:
        return ["Both sets are equal"]
    return explanation


def _compare_gte_set(
    left: AbstractSet[Any],
    right: AbstractSet[Any],
    highlighter: _HighlightFunc,
    verbose: int = 0,
) -> list[str]:
    return _set_one_sided_diff("right", right, left, highlighter)


def _compare_lte_set(
    left: AbstractSet[Any],
    right: AbstractSet[Any],
    highlighter: _HighlightFunc,
    verbose: int = 0,
) -> list[str]:
    return _set_one_sided_diff("left", left, right, highlighter)


def _set_one_sided_diff(
    posn: str,
    set1: AbstractSet[Any],
    set2: AbstractSet[Any],
    highlighter: _HighlightFunc,
) -> list[str]:
    explanation = []
    diff = set1 - set2
    if diff:
        explanation.append(f"Extra items in the {posn} set:")
        for item in diff:
            explanation.append(highlighter(saferepr(item)))
    return explanation


def _compare_eq_dict(
    left: Mapping[Any, Any],
    right: Mapping[Any, Any],
    highlighter: _HighlightFunc,
    verbose: int = 0,
) -> list[str]:
    explanation: list[str] = []
    set_left = set(left)
    set_right = set(right)
    common = set_left.intersection(set_right)
    same = {k: left[k] for k in common if left[k] == right[k]}
    if same and verbose < 2:
        explanation += [f"Omitting {len(same)} identical items, use -vv to show"]
    elif same:
        explanation += ["Common items:"]
        explanation += highlighter(pprint.pformat(same)).splitlines()
    diff = {k for k in common if left[k] != right[k]}
    if diff:
        explanation += ["Differing items:"]
        for k in diff:
            explanation += [
                highlighter(saferepr({k: left[k]}))
                + " != "
                + highlighter(saferepr({k: right[k]}))
            ]
    extra_left = set_left - set_right
    len_extra_left = len(extra_left)
    if len_extra_left:
        explanation.append(
            "Left contains %d more item%s:"
            % (len_extra_left, "" if len_extra_left == 1 else "s")
        )
        explanation.extend(
            highlighter(pprint.pformat({k: left[k] for k in extra_left})).splitlines()
        )
    extra_right = set_right - set_left
    len_extra_right = len(extra_right)
    if len_extra_right:
        explanation.append(
            "Right contains %d more item%s:"
            % (len_extra_right, "" if len_extra_right == 1 else "s")
        )
        explanation.extend(
            highlighter(pprint.pformat({k: right[k] for k in extra_right})).splitlines()
        )
    return explanation


def _compare_eq_cls(
    left: Any, right: Any, highlighter: _HighlightFunc, verbose: int
) -> list[str]:
    if not has_default_eq(left):
        return []
    if isdatacls(left):
        import dataclasses

        all_fields = dataclasses.fields(left)
        fields_to_check = [info.name for info in all_fields if info.compare]
    elif isattrs(left):
        all_fields = left.__attrs_attrs__
        fields_to_check = [field.name for field in all_fields if getattr(field, "eq")]
    elif isnamedtuple(left):
        fields_to_check = left._fields
    else:
        assert False

    indent = "  "
    same = []
    diff = []
    for field in fields_to_check:
        if getattr(left, field) == getattr(right, field):
            same.append(field)
        else:
            diff.append(field)

    explanation = []
    if same or diff:
        explanation += [""]
    if same and verbose < 2:
        explanation.append(f"Omitting {len(same)} identical items, use -vv to show")
    elif same:
        explanation += ["Matching attributes:"]
        explanation += highlighter(pprint.pformat(same)).splitlines()
    if diff:
        explanation += ["Differing attributes:"]
        explanation += highlighter(pprint.pformat(diff)).splitlines()
        for field in diff:
            field_left = getattr(left, field)
            field_right = getattr(right, field)
            explanation += [
                "",
                f"Drill down into differing attribute {field}:",
                f"{indent}{field}: {highlighter(repr(field_left))} != {highlighter(repr(field_right))}",
            ]
            explanation += [
                indent + line
                for line in _compare_eq_any(
                    field_left, field_right, highlighter, verbose
                )
            ]
    return explanation


def _notin_text(term: str, text: str, verbose: int = 0) -> list[str]:
    index = text.find(term)
    head = text[:index]
    tail = text[index + len(term) :]
    correct_text = head + tail
    diff = _diff_text(text, correct_text, verbose)
    newdiff = [f"{saferepr(term, maxsize=42)} is contained here:"]
    for line in diff:
        if line.startswith("Skipping"):
            continue
        if line.startswith("- "):
            continue
        if line.startswith("+ "):
            newdiff.append("  " + line[2:])
        else:
            newdiff.append(line)
    return newdiff


def running_on_ci() -> bool:
    """Check if we're currently running on a CI system."""
    env_vars = ["CI", "BUILD_NUMBER"]
    return any(var in os.environ for var in env_vars)<|MERGE_RESOLUTION|>--- conflicted
+++ resolved
@@ -323,13 +323,8 @@
         # Not sure if this is right
         if i < 32:  # We didn't skip equal trailing characters
             j += i
-<<<<<<< HEAD
-        left = left[:min(DEFAULT_MAX_CHARS, len(left), j)]
-        right = right[:min(DEFAULT_MAX_CHARS, len(right), j)]
-=======
-        left = left[: min(640, len(left), j)]
-        right = right[: min(640, len(right), j)]
->>>>>>> c17e498a
+        left = left[: min(DEFAULT_MAX_CHARS, len(left), j)]
+        right = right[: min(DEFAULT_MAX_CHARS, len(right), j)]
     keepends = True
     if left.isspace() or right.isspace():
         left = repr(str(left))
