<<<<<<< HEAD
import math
import pprint
import sys
=======
# mypy: allow-untyped-defs
from __future__ import annotations

from collections.abc import Callable
>>>>>>> 2f1c143b
from collections.abc import Collection
from collections.abc import Mapping
from collections.abc import Sequence
from collections.abc import Sized
from contextlib import AbstractContextManager
from decimal import Decimal
import math
from numbers import Complex
import pprint
import re
from types import TracebackType
from typing import Any
from typing import cast
from typing import final
from typing import overload
from typing import TYPE_CHECKING
from typing import TypeVar

import _pytest._code
from _pytest.outcomes import fail


if TYPE_CHECKING:
    from numpy import ndarray
    from typing_extensions import TypeGuard

if sys.version_info < (3, 11):
    from exceptiongroup import BaseExceptionGroup


def _compare_approx(
    full_object: object,
    message_data: Sequence[tuple[str, str, str]],
    number_of_elements: int,
    different_ids: Sequence[object],
    max_abs_diff: float,
    max_rel_diff: float,
) -> list[str]:
    message_list = list(message_data)
    message_list.insert(0, ("Index", "Obtained", "Expected"))
    max_sizes = [0, 0, 0]
    for index, obtained, expected in message_list:
        max_sizes[0] = max(max_sizes[0], len(index))
        max_sizes[1] = max(max_sizes[1], len(obtained))
        max_sizes[2] = max(max_sizes[2], len(expected))
    explanation = [
        f"comparison failed. Mismatched elements: {len(different_ids)} / {number_of_elements}:",
        f"Max absolute difference: {max_abs_diff}",
        f"Max relative difference: {max_rel_diff}",
    ] + [
        f"{indexes:<{max_sizes[0]}} | {obtained:<{max_sizes[1]}} | {expected:<{max_sizes[2]}}"
        for indexes, obtained, expected in message_list
    ]
    return explanation


# builtin pytest.approx helper


class ApproxBase:
    """Provide shared utilities for making approximate comparisons between
    numbers or sequences of numbers."""

    # Tell numpy to use our `__eq__` operator instead of its.
    __array_ufunc__ = None
    __array_priority__ = 100

    def __init__(self, expected, rel=None, abs=None, nan_ok: bool = False) -> None:
        __tracebackhide__ = True
        self.expected = expected
        self.abs = abs
        self.rel = rel
        self.nan_ok = nan_ok
        self._check_type()

    def __repr__(self) -> str:
        raise NotImplementedError

    def _repr_compare(self, other_side: Any) -> list[str]:
        return [
            "comparison failed",
            f"Obtained: {other_side}",
            f"Expected: {self}",
        ]

    def __eq__(self, actual) -> bool:
        return all(
            a == self._approx_scalar(x) for a, x in self._yield_comparisons(actual)
        )

    def __bool__(self):
        __tracebackhide__ = True
        raise AssertionError(
            "approx() is not supported in a boolean context.\nDid you mean: `assert a == approx(b)`?"
        )

    # Ignore type because of https://github.com/python/mypy/issues/4266.
    __hash__ = None  # type: ignore

    def __ne__(self, actual) -> bool:
        return not (actual == self)

    def _approx_scalar(self, x) -> ApproxScalar:
        if isinstance(x, Decimal):
            return ApproxDecimal(x, rel=self.rel, abs=self.abs, nan_ok=self.nan_ok)
        return ApproxScalar(x, rel=self.rel, abs=self.abs, nan_ok=self.nan_ok)

    def _yield_comparisons(self, actual):
        """Yield all the pairs of numbers to be compared.

        This is used to implement the `__eq__` method.
        """
        raise NotImplementedError

    def _check_type(self) -> None:
        """Raise a TypeError if the expected value is not a valid type."""
        # This is only a concern if the expected value is a sequence.  In every
        # other case, the approx() function ensures that the expected value has
        # a numeric type.  For this reason, the default is to do nothing.  The
        # classes that deal with sequences should reimplement this method to
        # raise if there are any non-numeric elements in the sequence.


def _recursive_sequence_map(f, x):
    """Recursively map a function over a sequence of arbitrary depth"""
    if isinstance(x, (list, tuple)):
        seq_type = type(x)
        return seq_type(_recursive_sequence_map(f, xi) for xi in x)
    elif _is_sequence_like(x):
        return [_recursive_sequence_map(f, xi) for xi in x]
    else:
        return f(x)


class ApproxNumpy(ApproxBase):
    """Perform approximate comparisons where the expected value is numpy array."""

    def __repr__(self) -> str:
        list_scalars = _recursive_sequence_map(
            self._approx_scalar, self.expected.tolist()
        )
        return f"approx({list_scalars!r})"

    def _repr_compare(self, other_side: ndarray | list[Any]) -> list[str]:
        import itertools
        import math

        def get_value_from_nested_list(
            nested_list: list[Any], nd_index: tuple[Any, ...]
        ) -> Any:
            """
            Helper function to get the value out of a nested list, given an n-dimensional index.
            This mimics numpy's indexing, but for raw nested python lists.
            """
            value: Any = nested_list
            for i in nd_index:
                value = value[i]
            return value

        np_array_shape = self.expected.shape
        approx_side_as_seq = _recursive_sequence_map(
            self._approx_scalar, self.expected.tolist()
        )

        # convert other_side to numpy array to ensure shape attribute is available
        other_side_as_array = _as_numpy_array(other_side)
        assert other_side_as_array is not None

        if np_array_shape != other_side_as_array.shape:
            return [
                "Impossible to compare arrays with different shapes.",
                f"Shapes: {np_array_shape} and {other_side_as_array.shape}",
            ]

        number_of_elements = self.expected.size
        max_abs_diff = -math.inf
        max_rel_diff = -math.inf
        different_ids = []
        for index in itertools.product(*(range(i) for i in np_array_shape)):
            approx_value = get_value_from_nested_list(approx_side_as_seq, index)
            other_value = get_value_from_nested_list(other_side_as_array, index)
            if approx_value != other_value:
                abs_diff = abs(approx_value.expected - other_value)
                max_abs_diff = max(max_abs_diff, abs_diff)
                if other_value == 0.0:
                    max_rel_diff = math.inf
                else:
                    max_rel_diff = max(max_rel_diff, abs_diff / abs(other_value))
                different_ids.append(index)

        message_data = [
            (
                str(index),
                str(get_value_from_nested_list(other_side_as_array, index)),
                str(get_value_from_nested_list(approx_side_as_seq, index)),
            )
            for index in different_ids
        ]
        return _compare_approx(
            self.expected,
            message_data,
            number_of_elements,
            different_ids,
            max_abs_diff,
            max_rel_diff,
        )

    def __eq__(self, actual) -> bool:
        import numpy as np

        # self.expected is supposed to always be an array here.

        if not np.isscalar(actual):
            try:
                actual = np.asarray(actual)
            except Exception as e:
                raise TypeError(f"cannot compare '{actual}' to numpy.ndarray") from e

        if not np.isscalar(actual) and actual.shape != self.expected.shape:
            return False

        return super().__eq__(actual)

    def _yield_comparisons(self, actual):
        import numpy as np

        # `actual` can either be a numpy array or a scalar, it is treated in
        # `__eq__` before being passed to `ApproxBase.__eq__`, which is the
        # only method that calls this one.

        if np.isscalar(actual):
            for i in np.ndindex(self.expected.shape):
                yield actual, self.expected[i].item()
        else:
            for i in np.ndindex(self.expected.shape):
                yield actual[i].item(), self.expected[i].item()


class ApproxMapping(ApproxBase):
    """Perform approximate comparisons where the expected value is a mapping
    with numeric values (the keys can be anything)."""

    def __repr__(self) -> str:
        return f"approx({ ({k: self._approx_scalar(v) for k, v in self.expected.items()})!r})"

    def _repr_compare(self, other_side: Mapping[object, float]) -> list[str]:
        import math

        approx_side_as_map = {
            k: self._approx_scalar(v) for k, v in self.expected.items()
        }

        number_of_elements = len(approx_side_as_map)
        max_abs_diff = -math.inf
        max_rel_diff = -math.inf
        different_ids = []
        for (approx_key, approx_value), other_value in zip(
            approx_side_as_map.items(), other_side.values()
        ):
            if approx_value != other_value:
                if approx_value.expected is not None and other_value is not None:
                    try:
                        max_abs_diff = max(
                            max_abs_diff, abs(approx_value.expected - other_value)
                        )
                        if approx_value.expected == 0.0:
                            max_rel_diff = math.inf
                        else:
                            max_rel_diff = max(
                                max_rel_diff,
                                abs(
                                    (approx_value.expected - other_value)
                                    / approx_value.expected
                                ),
                            )
                    except ZeroDivisionError:
                        pass
                different_ids.append(approx_key)

        message_data = [
            (str(key), str(other_side[key]), str(approx_side_as_map[key]))
            for key in different_ids
        ]

        return _compare_approx(
            self.expected,
            message_data,
            number_of_elements,
            different_ids,
            max_abs_diff,
            max_rel_diff,
        )

    def __eq__(self, actual) -> bool:
        try:
            if set(actual.keys()) != set(self.expected.keys()):
                return False
        except AttributeError:
            return False

        return super().__eq__(actual)

    def _yield_comparisons(self, actual):
        for k in self.expected.keys():
            yield actual[k], self.expected[k]

    def _check_type(self) -> None:
        __tracebackhide__ = True
        for key, value in self.expected.items():
            if isinstance(value, type(self.expected)):
                msg = "pytest.approx() does not support nested dictionaries: key={!r} value={!r}\n  full mapping={}"
                raise TypeError(msg.format(key, value, pprint.pformat(self.expected)))


class ApproxSequenceLike(ApproxBase):
    """Perform approximate comparisons where the expected value is a sequence of numbers."""

    def __repr__(self) -> str:
        seq_type = type(self.expected)
        if seq_type not in (tuple, list):
            seq_type = list
        return f"approx({seq_type(self._approx_scalar(x) for x in self.expected)!r})"

    def _repr_compare(self, other_side: Sequence[float]) -> list[str]:
        import math

        if len(self.expected) != len(other_side):
            return [
                "Impossible to compare lists with different sizes.",
                f"Lengths: {len(self.expected)} and {len(other_side)}",
            ]

        approx_side_as_map = _recursive_sequence_map(self._approx_scalar, self.expected)

        number_of_elements = len(approx_side_as_map)
        max_abs_diff = -math.inf
        max_rel_diff = -math.inf
        different_ids = []
        for i, (approx_value, other_value) in enumerate(
            zip(approx_side_as_map, other_side)
        ):
            if approx_value != other_value:
                try:
                    abs_diff = abs(approx_value.expected - other_value)
                    max_abs_diff = max(max_abs_diff, abs_diff)
                # Ignore non-numbers for the diff calculations (#13012).
                except TypeError:
                    pass
                else:
                    if other_value == 0.0:
                        max_rel_diff = math.inf
                    else:
                        max_rel_diff = max(max_rel_diff, abs_diff / abs(other_value))
                different_ids.append(i)
        message_data = [
            (str(i), str(other_side[i]), str(approx_side_as_map[i]))
            for i in different_ids
        ]

        return _compare_approx(
            self.expected,
            message_data,
            number_of_elements,
            different_ids,
            max_abs_diff,
            max_rel_diff,
        )

    def __eq__(self, actual) -> bool:
        try:
            if len(actual) != len(self.expected):
                return False
        except TypeError:
            return False
        return super().__eq__(actual)

    def _yield_comparisons(self, actual):
        return zip(actual, self.expected)

    def _check_type(self) -> None:
        __tracebackhide__ = True
        for index, x in enumerate(self.expected):
            if isinstance(x, type(self.expected)):
                msg = "pytest.approx() does not support nested data structures: {!r} at index {}\n  full sequence: {}"
                raise TypeError(msg.format(x, index, pprint.pformat(self.expected)))


class ApproxScalar(ApproxBase):
    """Perform approximate comparisons where the expected value is a single number."""

    # Using Real should be better than this Union, but not possible yet:
    # https://github.com/python/typeshed/pull/3108
    DEFAULT_ABSOLUTE_TOLERANCE: float | Decimal = 1e-12
    DEFAULT_RELATIVE_TOLERANCE: float | Decimal = 1e-6

    def __repr__(self) -> str:
        """Return a string communicating both the expected value and the
        tolerance for the comparison being made.

        For example, ``1.0 ± 1e-6``, ``(3+4j) ± 5e-6 ∠ ±180°``.
        """
        # Don't show a tolerance for values that aren't compared using
        # tolerances, i.e. non-numerics and infinities. Need to call abs to
        # handle complex numbers, e.g. (inf + 1j).
        if (
            isinstance(self.expected, bool)
            or (not isinstance(self.expected, (Complex, Decimal)))
            or math.isinf(abs(self.expected) or isinstance(self.expected, bool))
        ):
            return str(self.expected)

        # If a sensible tolerance can't be calculated, self.tolerance will
        # raise a ValueError.  In this case, display '???'.
        try:
            if 1e-3 <= self.tolerance < 1e3:
                vetted_tolerance = f"{self.tolerance:n}"
            else:
                vetted_tolerance = f"{self.tolerance:.1e}"

            if (
                isinstance(self.expected, Complex)
                and self.expected.imag
                and not math.isinf(self.tolerance)
            ):
                vetted_tolerance += " ∠ ±180°"
        except ValueError:
            vetted_tolerance = "???"

        return f"{self.expected} ± {vetted_tolerance}"

    def __eq__(self, actual) -> bool:
        """Return whether the given value is equal to the expected value
        within the pre-specified tolerance."""
        asarray = _as_numpy_array(actual)
        if asarray is not None:
            # Call ``__eq__()`` manually to prevent infinite-recursion with
            # numpy<1.13.  See #3748.
            return all(self.__eq__(a) for a in asarray.flat)

        # Short-circuit exact equality, except for bool
        if isinstance(self.expected, bool) and not isinstance(actual, bool):
            return False
        elif actual == self.expected:
            return True

        # If either type is non-numeric, fall back to strict equality.
        # NB: we need Complex, rather than just Number, to ensure that __abs__,
        # __sub__, and __float__ are defined. Also, consider bool to be
        # nonnumeric, even though it has the required arithmetic.
        if isinstance(self.expected, bool) or not (
            isinstance(self.expected, (Complex, Decimal))
            and isinstance(actual, (Complex, Decimal))
        ):
            return False

        # Allow the user to control whether NaNs are considered equal to each
        # other or not.  The abs() calls are for compatibility with complex
        # numbers.
        if math.isnan(abs(self.expected)):
            return self.nan_ok and math.isnan(abs(actual))

        # Infinity shouldn't be approximately equal to anything but itself, but
        # if there's a relative tolerance, it will be infinite and infinity
        # will seem approximately equal to everything.  The equal-to-itself
        # case would have been short circuited above, so here we can just
        # return false if the expected value is infinite.  The abs() call is
        # for compatibility with complex numbers.
        if math.isinf(abs(self.expected)):
            return False

        # Return true if the two numbers are within the tolerance.
        result: bool = abs(self.expected - actual) <= self.tolerance
        return result

    # Ignore type because of https://github.com/python/mypy/issues/4266.
    __hash__ = None  # type: ignore

    @property
    def tolerance(self):
        """Return the tolerance for the comparison.

        This could be either an absolute tolerance or a relative tolerance,
        depending on what the user specified or which would be larger.
        """

        def set_default(x, default):
            return x if x is not None else default

        # Figure out what the absolute tolerance should be.  ``self.abs`` is
        # either None or a value specified by the user.
        absolute_tolerance = set_default(self.abs, self.DEFAULT_ABSOLUTE_TOLERANCE)

        if absolute_tolerance < 0:
            raise ValueError(
                f"absolute tolerance can't be negative: {absolute_tolerance}"
            )
        if math.isnan(absolute_tolerance):
            raise ValueError("absolute tolerance can't be NaN.")

        # If the user specified an absolute tolerance but not a relative one,
        # just return the absolute tolerance.
        if self.rel is None:
            if self.abs is not None:
                return absolute_tolerance

        # Figure out what the relative tolerance should be.  ``self.rel`` is
        # either None or a value specified by the user.  This is done after
        # we've made sure the user didn't ask for an absolute tolerance only,
        # because we don't want to raise errors about the relative tolerance if
        # we aren't even going to use it.
        relative_tolerance = set_default(
            self.rel, self.DEFAULT_RELATIVE_TOLERANCE
        ) * abs(self.expected)

        if relative_tolerance < 0:
            raise ValueError(
                f"relative tolerance can't be negative: {relative_tolerance}"
            )
        if math.isnan(relative_tolerance):
            raise ValueError("relative tolerance can't be NaN.")

        # Return the larger of the relative and absolute tolerances.
        return max(relative_tolerance, absolute_tolerance)


class ApproxDecimal(ApproxScalar):
    """Perform approximate comparisons where the expected value is a Decimal."""

    DEFAULT_ABSOLUTE_TOLERANCE = Decimal("1e-12")
    DEFAULT_RELATIVE_TOLERANCE = Decimal("1e-6")


def approx(expected, rel=None, abs=None, nan_ok: bool = False) -> ApproxBase:
    """Assert that two numbers (or two ordered sequences of numbers) are equal to each other
    within some tolerance.

    Due to the :doc:`python:tutorial/floatingpoint`, numbers that we
    would intuitively expect to be equal are not always so::

        >>> 0.1 + 0.2 == 0.3
        False

    This problem is commonly encountered when writing tests, e.g. when making
    sure that floating-point values are what you expect them to be.  One way to
    deal with this problem is to assert that two floating-point numbers are
    equal to within some appropriate tolerance::

        >>> abs((0.1 + 0.2) - 0.3) < 1e-6
        True

    However, comparisons like this are tedious to write and difficult to
    understand.  Furthermore, absolute comparisons like the one above are
    usually discouraged because there's no tolerance that works well for all
    situations.  ``1e-6`` is good for numbers around ``1``, but too small for
    very big numbers and too big for very small ones.  It's better to express
    the tolerance as a fraction of the expected value, but relative comparisons
    like that are even more difficult to write correctly and concisely.

    The ``approx`` class performs floating-point comparisons using a syntax
    that's as intuitive as possible::

        >>> from pytest import approx
        >>> 0.1 + 0.2 == approx(0.3)
        True

    The same syntax also works for ordered sequences of numbers::

        >>> (0.1 + 0.2, 0.2 + 0.4) == approx((0.3, 0.6))
        True

    ``numpy`` arrays::

        >>> import numpy as np                                                          # doctest: +SKIP
        >>> np.array([0.1, 0.2]) + np.array([0.2, 0.4]) == approx(np.array([0.3, 0.6])) # doctest: +SKIP
        True

    And for a ``numpy`` array against a scalar::

        >>> import numpy as np                                         # doctest: +SKIP
        >>> np.array([0.1, 0.2]) + np.array([0.2, 0.1]) == approx(0.3) # doctest: +SKIP
        True

    Only ordered sequences are supported, because ``approx`` needs
    to infer the relative position of the sequences without ambiguity. This means
    ``sets`` and other unordered sequences are not supported.

    Finally, dictionary *values* can also be compared::

        >>> {'a': 0.1 + 0.2, 'b': 0.2 + 0.4} == approx({'a': 0.3, 'b': 0.6})
        True

    The comparison will be true if both mappings have the same keys and their
    respective values match the expected tolerances.

    **Tolerances**

    By default, ``approx`` considers numbers within a relative tolerance of
    ``1e-6`` (i.e. one part in a million) of its expected value to be equal.
    This treatment would lead to surprising results if the expected value was
    ``0.0``, because nothing but ``0.0`` itself is relatively close to ``0.0``.
    To handle this case less surprisingly, ``approx`` also considers numbers
    within an absolute tolerance of ``1e-12`` of its expected value to be
    equal.  Infinity and NaN are special cases.  Infinity is only considered
    equal to itself, regardless of the relative tolerance.  NaN is not
    considered equal to anything by default, but you can make it be equal to
    itself by setting the ``nan_ok`` argument to True.  (This is meant to
    facilitate comparing arrays that use NaN to mean "no data".)

    Both the relative and absolute tolerances can be changed by passing
    arguments to the ``approx`` constructor::

        >>> 1.0001 == approx(1)
        False
        >>> 1.0001 == approx(1, rel=1e-3)
        True
        >>> 1.0001 == approx(1, abs=1e-3)
        True

    If you specify ``abs`` but not ``rel``, the comparison will not consider
    the relative tolerance at all.  In other words, two numbers that are within
    the default relative tolerance of ``1e-6`` will still be considered unequal
    if they exceed the specified absolute tolerance.  If you specify both
    ``abs`` and ``rel``, the numbers will be considered equal if either
    tolerance is met::

        >>> 1 + 1e-8 == approx(1)
        True
        >>> 1 + 1e-8 == approx(1, abs=1e-12)
        False
        >>> 1 + 1e-8 == approx(1, rel=1e-6, abs=1e-12)
        True

    You can also use ``approx`` to compare nonnumeric types, or dicts and
    sequences containing nonnumeric types, in which case it falls back to
    strict equality. This can be useful for comparing dicts and sequences that
    can contain optional values::

        >>> {"required": 1.0000005, "optional": None} == approx({"required": 1, "optional": None})
        True
        >>> [None, 1.0000005] == approx([None,1])
        True
        >>> ["foo", 1.0000005] == approx([None,1])
        False

    If you're thinking about using ``approx``, then you might want to know how
    it compares to other good ways of comparing floating-point numbers.  All of
    these algorithms are based on relative and absolute tolerances and should
    agree for the most part, but they do have meaningful differences:

    - ``math.isclose(a, b, rel_tol=1e-9, abs_tol=0.0)``:  True if the relative
      tolerance is met w.r.t. either ``a`` or ``b`` or if the absolute
      tolerance is met.  Because the relative tolerance is calculated w.r.t.
      both ``a`` and ``b``, this test is symmetric (i.e.  neither ``a`` nor
      ``b`` is a "reference value").  You have to specify an absolute tolerance
      if you want to compare to ``0.0`` because there is no tolerance by
      default.  More information: :py:func:`math.isclose`.

    - ``numpy.isclose(a, b, rtol=1e-5, atol=1e-8)``: True if the difference
      between ``a`` and ``b`` is less that the sum of the relative tolerance
      w.r.t. ``b`` and the absolute tolerance.  Because the relative tolerance
      is only calculated w.r.t. ``b``, this test is asymmetric and you can
      think of ``b`` as the reference value.  Support for comparing sequences
      is provided by :py:func:`numpy.allclose`.  More information:
      :std:doc:`numpy:reference/generated/numpy.isclose`.

    - ``unittest.TestCase.assertAlmostEqual(a, b)``: True if ``a`` and ``b``
      are within an absolute tolerance of ``1e-7``.  No relative tolerance is
      considered , so this function is not appropriate for very large or very
      small numbers.  Also, it's only available in subclasses of ``unittest.TestCase``
      and it's ugly because it doesn't follow PEP8.  More information:
      :py:meth:`unittest.TestCase.assertAlmostEqual`.

    - ``a == pytest.approx(b, rel=1e-6, abs=1e-12)``: True if the relative
      tolerance is met w.r.t. ``b`` or if the absolute tolerance is met.
      Because the relative tolerance is only calculated w.r.t. ``b``, this test
      is asymmetric and you can think of ``b`` as the reference value.  In the
      special case that you explicitly specify an absolute tolerance but not a
      relative tolerance, only the absolute tolerance is considered.

    .. note::

        ``approx`` can handle numpy arrays, but we recommend the
        specialised test helpers in :std:doc:`numpy:reference/routines.testing`
        if you need support for comparisons, NaNs, or ULP-based tolerances.

        To match strings using regex, you can use
        `Matches <https://github.com/asottile/re-assert#re_assertmatchespattern-str-args-kwargs>`_
        from the
        `re_assert package <https://github.com/asottile/re-assert>`_.

    .. warning::

       .. versionchanged:: 3.2

       In order to avoid inconsistent behavior, :py:exc:`TypeError` is
       raised for ``>``, ``>=``, ``<`` and ``<=`` comparisons.
       The example below illustrates the problem::

           assert approx(0.1) > 0.1 + 1e-10  # calls approx(0.1).__gt__(0.1 + 1e-10)
           assert 0.1 + 1e-10 > approx(0.1)  # calls approx(0.1).__lt__(0.1 + 1e-10)

       In the second example one expects ``approx(0.1).__le__(0.1 + 1e-10)``
       to be called. But instead, ``approx(0.1).__lt__(0.1 + 1e-10)`` is used to
       comparison. This is because the call hierarchy of rich comparisons
       follows a fixed behavior. More information: :py:meth:`object.__ge__`

    .. versionchanged:: 3.7.1
       ``approx`` raises ``TypeError`` when it encounters a dict value or
       sequence element of nonnumeric type.

    .. versionchanged:: 6.1.0
       ``approx`` falls back to strict equality for nonnumeric types instead
       of raising ``TypeError``.
    """
    # Delegate the comparison to a class that knows how to deal with the type
    # of the expected value (e.g. int, float, list, dict, numpy.array, etc).
    #
    # The primary responsibility of these classes is to implement ``__eq__()``
    # and ``__repr__()``.  The former is used to actually check if some
    # "actual" value is equivalent to the given expected value within the
    # allowed tolerance.  The latter is used to show the user the expected
    # value and tolerance, in the case that a test failed.
    #
    # The actual logic for making approximate comparisons can be found in
    # ApproxScalar, which is used to compare individual numbers.  All of the
    # other Approx classes eventually delegate to this class.  The ApproxBase
    # class provides some convenient methods and overloads, but isn't really
    # essential.

    __tracebackhide__ = True

    if isinstance(expected, Decimal):
        cls: type[ApproxBase] = ApproxDecimal
    elif isinstance(expected, Mapping):
        cls = ApproxMapping
    elif _is_numpy_array(expected):
        expected = _as_numpy_array(expected)
        cls = ApproxNumpy
    elif _is_sequence_like(expected):
        cls = ApproxSequenceLike
    elif isinstance(expected, Collection) and not isinstance(expected, (str, bytes)):
        msg = f"pytest.approx() only supports ordered sequences, but got: {expected!r}"
        raise TypeError(msg)
    else:
        cls = ApproxScalar

    return cls(expected, rel, abs, nan_ok)


def _is_sequence_like(expected: object) -> bool:
    return (
        hasattr(expected, "__getitem__")
        and isinstance(expected, Sized)
        and not isinstance(expected, (str, bytes))
    )


def _is_numpy_array(obj: object) -> bool:
    """
    Return true if the given object is implicitly convertible to ndarray,
    and numpy is already imported.
    """
    return _as_numpy_array(obj) is not None


def _as_numpy_array(obj: object) -> ndarray | None:
    """
    Return an ndarray if the given object is implicitly convertible to ndarray,
    and numpy is already imported, otherwise None.
    """
    import sys

    np: Any = sys.modules.get("numpy")
    if np is not None:
        # avoid infinite recursion on numpy scalars, which have __array__
        if np.isscalar(obj):
            return None
        elif isinstance(obj, np.ndarray):
            return obj
        elif hasattr(obj, "__array__") or hasattr("obj", "__array_interface__"):
            return np.asarray(obj)
    return None


# builtin pytest.raises helper

E = TypeVar("E", bound=BaseException)


@overload
def raises(
    expected_exception: type[E] | tuple[type[E], ...],
    *,
    match: str | re.Pattern[str] | None = ...,
) -> RaisesContext[E]: ...


@overload
def raises(
    expected_exception: type[E] | tuple[type[E], ...],
    func: Callable[..., Any],
    *args: Any,
    **kwargs: Any,
) -> _pytest._code.ExceptionInfo[E]: ...


def raises(
    expected_exception: type[E] | tuple[type[E], ...], *args: Any, **kwargs: Any
) -> RaisesContext[E] | _pytest._code.ExceptionInfo[E]:
    r"""Assert that a code block/function call raises an exception type, or one of its subclasses.

    :param expected_exception:
        The expected exception type, or a tuple if one of multiple possible
        exception types are expected. Note that subclasses of the passed exceptions
        will also match.

    :kwparam str | re.Pattern[str] | None match:
        If specified, a string containing a regular expression,
        or a regular expression object, that is tested against the string
        representation of the exception and its :pep:`678` `__notes__`
        using :func:`re.search`.

        To match a literal string that may contain :ref:`special characters
        <re-syntax>`, the pattern can first be escaped with :func:`re.escape`.

        (This is only used when ``pytest.raises`` is used as a context manager,
        and passed through to the function otherwise.
        When using ``pytest.raises`` as a function, you can use:
        ``pytest.raises(Exc, func, match="passed on").match("my pattern")``.)

    Use ``pytest.raises`` as a context manager, which will capture the exception of the given
    type, or any of its subclasses::

        >>> import pytest
        >>> with pytest.raises(ZeroDivisionError):
        ...    1/0

    If the code block does not raise the expected exception (:class:`ZeroDivisionError` in the example
    above), or no exception at all, the check will fail instead.

    You can also use the keyword argument ``match`` to assert that the
    exception matches a text or regex::

        >>> with pytest.raises(ValueError, match='must be 0 or None'):
        ...     raise ValueError("value must be 0 or None")

        >>> with pytest.raises(ValueError, match=r'must be \d+$'):
        ...     raise ValueError("value must be 42")

    The ``match`` argument searches the formatted exception string, which includes any
    `PEP-678 <https://peps.python.org/pep-0678/>`__ ``__notes__``:

        >>> with pytest.raises(ValueError, match=r"had a note added"):  # doctest: +SKIP
        ...     e = ValueError("value must be 42")
        ...     e.add_note("had a note added")
        ...     raise e

    The context manager produces an :class:`ExceptionInfo` object which can be used to inspect the
    details of the captured exception::

        >>> with pytest.raises(ValueError) as exc_info:
        ...     raise ValueError("value must be 42")
        >>> assert exc_info.type is ValueError
        >>> assert exc_info.value.args[0] == "value must be 42"

    .. warning::

       Given that ``pytest.raises`` matches subclasses, be wary of using it to match :class:`Exception` like this::

           # Careful, this will catch ANY exception raised.
           with pytest.raises(Exception):
               some_function()

       Because :class:`Exception` is the base class of almost all exceptions, it is easy for this to hide
       real bugs, where the user wrote this expecting a specific exception, but some other exception is being
       raised due to a bug introduced during a refactoring.

       Avoid using ``pytest.raises`` to catch :class:`Exception` unless certain that you really want to catch
       **any** exception raised.

    .. note::

       When using ``pytest.raises`` as a context manager, it's worthwhile to
       note that normal context manager rules apply and that the exception
       raised *must* be the final line in the scope of the context manager.
       Lines of code after that, within the scope of the context manager will
       not be executed. For example::

           >>> value = 15
           >>> with pytest.raises(ValueError) as exc_info:
           ...     if value > 10:
           ...         raise ValueError("value must be <= 10")
           ...     assert exc_info.type is ValueError  # This will not execute.

       Instead, the following approach must be taken (note the difference in
       scope)::

           >>> with pytest.raises(ValueError) as exc_info:
           ...     if value > 10:
           ...         raise ValueError("value must be <= 10")
           ...
           >>> assert exc_info.type is ValueError

    **Using with** ``pytest.mark.parametrize``

    When using :ref:`pytest.mark.parametrize ref`
    it is possible to parametrize tests such that
    some runs raise an exception and others do not.

    See :ref:`parametrizing_conditional_raising` for an example.

    .. seealso::

        :ref:`assertraises` for more examples and detailed discussion.

    **Legacy form**

    It is possible to specify a callable by passing a to-be-called lambda::

        >>> raises(ZeroDivisionError, lambda: 1/0)
        <ExceptionInfo ...>

    or you can specify an arbitrary callable with arguments::

        >>> def f(x): return 1/x
        ...
        >>> raises(ZeroDivisionError, f, 0)
        <ExceptionInfo ...>
        >>> raises(ZeroDivisionError, f, x=0)
        <ExceptionInfo ...>

    The form above is fully supported but discouraged for new code because the
    context manager form is regarded as more readable and less error-prone.

    .. note::
        Similar to caught exception objects in Python, explicitly clearing
        local references to returned ``ExceptionInfo`` objects can
        help the Python interpreter speed up its garbage collection.

        Clearing those references breaks a reference cycle
        (``ExceptionInfo`` --> caught exception --> frame stack raising
        the exception --> current frame stack --> local variables -->
        ``ExceptionInfo``) which makes Python keep all objects referenced
        from that cycle (including all local variables in the current
        frame) alive until the next cyclic garbage collection run.
        More detailed information can be found in the official Python
        documentation for :ref:`the try statement <python:try>`.
    """
    __tracebackhide__ = True

    if not expected_exception:
        raise ValueError(
            f"Expected an exception type or a tuple of exception types, but got `{expected_exception!r}`. "
            f"Raising exceptions is already understood as failing the test, so you don't need "
            f"any special code to say 'this should never raise an exception'."
        )
    if isinstance(expected_exception, type):
        expected_exceptions: tuple[type[E], ...] = (expected_exception,)
    else:
        expected_exceptions = expected_exception
    for exc in expected_exceptions:
        if not isinstance(exc, type) or not issubclass(exc, BaseException):
            msg = "expected exception must be a BaseException type, not {}"  # type: ignore[unreachable]
            not_a = exc.__name__ if isinstance(exc, type) else type(exc).__name__
            raise TypeError(msg.format(not_a))

    message = f"DID NOT RAISE {expected_exception}"

    if not args:
        match: str | re.Pattern[str] | None = kwargs.pop("match", None)
        if kwargs:
            msg = "Unexpected keyword arguments passed to pytest.raises: "
            msg += ", ".join(sorted(kwargs))
            msg += "\nUse context-manager form instead?"
            raise TypeError(msg)
        return RaisesContext(expected_exception, message, match)
    else:
        func = args[0]
        if not callable(func):
            raise TypeError(f"{func!r} object (type: {type(func)}) must be callable")
        try:
            func(*args[1:], **kwargs)
        except expected_exception as e:
            return _pytest._code.ExceptionInfo.from_exception(e)
    fail(message)


# This doesn't work with mypy for now. Use fail.Exception instead.
raises.Exception = fail.Exception  # type: ignore


@final
<<<<<<< HEAD
class RaisesGroup(ContextManager[_pytest._code.ExceptionInfo[BaseExceptionGroup[E]]]):
    """Helper for catching exceptions wrapped in an ExceptionGroup.

    Similar to pytest.raises, except:
    * It requires that the exception is inside an exceptiongroup
    * It is only able to be used as a contextmanager
    * Due to the above, is not split into a caller function and a cm class
    Similar to trio.RaisesGroup, except:
    * does not handle multiple levels of nested groups.
    * does not have trio.Matcher, to add matching on the sub-exception
    * does not handle multiple exceptions in the exceptiongroup.

    TODO: copy over docstring example usage from trio.RaisesGroup
    """

    def __init__(
        self,
        exception: Type[E],
        check: Optional[Callable[[BaseExceptionGroup[E]], bool]] = None,
    ):
        # copied from raises() above
        if not isinstance(exception, type) or not issubclass(exception, BaseException):
            msg = "expected exception must be a BaseException type, not {}"  # type: ignore[unreachable]
            not_a = (
                exception.__name__
                if isinstance(exception, type)
                else type(exception).__name__
            )
            raise TypeError(msg.format(not_a))

        self.exception = exception
        self.check = check

    def __enter__(self) -> _pytest._code.ExceptionInfo[BaseExceptionGroup[E]]:
        self.excinfo: _pytest._code.ExceptionInfo[
            BaseExceptionGroup[E]
        ] = _pytest._code.ExceptionInfo.for_later()
        return self.excinfo

    def matches(
        self,
        exc_val: Optional[BaseException],
    ) -> "TypeGuard[BaseExceptionGroup[E]]":
        return (
            exc_val is not None
            and isinstance(exc_val, BaseExceptionGroup)
            and len(exc_val.exceptions) == 1
            and isinstance(exc_val.exceptions[0], self.exception)
            and (self.check is None or self.check(exc_val))
        )

    def assert_matches(
        self,
        exc_val: Optional[BaseException],
    ) -> "TypeGuard[BaseExceptionGroup[E]]":
        assert (
            exc_val is not None
        ), "Internal Error: exc_type is not None but exc_val is"
        assert isinstance(
            exc_val, BaseExceptionGroup
        ), f"Expected an ExceptionGroup, not {type(exc_val)}"
        assert (
            len(exc_val.exceptions) == 1
        ), f"Wrong number of exceptions: got {len(exc_val.exceptions)}, expected 1."
        assert isinstance(
            exc_val.exceptions[0], self.exception
        ), f"Wrong type in group: got {type(exc_val.exceptions[0])}, expected {self.exception}"
        if self.check is not None:
            assert self.check(exc_val), f"Check failed on {repr(exc_val)}."

        return True

    def __exit__(
        self,
        exc_type: Optional[Type[BaseException]],
        exc_val: Optional[BaseException],
        exc_tb: Optional[TracebackType],
    ) -> bool:
        __tracebackhide__ = True
        if exc_type is None:
            fail("DID NOT RAISE ANY EXCEPTION, expected " + self.expected_type())
        assert self.excinfo is not None, "__exit__ without __enter__"

        self.assert_matches(exc_val)

        # Cast to narrow the exception type now that it's verified.
        exc_info = cast(
            Tuple[Type[BaseExceptionGroup[E]], BaseExceptionGroup[E], TracebackType],
            (exc_type, exc_val, exc_tb),
        )
        self.excinfo.fill_unfilled(exc_info)
        return True

    def expected_type(self) -> str:
        if not issubclass(self.exception, Exception):
            base = "Base"
        else:
            base = ""
        return f"{base}ExceptionGroup({self.exception})"


@final
class RaisesContext(ContextManager[_pytest._code.ExceptionInfo[E]]):
=======
class RaisesContext(AbstractContextManager[_pytest._code.ExceptionInfo[E]]):
>>>>>>> 2f1c143b
    def __init__(
        self,
        expected_exception: type[E] | tuple[type[E], ...],
        message: str,
        match_expr: str | re.Pattern[str] | None = None,
    ) -> None:
        self.expected_exception = expected_exception
        self.message = message
        self.match_expr = match_expr
        self.excinfo: _pytest._code.ExceptionInfo[E] | None = None
        if self.match_expr is not None:
            re_error = None
            try:
                re.compile(self.match_expr)
            except re.error as e:
                re_error = e
            if re_error is not None:
                fail(f"Invalid regex pattern provided to 'match': {re_error}")

    def __enter__(self) -> _pytest._code.ExceptionInfo[E]:
        self.excinfo = _pytest._code.ExceptionInfo.for_later()
        return self.excinfo

    def __exit__(
        self,
        exc_type: type[BaseException] | None,
        exc_val: BaseException | None,
        exc_tb: TracebackType | None,
    ) -> bool:
        __tracebackhide__ = True
        if exc_type is None:
            fail(self.message)
        assert self.excinfo is not None
        if not issubclass(exc_type, self.expected_exception):
            return False
        # Cast to narrow the exception type now that it's verified.
        exc_info = cast(tuple[type[E], E, TracebackType], (exc_type, exc_val, exc_tb))
        self.excinfo.fill_unfilled(exc_info)
        if self.match_expr is not None:
            self.excinfo.match(self.match_expr)
        return True<|MERGE_RESOLUTION|>--- conflicted
+++ resolved
@@ -1,13 +1,7 @@
-<<<<<<< HEAD
-import math
-import pprint
-import sys
-=======
 # mypy: allow-untyped-defs
 from __future__ import annotations
 
 from collections.abc import Callable
->>>>>>> 2f1c143b
 from collections.abc import Collection
 from collections.abc import Mapping
 from collections.abc import Sequence
@@ -18,6 +12,7 @@
 from numbers import Complex
 import pprint
 import re
+import sys
 from types import TracebackType
 from typing import Any
 from typing import cast
@@ -1000,8 +995,9 @@
 
 
 @final
-<<<<<<< HEAD
-class RaisesGroup(ContextManager[_pytest._code.ExceptionInfo[BaseExceptionGroup[E]]]):
+class RaisesGroup(
+    AbstractContextManager[_pytest._code.ExceptionInfo[BaseExceptionGroup[E]]]
+):
     """Helper for catching exceptions wrapped in an ExceptionGroup.
 
     Similar to pytest.raises, except:
@@ -1018,8 +1014,8 @@
 
     def __init__(
         self,
-        exception: Type[E],
-        check: Optional[Callable[[BaseExceptionGroup[E]], bool]] = None,
+        exception: type[E],
+        check: Callable[[BaseExceptionGroup[E]], bool] | None = None,
     ):
         # copied from raises() above
         if not isinstance(exception, type) or not issubclass(exception, BaseException):
@@ -1035,15 +1031,15 @@
         self.check = check
 
     def __enter__(self) -> _pytest._code.ExceptionInfo[BaseExceptionGroup[E]]:
-        self.excinfo: _pytest._code.ExceptionInfo[
-            BaseExceptionGroup[E]
-        ] = _pytest._code.ExceptionInfo.for_later()
+        self.excinfo: _pytest._code.ExceptionInfo[BaseExceptionGroup[E]] = (
+            _pytest._code.ExceptionInfo.for_later()
+        )
         return self.excinfo
 
     def matches(
         self,
-        exc_val: Optional[BaseException],
-    ) -> "TypeGuard[BaseExceptionGroup[E]]":
+        exc_val: BaseException | None,
+    ) -> TypeGuard[BaseExceptionGroup[E]]:
         return (
             exc_val is not None
             and isinstance(exc_val, BaseExceptionGroup)
@@ -1054,30 +1050,30 @@
 
     def assert_matches(
         self,
-        exc_val: Optional[BaseException],
-    ) -> "TypeGuard[BaseExceptionGroup[E]]":
-        assert (
-            exc_val is not None
-        ), "Internal Error: exc_type is not None but exc_val is"
-        assert isinstance(
-            exc_val, BaseExceptionGroup
-        ), f"Expected an ExceptionGroup, not {type(exc_val)}"
-        assert (
-            len(exc_val.exceptions) == 1
-        ), f"Wrong number of exceptions: got {len(exc_val.exceptions)}, expected 1."
-        assert isinstance(
-            exc_val.exceptions[0], self.exception
-        ), f"Wrong type in group: got {type(exc_val.exceptions[0])}, expected {self.exception}"
+        exc_val: BaseException | None,
+    ) -> TypeGuard[BaseExceptionGroup[E]]:
+        assert exc_val is not None, (
+            "Internal Error: exc_type is not None but exc_val is"
+        )
+        assert isinstance(exc_val, BaseExceptionGroup), (
+            f"Expected an ExceptionGroup, not {type(exc_val)}"
+        )
+        assert len(exc_val.exceptions) == 1, (
+            f"Wrong number of exceptions: got {len(exc_val.exceptions)}, expected 1."
+        )
+        assert isinstance(exc_val.exceptions[0], self.exception), (
+            f"Wrong type in group: got {type(exc_val.exceptions[0])}, expected {self.exception}"
+        )
         if self.check is not None:
-            assert self.check(exc_val), f"Check failed on {repr(exc_val)}."
+            assert self.check(exc_val), f"Check failed on {exc_val!r}."
 
         return True
 
     def __exit__(
         self,
-        exc_type: Optional[Type[BaseException]],
-        exc_val: Optional[BaseException],
-        exc_tb: Optional[TracebackType],
+        exc_type: type[BaseException] | None,
+        exc_val: BaseException | None,
+        exc_tb: TracebackType | None,
     ) -> bool:
         __tracebackhide__ = True
         if exc_type is None:
@@ -1088,7 +1084,7 @@
 
         # Cast to narrow the exception type now that it's verified.
         exc_info = cast(
-            Tuple[Type[BaseExceptionGroup[E]], BaseExceptionGroup[E], TracebackType],
+            tuple[type[BaseExceptionGroup[E]], BaseExceptionGroup[E], TracebackType],
             (exc_type, exc_val, exc_tb),
         )
         self.excinfo.fill_unfilled(exc_info)
@@ -1103,10 +1099,7 @@
 
 
 @final
-class RaisesContext(ContextManager[_pytest._code.ExceptionInfo[E]]):
-=======
 class RaisesContext(AbstractContextManager[_pytest._code.ExceptionInfo[E]]):
->>>>>>> 2f1c143b
     def __init__(
         self,
         expected_exception: type[E] | tuple[type[E], ...],
