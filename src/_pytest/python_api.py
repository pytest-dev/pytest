# mypy: allow-untyped-defs
from __future__ import annotations

from collections.abc import Callable
from collections.abc import Collection
from collections.abc import Mapping
from collections.abc import Sequence
from collections.abc import Sized
from contextlib import AbstractContextManager
from decimal import Decimal
import math
from numbers import Complex
import pprint
import re
from types import TracebackType
from typing import Any
from typing import cast
from typing import final
from typing import overload
from typing import TYPE_CHECKING
from typing import TypeVar

import _pytest._code
from _pytest.outcomes import fail


if TYPE_CHECKING:
    from numpy import ndarray


def _compare_approx(
    full_object: object,
    message_data: Sequence[tuple[str, str, str]],
    number_of_elements: int,
    different_ids: Sequence[object],
    max_abs_diff: float,
    max_rel_diff: float,
) -> list[str]:
    message_list = list(message_data)
    message_list.insert(0, ("Index", "Obtained", "Expected"))
    max_sizes = [0, 0, 0]
    for index, obtained, expected in message_list:
        max_sizes[0] = max(max_sizes[0], len(index))
        max_sizes[1] = max(max_sizes[1], len(obtained))
        max_sizes[2] = max(max_sizes[2], len(expected))
    explanation = [
        f"comparison failed. Mismatched elements: {len(different_ids)} / {number_of_elements}:",
        f"Max absolute difference: {max_abs_diff}",
        f"Max relative difference: {max_rel_diff}",
    ] + [
        f"{indexes:<{max_sizes[0]}} | {obtained:<{max_sizes[1]}} | {expected:<{max_sizes[2]}}"
        for indexes, obtained, expected in message_list
    ]
    return explanation


# builtin pytest.approx helper


class ApproxBase:
    """Provide shared utilities for making approximate comparisons between
    numbers or sequences of numbers."""

    # Tell numpy to use our `__eq__` operator instead of its.
    __array_ufunc__ = None
    __array_priority__ = 100

    def __init__(self, expected, rel=None, abs=None, nan_ok: bool = False) -> None:
        __tracebackhide__ = True
        self.expected = expected
        self.abs = abs
        self.rel = rel
        self.nan_ok = nan_ok
        self._check_type()

    def __repr__(self) -> str:
        raise NotImplementedError

    def _repr_compare(self, other_side: Any) -> list[str]:
        return [
            "comparison failed",
            f"Obtained: {other_side}",
            f"Expected: {self}",
        ]

    def __eq__(self, actual) -> bool:
        return all(
            a == self._approx_scalar(x) for a, x in self._yield_comparisons(actual)
        )

    def __bool__(self):
        __tracebackhide__ = True
        raise AssertionError(
            "approx() is not supported in a boolean context.\nDid you mean: `assert a == approx(b)`?"
        )

    # Ignore type because of https://github.com/python/mypy/issues/4266.
    __hash__ = None  # type: ignore

    def __ne__(self, actual) -> bool:
        return not (actual == self)

    def _approx_scalar(self, x) -> ApproxScalar:
        if isinstance(x, Decimal):
            return ApproxDecimal(x, rel=self.rel, abs=self.abs, nan_ok=self.nan_ok)
        return ApproxScalar(x, rel=self.rel, abs=self.abs, nan_ok=self.nan_ok)

    def _yield_comparisons(self, actual):
        """Yield all the pairs of numbers to be compared.

        This is used to implement the `__eq__` method.
        """
        raise NotImplementedError

    def _check_type(self) -> None:
        """Raise a TypeError if the expected value is not a valid type."""
        # This is only a concern if the expected value is a sequence.  In every
        # other case, the approx() function ensures that the expected value has
        # a numeric type.  For this reason, the default is to do nothing.  The
        # classes that deal with sequences should reimplement this method to
        # raise if there are any non-numeric elements in the sequence.


def _recursive_sequence_map(f, x):
    """Recursively map a function over a sequence of arbitrary depth"""
    if isinstance(x, (list, tuple)):
        seq_type = type(x)
        return seq_type(_recursive_sequence_map(f, xi) for xi in x)
    elif _is_sequence_like(x):
        return [_recursive_sequence_map(f, xi) for xi in x]
    else:
        return f(x)


class ApproxNumpy(ApproxBase):
    """Perform approximate comparisons where the expected value is numpy array."""

    def __repr__(self) -> str:
        list_scalars = _recursive_sequence_map(
            self._approx_scalar, self.expected.tolist()
        )
        return f"approx({list_scalars!r})"

    def _repr_compare(self, other_side: ndarray | list[Any]) -> list[str]:
        import itertools
        import math

        def get_value_from_nested_list(
            nested_list: list[Any], nd_index: tuple[Any, ...]
        ) -> Any:
            """
            Helper function to get the value out of a nested list, given an n-dimensional index.
            This mimics numpy's indexing, but for raw nested python lists.
            """
            value: Any = nested_list
            for i in nd_index:
                value = value[i]
            return value

        np_array_shape = self.expected.shape
        approx_side_as_seq = _recursive_sequence_map(
            self._approx_scalar, self.expected.tolist()
        )

        # convert other_side to numpy array to ensure shape attribute is available
        other_side_as_array = _as_numpy_array(other_side)
        assert other_side_as_array is not None

        if np_array_shape != other_side_as_array.shape:
            return [
                "Impossible to compare arrays with different shapes.",
                f"Shapes: {np_array_shape} and {other_side_as_array.shape}",
            ]

        number_of_elements = self.expected.size
        max_abs_diff = -math.inf
        max_rel_diff = -math.inf
        different_ids = []
        for index in itertools.product(*(range(i) for i in np_array_shape)):
            approx_value = get_value_from_nested_list(approx_side_as_seq, index)
            other_value = get_value_from_nested_list(other_side_as_array, index)
            if approx_value != other_value:
                abs_diff = abs(approx_value.expected - other_value)
                max_abs_diff = max(max_abs_diff, abs_diff)
                if other_value == 0.0:
                    max_rel_diff = math.inf
                else:
                    max_rel_diff = max(max_rel_diff, abs_diff / abs(other_value))
                different_ids.append(index)

        message_data = [
            (
                str(index),
                str(get_value_from_nested_list(other_side_as_array, index)),
                str(get_value_from_nested_list(approx_side_as_seq, index)),
            )
            for index in different_ids
        ]
        return _compare_approx(
            self.expected,
            message_data,
            number_of_elements,
            different_ids,
            max_abs_diff,
            max_rel_diff,
        )

    def __eq__(self, actual) -> bool:
        import numpy as np

        # self.expected is supposed to always be an array here.

        if not np.isscalar(actual):
            try:
                actual = np.asarray(actual)
            except Exception as e:
                raise TypeError(f"cannot compare '{actual}' to numpy.ndarray") from e

        if not np.isscalar(actual) and actual.shape != self.expected.shape:
            return False

        return super().__eq__(actual)

    def _yield_comparisons(self, actual):
        import numpy as np

        # `actual` can either be a numpy array or a scalar, it is treated in
        # `__eq__` before being passed to `ApproxBase.__eq__`, which is the
        # only method that calls this one.

        if np.isscalar(actual):
            for i in np.ndindex(self.expected.shape):
                yield actual, self.expected[i].item()
        else:
            for i in np.ndindex(self.expected.shape):
                yield actual[i].item(), self.expected[i].item()


class ApproxMapping(ApproxBase):
    """Perform approximate comparisons where the expected value is a mapping
    with numeric values (the keys can be anything)."""

    def __repr__(self) -> str:
        return f"approx({({k: self._approx_scalar(v) for k, v in self.expected.items()})!r})"

    def _repr_compare(self, other_side: Mapping[object, float]) -> list[str]:
        import math

        approx_side_as_map = {
            k: self._approx_scalar(v) for k, v in self.expected.items()
        }

        number_of_elements = len(approx_side_as_map)
        max_abs_diff = -math.inf
        max_rel_diff = -math.inf
        different_ids = []
        for (approx_key, approx_value), other_value in zip(
            approx_side_as_map.items(), other_side.values()
        ):
            if approx_value != other_value:
<<<<<<< HEAD
                max_abs_diff = max(
                    max_abs_diff, abs(approx_value.expected - other_value)
                )
                try:
                    max_rel_diff = max(
                        max_rel_diff,
                        abs(
                            (approx_value.expected - other_value)
                            / approx_value.expected
                        ),
                    )
                except ZeroDivisionError:
                    pass
=======
                if approx_value.expected is not None and other_value is not None:
                    max_abs_diff = max(
                        max_abs_diff, abs(approx_value.expected - other_value)
                    )
                    if approx_value.expected == 0.0:
                        max_rel_diff = math.inf
                    else:
                        max_rel_diff = max(
                            max_rel_diff,
                            abs(
                                (approx_value.expected - other_value)
                                / approx_value.expected
                            ),
                        )
>>>>>>> b938e702
                different_ids.append(approx_key)

        message_data = [
            (str(key), str(other_side[key]), str(approx_side_as_map[key]))
            for key in different_ids
        ]

        return _compare_approx(
            self.expected,
            message_data,
            number_of_elements,
            different_ids,
            max_abs_diff,
            max_rel_diff,
        )

    def __eq__(self, actual) -> bool:
        try:
            if set(actual.keys()) != set(self.expected.keys()):
                return False
        except AttributeError:
            return False

        return super().__eq__(actual)

    def _yield_comparisons(self, actual):
        for k in self.expected.keys():
            yield actual[k], self.expected[k]

    def _check_type(self) -> None:
        __tracebackhide__ = True
        for key, value in self.expected.items():
            if isinstance(value, type(self.expected)):
                msg = "pytest.approx() does not support nested dictionaries: key={!r} value={!r}\n  full mapping={}"
                raise TypeError(msg.format(key, value, pprint.pformat(self.expected)))


class ApproxSequenceLike(ApproxBase):
    """Perform approximate comparisons where the expected value is a sequence of numbers."""

    def __repr__(self) -> str:
        seq_type = type(self.expected)
        if seq_type not in (tuple, list):
            seq_type = list
        return f"approx({seq_type(self._approx_scalar(x) for x in self.expected)!r})"

    def _repr_compare(self, other_side: Sequence[float]) -> list[str]:
        import math

        if len(self.expected) != len(other_side):
            return [
                "Impossible to compare lists with different sizes.",
                f"Lengths: {len(self.expected)} and {len(other_side)}",
            ]

        approx_side_as_map = _recursive_sequence_map(self._approx_scalar, self.expected)

        number_of_elements = len(approx_side_as_map)
        max_abs_diff = -math.inf
        max_rel_diff = -math.inf
        different_ids = []
        for i, (approx_value, other_value) in enumerate(
            zip(approx_side_as_map, other_side)
        ):
            if approx_value != other_value:
                abs_diff = abs(approx_value.expected - other_value)
                max_abs_diff = max(max_abs_diff, abs_diff)
                if other_value == 0.0:
                    max_rel_diff = math.inf
                else:
                    max_rel_diff = max(max_rel_diff, abs_diff / abs(other_value))
                different_ids.append(i)

        message_data = [
            (str(i), str(other_side[i]), str(approx_side_as_map[i]))
            for i in different_ids
        ]

        return _compare_approx(
            self.expected,
            message_data,
            number_of_elements,
            different_ids,
            max_abs_diff,
            max_rel_diff,
        )

    def __eq__(self, actual) -> bool:
        try:
            if len(actual) != len(self.expected):
                return False
        except TypeError:
            return False
        return super().__eq__(actual)

    def _yield_comparisons(self, actual):
        return zip(actual, self.expected)

    def _check_type(self) -> None:
        __tracebackhide__ = True
        for index, x in enumerate(self.expected):
            if isinstance(x, type(self.expected)):
                msg = "pytest.approx() does not support nested data structures: {!r} at index {}\n  full sequence: {}"
                raise TypeError(msg.format(x, index, pprint.pformat(self.expected)))


class ApproxScalar(ApproxBase):
    """Perform approximate comparisons where the expected value is a single number."""

    # Using Real should be better than this Union, but not possible yet:
    # https://github.com/python/typeshed/pull/3108
    DEFAULT_ABSOLUTE_TOLERANCE: float | Decimal = 1e-12
    DEFAULT_RELATIVE_TOLERANCE: float | Decimal = 1e-6

    def __repr__(self) -> str:
        """Return a string communicating both the expected value and the
        tolerance for the comparison being made.

        For example, ``1.0 ± 1e-6``, ``(3+4j) ± 5e-6 ∠ ±180°``.
        """
        # Don't show a tolerance for values that aren't compared using
        # tolerances, i.e. non-numerics and infinities. Need to call abs to
        # handle complex numbers, e.g. (inf + 1j).
<<<<<<< HEAD
        if (
            isinstance(self.expected, bool)
            or (not isinstance(self.expected, (Complex, Decimal)))
            or math.isinf(
                abs(self.expected) or isinstance(self.expected, bool)  # type: ignore[arg-type]
            )
=======
        if (not isinstance(self.expected, (Complex, Decimal))) or math.isinf(
            abs(self.expected)
>>>>>>> b938e702
        ):
            return str(self.expected)

        # If a sensible tolerance can't be calculated, self.tolerance will
        # raise a ValueError.  In this case, display '???'.
        try:
            if 1e-3 <= self.tolerance < 1e3:
                vetted_tolerance = f"{self.tolerance:n}"
            else:
                vetted_tolerance = f"{self.tolerance:.1e}"

            if (
                isinstance(self.expected, Complex)
                and self.expected.imag
                and not math.isinf(self.tolerance)
            ):
                vetted_tolerance += " ∠ ±180°"
        except ValueError:
            vetted_tolerance = "???"

        return f"{self.expected} ± {vetted_tolerance}"

    def __eq__(self, actual) -> bool:
        """Return whether the given value is equal to the expected value
        within the pre-specified tolerance."""
        asarray = _as_numpy_array(actual)
        if asarray is not None:
            # Call ``__eq__()`` manually to prevent infinite-recursion with
            # numpy<1.13.  See #3748.
            return all(self.__eq__(a) for a in asarray.flat)

        # Short-circuit exact equality, except for bool
        if isinstance(self.expected, bool) and not isinstance(actual, bool):
            return False
        elif actual == self.expected:
            return True

        # If either type is non-numeric, fall back to strict equality.
        # NB: we need Complex, rather than just Number, to ensure that __abs__,
        # __sub__, and __float__ are defined. Also, consider bool to be
        # nonnumeric, even though it has the required arithmetic.
        if isinstance(self.expected, bool) or not (
            isinstance(self.expected, (Complex, Decimal))
            and isinstance(actual, (Complex, Decimal))
        ):
            return False

        # Allow the user to control whether NaNs are considered equal to each
        # other or not.  The abs() calls are for compatibility with complex
        # numbers.
        if math.isnan(abs(self.expected)):
            return self.nan_ok and math.isnan(abs(actual))

        # Infinity shouldn't be approximately equal to anything but itself, but
        # if there's a relative tolerance, it will be infinite and infinity
        # will seem approximately equal to everything.  The equal-to-itself
        # case would have been short circuited above, so here we can just
        # return false if the expected value is infinite.  The abs() call is
        # for compatibility with complex numbers.
        if math.isinf(abs(self.expected)):
            return False

        # Return true if the two numbers are within the tolerance.
        result: bool = abs(self.expected - actual) <= self.tolerance
        return result

    # Ignore type because of https://github.com/python/mypy/issues/4266.
    __hash__ = None  # type: ignore

    @property
    def tolerance(self):
        """Return the tolerance for the comparison.

        This could be either an absolute tolerance or a relative tolerance,
        depending on what the user specified or which would be larger.
        """

        def set_default(x, default):
            return x if x is not None else default

        # Figure out what the absolute tolerance should be.  ``self.abs`` is
        # either None or a value specified by the user.
        absolute_tolerance = set_default(self.abs, self.DEFAULT_ABSOLUTE_TOLERANCE)

        if absolute_tolerance < 0:
            raise ValueError(
                f"absolute tolerance can't be negative: {absolute_tolerance}"
            )
        if math.isnan(absolute_tolerance):
            raise ValueError("absolute tolerance can't be NaN.")

        # If the user specified an absolute tolerance but not a relative one,
        # just return the absolute tolerance.
        if self.rel is None:
            if self.abs is not None:
                return absolute_tolerance

        # Figure out what the relative tolerance should be.  ``self.rel`` is
        # either None or a value specified by the user.  This is done after
        # we've made sure the user didn't ask for an absolute tolerance only,
        # because we don't want to raise errors about the relative tolerance if
        # we aren't even going to use it.
        relative_tolerance = set_default(
            self.rel, self.DEFAULT_RELATIVE_TOLERANCE
        ) * abs(self.expected)

        if relative_tolerance < 0:
            raise ValueError(
                f"relative tolerance can't be negative: {relative_tolerance}"
            )
        if math.isnan(relative_tolerance):
            raise ValueError("relative tolerance can't be NaN.")

        # Return the larger of the relative and absolute tolerances.
        return max(relative_tolerance, absolute_tolerance)


class ApproxDecimal(ApproxScalar):
    """Perform approximate comparisons where the expected value is a Decimal."""

    DEFAULT_ABSOLUTE_TOLERANCE = Decimal("1e-12")
    DEFAULT_RELATIVE_TOLERANCE = Decimal("1e-6")


def approx(expected, rel=None, abs=None, nan_ok: bool = False) -> ApproxBase:
    """Assert that two numbers (or two ordered sequences of numbers) are equal to each other
    within some tolerance.

    Due to the :doc:`python:tutorial/floatingpoint`, numbers that we
    would intuitively expect to be equal are not always so::

        >>> 0.1 + 0.2 == 0.3
        False

    This problem is commonly encountered when writing tests, e.g. when making
    sure that floating-point values are what you expect them to be.  One way to
    deal with this problem is to assert that two floating-point numbers are
    equal to within some appropriate tolerance::

        >>> abs((0.1 + 0.2) - 0.3) < 1e-6
        True

    However, comparisons like this are tedious to write and difficult to
    understand.  Furthermore, absolute comparisons like the one above are
    usually discouraged because there's no tolerance that works well for all
    situations.  ``1e-6`` is good for numbers around ``1``, but too small for
    very big numbers and too big for very small ones.  It's better to express
    the tolerance as a fraction of the expected value, but relative comparisons
    like that are even more difficult to write correctly and concisely.

    The ``approx`` class performs floating-point comparisons using a syntax
    that's as intuitive as possible::

        >>> from pytest import approx
        >>> 0.1 + 0.2 == approx(0.3)
        True

    The same syntax also works for ordered sequences of numbers::

        >>> (0.1 + 0.2, 0.2 + 0.4) == approx((0.3, 0.6))
        True

    ``numpy`` arrays::

        >>> import numpy as np                                                          # doctest: +SKIP
        >>> np.array([0.1, 0.2]) + np.array([0.2, 0.4]) == approx(np.array([0.3, 0.6])) # doctest: +SKIP
        True

    And for a ``numpy`` array against a scalar::

        >>> import numpy as np                                         # doctest: +SKIP
        >>> np.array([0.1, 0.2]) + np.array([0.2, 0.1]) == approx(0.3) # doctest: +SKIP
        True

    Only ordered sequences are supported, because ``approx`` needs
    to infer the relative position of the sequences without ambiguity. This means
    ``sets`` and other unordered sequences are not supported.

    Finally, dictionary *values* can also be compared::

        >>> {'a': 0.1 + 0.2, 'b': 0.2 + 0.4} == approx({'a': 0.3, 'b': 0.6})
        True

    The comparison will be true if both mappings have the same keys and their
    respective values match the expected tolerances.

    **Tolerances**

    By default, ``approx`` considers numbers within a relative tolerance of
    ``1e-6`` (i.e. one part in a million) of its expected value to be equal.
    This treatment would lead to surprising results if the expected value was
    ``0.0``, because nothing but ``0.0`` itself is relatively close to ``0.0``.
    To handle this case less surprisingly, ``approx`` also considers numbers
    within an absolute tolerance of ``1e-12`` of its expected value to be
    equal.  Infinity and NaN are special cases.  Infinity is only considered
    equal to itself, regardless of the relative tolerance.  NaN is not
    considered equal to anything by default, but you can make it be equal to
    itself by setting the ``nan_ok`` argument to True.  (This is meant to
    facilitate comparing arrays that use NaN to mean "no data".)

    Both the relative and absolute tolerances can be changed by passing
    arguments to the ``approx`` constructor::

        >>> 1.0001 == approx(1)
        False
        >>> 1.0001 == approx(1, rel=1e-3)
        True
        >>> 1.0001 == approx(1, abs=1e-3)
        True

    If you specify ``abs`` but not ``rel``, the comparison will not consider
    the relative tolerance at all.  In other words, two numbers that are within
    the default relative tolerance of ``1e-6`` will still be considered unequal
    if they exceed the specified absolute tolerance.  If you specify both
    ``abs`` and ``rel``, the numbers will be considered equal if either
    tolerance is met::

        >>> 1 + 1e-8 == approx(1)
        True
        >>> 1 + 1e-8 == approx(1, abs=1e-12)
        False
        >>> 1 + 1e-8 == approx(1, rel=1e-6, abs=1e-12)
        True

    You can also use ``approx`` to compare nonnumeric types, or dicts and
    sequences containing nonnumeric types, in which case it falls back to
    strict equality. This can be useful for comparing dicts and sequences that
    can contain optional values::

        >>> {"required": 1.0000005, "optional": None} == approx({"required": 1, "optional": None})
        True
        >>> [None, 1.0000005] == approx([None,1])
        True
        >>> ["foo", 1.0000005] == approx([None,1])
        False

    If you're thinking about using ``approx``, then you might want to know how
    it compares to other good ways of comparing floating-point numbers.  All of
    these algorithms are based on relative and absolute tolerances and should
    agree for the most part, but they do have meaningful differences:

    - ``math.isclose(a, b, rel_tol=1e-9, abs_tol=0.0)``:  True if the relative
      tolerance is met w.r.t. either ``a`` or ``b`` or if the absolute
      tolerance is met.  Because the relative tolerance is calculated w.r.t.
      both ``a`` and ``b``, this test is symmetric (i.e.  neither ``a`` nor
      ``b`` is a "reference value").  You have to specify an absolute tolerance
      if you want to compare to ``0.0`` because there is no tolerance by
      default.  More information: :py:func:`math.isclose`.

    - ``numpy.isclose(a, b, rtol=1e-5, atol=1e-8)``: True if the difference
      between ``a`` and ``b`` is less that the sum of the relative tolerance
      w.r.t. ``b`` and the absolute tolerance.  Because the relative tolerance
      is only calculated w.r.t. ``b``, this test is asymmetric and you can
      think of ``b`` as the reference value.  Support for comparing sequences
      is provided by :py:func:`numpy.allclose`.  More information:
      :std:doc:`numpy:reference/generated/numpy.isclose`.

    - ``unittest.TestCase.assertAlmostEqual(a, b)``: True if ``a`` and ``b``
      are within an absolute tolerance of ``1e-7``.  No relative tolerance is
      considered , so this function is not appropriate for very large or very
      small numbers.  Also, it's only available in subclasses of ``unittest.TestCase``
      and it's ugly because it doesn't follow PEP8.  More information:
      :py:meth:`unittest.TestCase.assertAlmostEqual`.

    - ``a == pytest.approx(b, rel=1e-6, abs=1e-12)``: True if the relative
      tolerance is met w.r.t. ``b`` or if the absolute tolerance is met.
      Because the relative tolerance is only calculated w.r.t. ``b``, this test
      is asymmetric and you can think of ``b`` as the reference value.  In the
      special case that you explicitly specify an absolute tolerance but not a
      relative tolerance, only the absolute tolerance is considered.

    .. note::

        ``approx`` can handle numpy arrays, but we recommend the
        specialised test helpers in :std:doc:`numpy:reference/routines.testing`
        if you need support for comparisons, NaNs, or ULP-based tolerances.

        To match strings using regex, you can use
        `Matches <https://github.com/asottile/re-assert#re_assertmatchespattern-str-args-kwargs>`_
        from the
        `re_assert package <https://github.com/asottile/re-assert>`_.

    .. warning::

       .. versionchanged:: 3.2

       In order to avoid inconsistent behavior, :py:exc:`TypeError` is
       raised for ``>``, ``>=``, ``<`` and ``<=`` comparisons.
       The example below illustrates the problem::

           assert approx(0.1) > 0.1 + 1e-10  # calls approx(0.1).__gt__(0.1 + 1e-10)
           assert 0.1 + 1e-10 > approx(0.1)  # calls approx(0.1).__lt__(0.1 + 1e-10)

       In the second example one expects ``approx(0.1).__le__(0.1 + 1e-10)``
       to be called. But instead, ``approx(0.1).__lt__(0.1 + 1e-10)`` is used to
       comparison. This is because the call hierarchy of rich comparisons
       follows a fixed behavior. More information: :py:meth:`object.__ge__`

    .. versionchanged:: 3.7.1
       ``approx`` raises ``TypeError`` when it encounters a dict value or
       sequence element of nonnumeric type.

    .. versionchanged:: 6.1.0
       ``approx`` falls back to strict equality for nonnumeric types instead
       of raising ``TypeError``.
    """
    # Delegate the comparison to a class that knows how to deal with the type
    # of the expected value (e.g. int, float, list, dict, numpy.array, etc).
    #
    # The primary responsibility of these classes is to implement ``__eq__()``
    # and ``__repr__()``.  The former is used to actually check if some
    # "actual" value is equivalent to the given expected value within the
    # allowed tolerance.  The latter is used to show the user the expected
    # value and tolerance, in the case that a test failed.
    #
    # The actual logic for making approximate comparisons can be found in
    # ApproxScalar, which is used to compare individual numbers.  All of the
    # other Approx classes eventually delegate to this class.  The ApproxBase
    # class provides some convenient methods and overloads, but isn't really
    # essential.

    __tracebackhide__ = True

    if isinstance(expected, Decimal):
        cls: type[ApproxBase] = ApproxDecimal
    elif isinstance(expected, Mapping):
        cls = ApproxMapping
    elif _is_numpy_array(expected):
        expected = _as_numpy_array(expected)
        cls = ApproxNumpy
    elif _is_sequence_like(expected):
        cls = ApproxSequenceLike
    elif isinstance(expected, Collection) and not isinstance(expected, (str, bytes)):
        msg = f"pytest.approx() only supports ordered sequences, but got: {expected!r}"
        raise TypeError(msg)
    else:
        cls = ApproxScalar

    return cls(expected, rel, abs, nan_ok)


def _is_sequence_like(expected: object) -> bool:
    return (
        hasattr(expected, "__getitem__")
        and isinstance(expected, Sized)
        and not isinstance(expected, (str, bytes))
    )


def _is_numpy_array(obj: object) -> bool:
    """
    Return true if the given object is implicitly convertible to ndarray,
    and numpy is already imported.
    """
    return _as_numpy_array(obj) is not None


def _as_numpy_array(obj: object) -> ndarray | None:
    """
    Return an ndarray if the given object is implicitly convertible to ndarray,
    and numpy is already imported, otherwise None.
    """
    import sys

    np: Any = sys.modules.get("numpy")
    if np is not None:
        # avoid infinite recursion on numpy scalars, which have __array__
        if np.isscalar(obj):
            return None
        elif isinstance(obj, np.ndarray):
            return obj
        elif hasattr(obj, "__array__") or hasattr("obj", "__array_interface__"):
            return np.asarray(obj)
    return None


# builtin pytest.raises helper

E = TypeVar("E", bound=BaseException)


@overload
def raises(
    expected_exception: type[E] | tuple[type[E], ...],
    *,
    match: str | re.Pattern[str] | None = ...,
) -> RaisesContext[E]: ...


@overload
def raises(
    expected_exception: type[E] | tuple[type[E], ...],
    func: Callable[..., Any],
    *args: Any,
    **kwargs: Any,
) -> _pytest._code.ExceptionInfo[E]: ...


def raises(
    expected_exception: type[E] | tuple[type[E], ...], *args: Any, **kwargs: Any
) -> RaisesContext[E] | _pytest._code.ExceptionInfo[E]:
    r"""Assert that a code block/function call raises an exception type, or one of its subclasses.

    :param expected_exception:
        The expected exception type, or a tuple if one of multiple possible
        exception types are expected. Note that subclasses of the passed exceptions
        will also match.

    :kwparam str | re.Pattern[str] | None match:
        If specified, a string containing a regular expression,
        or a regular expression object, that is tested against the string
        representation of the exception and its :pep:`678` `__notes__`
        using :func:`re.search`.

        To match a literal string that may contain :ref:`special characters
        <re-syntax>`, the pattern can first be escaped with :func:`re.escape`.

        (This is only used when ``pytest.raises`` is used as a context manager,
        and passed through to the function otherwise.
        When using ``pytest.raises`` as a function, you can use:
        ``pytest.raises(Exc, func, match="passed on").match("my pattern")``.)

    Use ``pytest.raises`` as a context manager, which will capture the exception of the given
    type, or any of its subclasses::

        >>> import pytest
        >>> with pytest.raises(ZeroDivisionError):
        ...    1/0

    If the code block does not raise the expected exception (:class:`ZeroDivisionError` in the example
    above), or no exception at all, the check will fail instead.

    You can also use the keyword argument ``match`` to assert that the
    exception matches a text or regex::

        >>> with pytest.raises(ValueError, match='must be 0 or None'):
        ...     raise ValueError("value must be 0 or None")

        >>> with pytest.raises(ValueError, match=r'must be \d+$'):
        ...     raise ValueError("value must be 42")

    The ``match`` argument searches the formatted exception string, which includes any
    `PEP-678 <https://peps.python.org/pep-0678/>`__ ``__notes__``:

        >>> with pytest.raises(ValueError, match=r"had a note added"):  # doctest: +SKIP
        ...     e = ValueError("value must be 42")
        ...     e.add_note("had a note added")
        ...     raise e

    The context manager produces an :class:`ExceptionInfo` object which can be used to inspect the
    details of the captured exception::

        >>> with pytest.raises(ValueError) as exc_info:
        ...     raise ValueError("value must be 42")
        >>> assert exc_info.type is ValueError
        >>> assert exc_info.value.args[0] == "value must be 42"

    .. warning::

       Given that ``pytest.raises`` matches subclasses, be wary of using it to match :class:`Exception` like this::

           with pytest.raises(Exception):  # Careful, this will catch ANY exception raised.
               some_function()

       Because :class:`Exception` is the base class of almost all exceptions, it is easy for this to hide
       real bugs, where the user wrote this expecting a specific exception, but some other exception is being
       raised due to a bug introduced during a refactoring.

       Avoid using ``pytest.raises`` to catch :class:`Exception` unless certain that you really want to catch
       **any** exception raised.

    .. note::

       When using ``pytest.raises`` as a context manager, it's worthwhile to
       note that normal context manager rules apply and that the exception
       raised *must* be the final line in the scope of the context manager.
       Lines of code after that, within the scope of the context manager will
       not be executed. For example::

           >>> value = 15
           >>> with pytest.raises(ValueError) as exc_info:
           ...     if value > 10:
           ...         raise ValueError("value must be <= 10")
           ...     assert exc_info.type is ValueError  # This will not execute.

       Instead, the following approach must be taken (note the difference in
       scope)::

           >>> with pytest.raises(ValueError) as exc_info:
           ...     if value > 10:
           ...         raise ValueError("value must be <= 10")
           ...
           >>> assert exc_info.type is ValueError

    **Using with** ``pytest.mark.parametrize``

    When using :ref:`pytest.mark.parametrize ref`
    it is possible to parametrize tests such that
    some runs raise an exception and others do not.

    See :ref:`parametrizing_conditional_raising` for an example.

    .. seealso::

        :ref:`assertraises` for more examples and detailed discussion.

    **Legacy form**

    It is possible to specify a callable by passing a to-be-called lambda::

        >>> raises(ZeroDivisionError, lambda: 1/0)
        <ExceptionInfo ...>

    or you can specify an arbitrary callable with arguments::

        >>> def f(x): return 1/x
        ...
        >>> raises(ZeroDivisionError, f, 0)
        <ExceptionInfo ...>
        >>> raises(ZeroDivisionError, f, x=0)
        <ExceptionInfo ...>

    The form above is fully supported but discouraged for new code because the
    context manager form is regarded as more readable and less error-prone.

    .. note::
        Similar to caught exception objects in Python, explicitly clearing
        local references to returned ``ExceptionInfo`` objects can
        help the Python interpreter speed up its garbage collection.

        Clearing those references breaks a reference cycle
        (``ExceptionInfo`` --> caught exception --> frame stack raising
        the exception --> current frame stack --> local variables -->
        ``ExceptionInfo``) which makes Python keep all objects referenced
        from that cycle (including all local variables in the current
        frame) alive until the next cyclic garbage collection run.
        More detailed information can be found in the official Python
        documentation for :ref:`the try statement <python:try>`.
    """
    __tracebackhide__ = True

    if not expected_exception:
        raise ValueError(
            f"Expected an exception type or a tuple of exception types, but got `{expected_exception!r}`. "
            f"Raising exceptions is already understood as failing the test, so you don't need "
            f"any special code to say 'this should never raise an exception'."
        )
    if isinstance(expected_exception, type):
        expected_exceptions: tuple[type[E], ...] = (expected_exception,)
    else:
        expected_exceptions = expected_exception
    for exc in expected_exceptions:
        if not isinstance(exc, type) or not issubclass(exc, BaseException):
            msg = "expected exception must be a BaseException type, not {}"  # type: ignore[unreachable]
            not_a = exc.__name__ if isinstance(exc, type) else type(exc).__name__
            raise TypeError(msg.format(not_a))

    message = f"DID NOT RAISE {expected_exception}"

    if not args:
        match: str | re.Pattern[str] | None = kwargs.pop("match", None)
        if kwargs:
            msg = "Unexpected keyword arguments passed to pytest.raises: "
            msg += ", ".join(sorted(kwargs))
            msg += "\nUse context-manager form instead?"
            raise TypeError(msg)
        return RaisesContext(expected_exception, message, match)
    else:
        func = args[0]
        if not callable(func):
            raise TypeError(f"{func!r} object (type: {type(func)}) must be callable")
        try:
            func(*args[1:], **kwargs)
        except expected_exception as e:
            return _pytest._code.ExceptionInfo.from_exception(e)
    fail(message)


# This doesn't work with mypy for now. Use fail.Exception instead.
raises.Exception = fail.Exception  # type: ignore


@final
class RaisesContext(AbstractContextManager[_pytest._code.ExceptionInfo[E]]):
    def __init__(
        self,
        expected_exception: type[E] | tuple[type[E], ...],
        message: str,
        match_expr: str | re.Pattern[str] | None = None,
    ) -> None:
        self.expected_exception = expected_exception
        self.message = message
        self.match_expr = match_expr
        self.excinfo: _pytest._code.ExceptionInfo[E] | None = None
        if self.match_expr is not None:
            re_error = None
            try:
                re.compile(self.match_expr)
            except re.error as e:
                re_error = e
            if re_error is not None:
                fail(f"Invalid regex pattern provided to 'match': {re_error}")

    def __enter__(self) -> _pytest._code.ExceptionInfo[E]:
        self.excinfo = _pytest._code.ExceptionInfo.for_later()
        return self.excinfo

    def __exit__(
        self,
        exc_type: type[BaseException] | None,
        exc_val: BaseException | None,
        exc_tb: TracebackType | None,
    ) -> bool:
        __tracebackhide__ = True
        if exc_type is None:
            fail(self.message)
        assert self.excinfo is not None
        if not issubclass(exc_type, self.expected_exception):
            return False
        # Cast to narrow the exception type now that it's verified.
        exc_info = cast(tuple[type[E], E, TracebackType], (exc_type, exc_val, exc_tb))
        self.excinfo.fill_unfilled(exc_info)
        if self.match_expr is not None:
            self.excinfo.match(self.match_expr)
        return True<|MERGE_RESOLUTION|>--- conflicted
+++ resolved
@@ -258,36 +258,23 @@
             approx_side_as_map.items(), other_side.values()
         ):
             if approx_value != other_value:
-<<<<<<< HEAD
-                max_abs_diff = max(
-                    max_abs_diff, abs(approx_value.expected - other_value)
-                )
-                try:
-                    max_rel_diff = max(
-                        max_rel_diff,
-                        abs(
-                            (approx_value.expected - other_value)
-                            / approx_value.expected
-                        ),
-                    )
-                except ZeroDivisionError:
-                    pass
-=======
                 if approx_value.expected is not None and other_value is not None:
-                    max_abs_diff = max(
-                        max_abs_diff, abs(approx_value.expected - other_value)
-                    )
-                    if approx_value.expected == 0.0:
-                        max_rel_diff = math.inf
-                    else:
-                        max_rel_diff = max(
-                            max_rel_diff,
-                            abs(
-                                (approx_value.expected - other_value)
-                                / approx_value.expected
-                            ),
+                    try:
+                        max_abs_diff = max(
+                            max_abs_diff, abs(approx_value.expected - other_value)
                         )
->>>>>>> b938e702
+                        if approx_value.expected == 0.0:
+                            max_rel_diff = math.inf
+                        else:
+                            max_rel_diff = max(
+                                max_rel_diff,
+                                abs(
+                                    (approx_value.expected - other_value)
+                                    / approx_value.expected
+                                ),
+                            )
+                    except ZeroDivisionError:
+                        pass
                 different_ids.append(approx_key)
 
         message_data = [
@@ -411,17 +398,10 @@
         # Don't show a tolerance for values that aren't compared using
         # tolerances, i.e. non-numerics and infinities. Need to call abs to
         # handle complex numbers, e.g. (inf + 1j).
-<<<<<<< HEAD
         if (
             isinstance(self.expected, bool)
             or (not isinstance(self.expected, (Complex, Decimal)))
-            or math.isinf(
-                abs(self.expected) or isinstance(self.expected, bool)  # type: ignore[arg-type]
-            )
-=======
-        if (not isinstance(self.expected, (Complex, Decimal))) or math.isinf(
-            abs(self.expected)
->>>>>>> b938e702
+            or math.isinf(abs(self.expected) or isinstance(self.expected, bool))
         ):
             return str(self.expected)
 
