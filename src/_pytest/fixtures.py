# mypy: allow-untyped-defs
import abc
from collections import defaultdict
from collections import deque
import dataclasses
import functools
import inspect
import os
from pathlib import Path
import sys
import types
from typing import AbstractSet
from typing import Any
from typing import Callable
from typing import cast
from typing import Dict
from typing import Final
from typing import final
from typing import Generator
from typing import Generic
from typing import Iterable
from typing import Iterator
from typing import List
from typing import Mapping
from typing import MutableMapping
from typing import NoReturn
from typing import Optional
from typing import OrderedDict
from typing import overload
from typing import Sequence
from typing import Set
from typing import Tuple
from typing import TYPE_CHECKING
from typing import TypeVar
from typing import Union
import warnings

import _pytest
from _pytest import nodes
from _pytest._code import getfslineno
from _pytest._code import Source
from _pytest._code.code import FormattedExcinfo
from _pytest._code.code import TerminalRepr
from _pytest._io import TerminalWriter
from _pytest.compat import _PytestWrapper
from _pytest.compat import assert_never
from _pytest.compat import get_real_func
from _pytest.compat import get_real_method
from _pytest.compat import getfuncargnames
from _pytest.compat import getimfunc
from _pytest.compat import getlocation
from _pytest.compat import is_generator
from _pytest.compat import NOTSET
from _pytest.compat import NotSetType
from _pytest.compat import safe_getattr
from _pytest.config import _PluggyPlugin
from _pytest.config import Config
from _pytest.config import ExitCode
from _pytest.config.argparsing import Parser
from _pytest.deprecated import check_ispytest
from _pytest.deprecated import MARKED_FIXTURE
from _pytest.deprecated import YIELD_FIXTURE
from _pytest.main import Session
from _pytest.mark import Mark
from _pytest.mark import ParameterSet
from _pytest.mark.structures import MarkDecorator
from _pytest.outcomes import fail
from _pytest.outcomes import skip
from _pytest.outcomes import TEST_OUTCOME
from _pytest.pathlib import absolutepath
from _pytest.pathlib import bestrelpath
from _pytest.scope import _ScopeName
from _pytest.scope import HIGH_SCOPES
from _pytest.scope import Scope


if sys.version_info < (3, 11):
    from exceptiongroup import BaseExceptionGroup


if TYPE_CHECKING:
    from _pytest.python import CallSpec2
    from _pytest.python import Function
    from _pytest.python import Metafunc


# The value of the fixture -- return/yield of the fixture function (type variable).
FixtureValue = TypeVar("FixtureValue")
# The type of the fixture function (type variable).
FixtureFunction = TypeVar("FixtureFunction", bound=Callable[..., object])
# The type of a fixture function (type alias generic in fixture value).
_FixtureFunc = Union[
    Callable[..., FixtureValue], Callable[..., Generator[FixtureValue, None, None]]
]
# The type of FixtureDef.cached_result (type alias generic in fixture value).
_FixtureCachedResult = Union[
    Tuple[
        # The result.
        FixtureValue,
        # Cache key.
        object,
        None,
    ],
    Tuple[
        None,
        # Cache key.
        object,
        # The exception and the original traceback.
        Tuple[BaseException, Optional[types.TracebackType]],
    ],
]


@dataclasses.dataclass(frozen=True)
class PseudoFixtureDef(Generic[FixtureValue]):
    cached_result: "_FixtureCachedResult[FixtureValue]"
    _scope: Scope


def pytest_sessionstart(session: "Session") -> None:
    session._fixturemanager = FixtureManager(session)


def get_scope_package(
    node: nodes.Item,
    fixturedef: "FixtureDef[object]",
) -> Optional[nodes.Node]:
    from _pytest.python import Package

    for parent in node.iter_parents():
        if isinstance(parent, Package) and parent.nodeid == fixturedef.baseid:
            return parent
    return node.session


def get_scope_node(node: nodes.Node, scope: Scope) -> Optional[nodes.Node]:
    import _pytest.python

    if scope is Scope.Function:
        # Type ignored because this is actually safe, see:
        # https://github.com/python/mypy/issues/4717
        return node.getparent(nodes.Item)  # type: ignore[type-abstract]
    elif scope is Scope.Class:
        return node.getparent(_pytest.python.Class)
    elif scope is Scope.Module:
        return node.getparent(_pytest.python.Module)
    elif scope is Scope.Package:
        return node.getparent(_pytest.python.Package)
    elif scope is Scope.Session:
        return node.getparent(_pytest.main.Session)
    else:
        assert_never(scope)


def getfixturemarker(obj: object) -> Optional["FixtureFunctionMarker"]:
    """Return fixturemarker or None if it doesn't exist or raised
    exceptions."""
    return cast(
        Optional[FixtureFunctionMarker],
        safe_getattr(obj, "_pytestfixturefunction", None),
    )


# Algorithm for sorting on a per-parametrized resource setup basis.
# It is called for Session scope first and performs sorting
# down to the lower scopes such as to minimize number of "high scope"
# setups and teardowns.


@dataclasses.dataclass(frozen=True)
class FixtureArgKey:
    argname: str
    param_index: int
    scoped_item_path: Optional[Path]
    item_cls: Optional[type]


_V = TypeVar("_V")
OrderedSet = Dict[_V, None]


def get_parametrized_fixture_argkeys(
    item: nodes.Item, scope: Scope
) -> Iterator[FixtureArgKey]:
    """Return list of keys for all parametrized arguments which match
    the specified scope."""
    assert scope is not Scope.Function

    try:
        callspec: CallSpec2 = item.callspec  # type: ignore[attr-defined]
    except AttributeError:
        return

    item_cls = None
    if scope is Scope.Session:
        scoped_item_path = None
    elif scope is Scope.Package:
        # Package key = module's directory.
        scoped_item_path = item.path.parent
    elif scope is Scope.Module:
        scoped_item_path = item.path
    elif scope is Scope.Class:
        scoped_item_path = item.path
        item_cls = item.cls  # type: ignore[attr-defined]
    else:
        assert_never(scope)

    for argname in callspec.indices:
        if callspec._arg2scope[argname] != scope:
            continue
        param_index = callspec.indices[argname]
        yield FixtureArgKey(argname, param_index, scoped_item_path, item_cls)


def reorder_items(items: Sequence[nodes.Item]) -> List[nodes.Item]:
    argkeys_by_item: Dict[Scope, Dict[nodes.Item, OrderedSet[FixtureArgKey]]] = {}
    items_by_argkey: Dict[
        Scope, Dict[FixtureArgKey, OrderedDict[nodes.Item, None]]
    ] = {}
    for scope in HIGH_SCOPES:
        scoped_argkeys_by_item = argkeys_by_item[scope] = {}
        scoped_items_by_argkey = items_by_argkey[scope] = defaultdict(OrderedDict)
        for item in items:
            argkeys = dict.fromkeys(get_parametrized_fixture_argkeys(item, scope))
            if argkeys:
                scoped_argkeys_by_item[item] = argkeys
                for argkey in argkeys:
                    scoped_items_by_argkey[argkey][item] = None

    items_set = dict.fromkeys(items)
    return list(
        reorder_items_atscope(
            items_set, argkeys_by_item, items_by_argkey, Scope.Session
        )
    )


def reorder_items_atscope(
    items: OrderedSet[nodes.Item],
    argkeys_by_item: Mapping[Scope, Mapping[nodes.Item, OrderedSet[FixtureArgKey]]],
    items_by_argkey: Mapping[
        Scope, Mapping[FixtureArgKey, OrderedDict[nodes.Item, None]]
    ],
    scope: Scope,
) -> OrderedSet[nodes.Item]:
    if scope is Scope.Function or len(items) < 3:
        return items

    scoped_items_by_argkey = items_by_argkey[scope]
    scoped_argkeys_by_item = argkeys_by_item[scope]

    ignore: Set[FixtureArgKey] = set()
    items_deque = deque(items)
    items_done: OrderedSet[nodes.Item] = {}
    while items_deque:
        no_argkey_items: OrderedSet[nodes.Item] = {}
        slicing_argkey = None
        while items_deque:
            item = items_deque.popleft()
            if item in items_done or item in no_argkey_items:
                continue
            argkeys = dict.fromkeys(
                k for k in scoped_argkeys_by_item.get(item, ()) if k not in ignore
            )
            if not argkeys:
                no_argkey_items[item] = None
            else:
                slicing_argkey, _ = argkeys.popitem()
                # We don't have to remove relevant items from later in the
                # deque because they'll just be ignored.
                matching_items = [
                    i for i in scoped_items_by_argkey[slicing_argkey] if i in items
                ]
                for i in reversed(matching_items):
                    items_deque.appendleft(i)
                    # Fix items_by_argkey order.
                    for other_scope in HIGH_SCOPES:
                        other_scoped_items_by_argkey = items_by_argkey[other_scope]
                        for argkey in argkeys_by_item[other_scope].get(i, ()):
                            other_scoped_items_by_argkey[argkey][i] = None
                            other_scoped_items_by_argkey[argkey].move_to_end(
                                i, last=False
                            )
                break
        if no_argkey_items:
            reordered_no_argkey_items = reorder_items_atscope(
                no_argkey_items, argkeys_by_item, items_by_argkey, scope.next_lower()
            )
            items_done.update(reordered_no_argkey_items)
        if slicing_argkey is not None:
            ignore.add(slicing_argkey)
    return items_done


@dataclasses.dataclass(frozen=True)
class FuncFixtureInfo:
    """Fixture-related information for a fixture-requesting item (e.g. test
    function).

    This is used to examine the fixtures which an item requests statically
    (known during collection). This includes autouse fixtures, fixtures
    requested by the `usefixtures` marker, fixtures requested in the function
    parameters, and the transitive closure of these.

    An item may also request fixtures dynamically (using `request.getfixturevalue`);
    these are not reflected here.
    """

    __slots__ = ("argnames", "initialnames", "names_closure", "name2fixturedefs")

    # Fixture names that the item requests directly by function parameters.
    argnames: Tuple[str, ...]
    # Fixture names that the item immediately requires. These include
    # argnames + fixture names specified via usefixtures and via autouse=True in
    # fixture definitions.
    initialnames: Tuple[str, ...]
    # The transitive closure of the fixture names that the item requires.
    # Note: can't include dynamic dependencies (`request.getfixturevalue` calls).
    names_closure: List[str]
    # A map from a fixture name in the transitive closure to the FixtureDefs
    # matching the name which are applicable to this function.
    # There may be multiple overriding fixtures with the same name. The
    # sequence is ordered from furthest to closes to the function.
    name2fixturedefs: Dict[str, Sequence["FixtureDef[Any]"]]

    def prune_dependency_tree(self) -> None:
        """Recompute names_closure from initialnames and name2fixturedefs.

        Can only reduce names_closure, which means that the new closure will
        always be a subset of the old one. The order is preserved.

        This method is needed because direct parametrization may shadow some
        of the fixtures that were included in the originally built dependency
        tree. In this way the dependency tree can get pruned, and the closure
        of argnames may get reduced.
        """
        closure: Set[str] = set()
        working_set = set(self.initialnames)
        while working_set:
            argname = working_set.pop()
            # Argname may be something not included in the original names_closure,
            # in which case we ignore it. This currently happens with pseudo
            # FixtureDefs which wrap 'get_direct_param_fixture_func(request)'.
            # So they introduce the new dependency 'request' which might have
            # been missing in the original tree (closure).
            if argname not in closure and argname in self.names_closure:
                closure.add(argname)
                if argname in self.name2fixturedefs:
                    working_set.update(self.name2fixturedefs[argname][-1].argnames)

        self.names_closure[:] = sorted(closure, key=self.names_closure.index)


class FixtureRequest(abc.ABC):
    """The type of the ``request`` fixture.

    A request object gives access to the requesting test context and has a
    ``param`` attribute in case the fixture is parametrized.
    """

    def __init__(
        self,
        pyfuncitem: "Function",
        fixturename: Optional[str],
        arg2fixturedefs: Dict[str, Sequence["FixtureDef[Any]"]],
        fixture_defs: Dict[str, "FixtureDef[Any]"],
        *,
        _ispytest: bool = False,
    ) -> None:
        check_ispytest(_ispytest)
        #: Fixture for which this request is being performed.
        self.fixturename: Final = fixturename
        self._pyfuncitem: Final = pyfuncitem
        # The FixtureDefs for each fixture name requested by this item.
        # Starts from the statically-known fixturedefs resolved during
        # collection. Dynamically requested fixtures (using
        # `request.getfixturevalue("foo")`) are added dynamically.
        self._arg2fixturedefs: Final = arg2fixturedefs
        # The evaluated argnames so far, mapping to the FixtureDef they resolved
        # to.
        self._fixture_defs: Final = fixture_defs
        # Notes on the type of `param`:
        # -`request.param` is only defined in parametrized fixtures, and will raise
        #   AttributeError otherwise. Python typing has no notion of "undefined", so
        #   this cannot be reflected in the type.
        # - Technically `param` is only (possibly) defined on SubRequest, not
        #   FixtureRequest, but the typing of that is still in flux so this cheats.
        # - In the future we might consider using a generic for the param type, but
        #   for now just using Any.
        self.param: Any

    @property
    def _fixturemanager(self) -> "FixtureManager":
        return self._pyfuncitem.session._fixturemanager

    @property
    @abc.abstractmethod
    def _scope(self) -> Scope:
        raise NotImplementedError()

    @property
    def scope(self) -> _ScopeName:
        """Scope string, one of "function", "class", "module", "package", "session"."""
        return self._scope.value

    @abc.abstractmethod
    def _check_scope(
        self,
        requested_fixturedef: Union["FixtureDef[object]", PseudoFixtureDef[object]],
        requested_scope: Scope,
    ) -> None:
        raise NotImplementedError()

    @property
    def fixturenames(self) -> List[str]:
        """Names of all active fixtures in this request."""
        result = list(self._pyfuncitem.fixturenames)
        result.extend(set(self._fixture_defs).difference(result))
        return result

    @property
    @abc.abstractmethod
    def node(self):
        """Underlying collection node (depends on current request scope)."""
        raise NotImplementedError()

    @property
    def config(self) -> Config:
        """The pytest config object associated with this request."""
        return self._pyfuncitem.config

    @property
    def function(self):
        """Test function object if the request has a per-function scope."""
        if self.scope != "function":
            raise AttributeError(
                f"function not available in {self.scope}-scoped context"
            )
        return self._pyfuncitem.obj

    @property
    def cls(self):
        """Class (can be None) where the test function was collected."""
        if self.scope not in ("class", "function"):
            raise AttributeError(f"cls not available in {self.scope}-scoped context")
        clscol = self._pyfuncitem.getparent(_pytest.python.Class)
        if clscol:
            return clscol.obj

    @property
    def instance(self):
        """Instance (can be None) on which test function was collected."""
        if self.scope != "function":
            return None
        return getattr(self._pyfuncitem, "instance", None)

    @property
    def module(self):
        """Python module object where the test function was collected."""
        if self.scope not in ("function", "class", "module"):
            raise AttributeError(f"module not available in {self.scope}-scoped context")
        mod = self._pyfuncitem.getparent(_pytest.python.Module)
        assert mod is not None
        return mod.obj

    @property
    def path(self) -> Path:
        """Path where the test function was collected."""
        if self.scope not in ("function", "class", "module", "package"):
            raise AttributeError(f"path not available in {self.scope}-scoped context")
        return self._pyfuncitem.path

    @property
    def keywords(self) -> MutableMapping[str, Any]:
        """Keywords/markers dictionary for the underlying node."""
        node: nodes.Node = self.node
        return node.keywords

    @property
    def session(self) -> "Session":
        """Pytest session object."""
        return self._pyfuncitem.session

    @abc.abstractmethod
    def addfinalizer(self, finalizer: Callable[[], object]) -> None:
        """Add finalizer/teardown function to be called without arguments after
        the last test within the requesting test context finished execution."""
        raise NotImplementedError()

    def applymarker(self, marker: Union[str, MarkDecorator]) -> None:
        """Apply a marker to a single test function invocation.

        This method is useful if you don't want to have a keyword/marker
        on all function invocations.

        :param marker:
            An object created by a call to ``pytest.mark.NAME(...)``.
        """
        self.node.add_marker(marker)

    def raiseerror(self, msg: Optional[str]) -> NoReturn:
        """Raise a FixtureLookupError exception.

        :param msg:
            An optional custom error message.
        """
        raise FixtureLookupError(None, self, msg)

    def getfixturevalue(self, argname: str) -> Any:
        """Dynamically run a named fixture function.

        Declaring fixtures via function argument is recommended where possible.
        But if you can only decide whether to use another fixture at test
        setup time, you may use this function to retrieve it inside a fixture
        or test function body.

        This method can be used during the test setup phase or the test run
        phase, but during the test teardown phase a fixture's value may not
        be available.

        :param argname:
            The fixture name.
        :raises pytest.FixtureLookupError:
            If the given fixture could not be found.
        """
        # Note that in addition to the use case described in the docstring,
        # getfixturevalue() is also called by pytest itself during item and fixture
        # setup to evaluate the fixtures that are requested statically
        # (using function parameters, autouse, etc).

        fixturedef = self._get_active_fixturedef(argname)
        assert fixturedef.cached_result is not None, (
            f'The fixture value for "{argname}" is not available.  '
            "This can happen when the fixture has already been torn down."
        )
        return fixturedef.cached_result[0]

    def _iter_chain(self) -> Iterator["SubRequest"]:
        """Yield all SubRequests in the chain, from self up.

        Note: does *not* yield the TopRequest.
        """
        current = self
        while isinstance(current, SubRequest):
            yield current
            current = current._parent_request

    def _get_active_fixturedef(
        self, argname: str
    ) -> Union["FixtureDef[object]", PseudoFixtureDef[object]]:
        if argname == "request":
            cached_result = (self, [0], None)
            return PseudoFixtureDef(cached_result, Scope.Function)

        # If we already finished computing a fixture by this name in this item,
        # return it.
        fixturedef = self._fixture_defs.get(argname)
        if fixturedef is not None:
            self._check_scope(fixturedef, fixturedef._scope)
            return fixturedef

        # Find the appropriate fixturedef.
        fixturedefs = self._arg2fixturedefs.get(argname, None)
        if fixturedefs is None:
            # We arrive here because of a dynamic call to
            # getfixturevalue(argname) which was naturally
            # not known at parsing/collection time.
            fixturedefs = self._fixturemanager.getfixturedefs(argname, self._pyfuncitem)
            if fixturedefs is not None:
                self._arg2fixturedefs[argname] = fixturedefs
        # No fixtures defined with this name.
        if fixturedefs is None:
            raise FixtureLookupError(argname, self)
        # The are no fixtures with this name applicable for the function.
        if not fixturedefs:
            raise FixtureLookupError(argname, self)
        # A fixture may override another fixture with the same name, e.g. a
        # fixture in a module can override a fixture in a conftest, a fixture in
        # a class can override a fixture in the module, and so on.
        # An overriding fixture can request its own name (possibly indirectly);
        # in this case it gets the value of the fixture it overrides, one level
        # up.
        # Check how many `argname`s deep we are, and take the next one.
        # `fixturedefs` is sorted from furthest to closest, so use negative
        # indexing to go in reverse.
        index = -1
        for request in self._iter_chain():
            if request.fixturename == argname:
                index -= 1
        # If already consumed all of the available levels, fail.
        if -index > len(fixturedefs):
            raise FixtureLookupError(argname, self)
        fixturedef = fixturedefs[index]

        # Prepare a SubRequest object for calling the fixture.
        try:
            callspec = self._pyfuncitem.callspec
        except AttributeError:
            callspec = None
        if callspec is not None and argname in callspec.params:
            param = callspec.params[argname]
            param_index = callspec.indices[argname]
            # The parametrize invocation scope overrides the fixture's scope.
            scope = callspec._arg2scope[argname]
        else:
            param = NOTSET
            param_index = 0
            scope = fixturedef._scope
            self._check_fixturedef_without_param(fixturedef)
        self._check_scope(fixturedef, scope)
        subrequest = SubRequest(
            self, scope, param, param_index, fixturedef, _ispytest=True
        )

        # Make sure the fixture value is cached, running it if it isn't
        fixturedef.execute(request=subrequest)

        self._fixture_defs[argname] = fixturedef
        return fixturedef

    def _check_fixturedef_without_param(self, fixturedef: "FixtureDef[object]") -> None:
        """Check that this request is allowed to execute this fixturedef without
        a param."""
        funcitem = self._pyfuncitem
        has_params = fixturedef.params is not None
        fixtures_not_supported = getattr(funcitem, "nofuncargs", False)
        if has_params and fixtures_not_supported:
            msg = (
                f"{funcitem.name} does not support fixtures, maybe unittest.TestCase subclass?\n"
                f"Node id: {funcitem.nodeid}\n"
                f"Function type: {type(funcitem).__name__}"
            )
            fail(msg, pytrace=False)
        if has_params:
            frame = inspect.stack()[3]
            frameinfo = inspect.getframeinfo(frame[0])
            source_path = absolutepath(frameinfo.filename)
            source_lineno = frameinfo.lineno
            try:
                source_path_str = str(source_path.relative_to(funcitem.config.rootpath))
            except ValueError:
                source_path_str = str(source_path)
            location = getlocation(fixturedef.func, funcitem.config.rootpath)
            msg = (
                "The requested fixture has no parameter defined for test:\n"
                f"    {funcitem.nodeid}\n\n"
                f"Requested fixture '{fixturedef.argname}' defined in:\n"
                f"{location}\n\n"
                f"Requested here:\n"
                f"{source_path_str}:{source_lineno}"
            )
            fail(msg, pytrace=False)

    def _get_fixturestack(self) -> List["FixtureDef[Any]"]:
        values = [request._fixturedef for request in self._iter_chain()]
        values.reverse()
        return values


@final
class TopRequest(FixtureRequest):
    """The type of the ``request`` fixture in a test function."""

    def __init__(self, pyfuncitem: "Function", *, _ispytest: bool = False) -> None:
        super().__init__(
            fixturename=None,
            pyfuncitem=pyfuncitem,
            arg2fixturedefs=pyfuncitem._fixtureinfo.name2fixturedefs.copy(),
            fixture_defs={},
            _ispytest=_ispytest,
        )

    @property
    def _scope(self) -> Scope:
        return Scope.Function

    def _check_scope(
        self,
        requested_fixturedef: Union["FixtureDef[object]", PseudoFixtureDef[object]],
        requested_scope: Scope,
    ) -> None:
        # TopRequest always has function scope so always valid.
        pass

    @property
    def node(self):
        return self._pyfuncitem

    def __repr__(self) -> str:
        return f"<FixtureRequest for {self.node!r}>"

    def _fillfixtures(self) -> None:
        item = self._pyfuncitem
        for argname in item.fixturenames:
            if argname not in item.funcargs:
                item.funcargs[argname] = self.getfixturevalue(argname)

    def addfinalizer(self, finalizer: Callable[[], object]) -> None:
        self.node.addfinalizer(finalizer)


@final
class SubRequest(FixtureRequest):
    """The type of the ``request`` fixture in a fixture function requested
    (transitively) by a test function."""

    def __init__(
        self,
        request: FixtureRequest,
        scope: Scope,
        param: Any,
        param_index: int,
        fixturedef: "FixtureDef[object]",
        *,
        _ispytest: bool = False,
    ) -> None:
        super().__init__(
            pyfuncitem=request._pyfuncitem,
            fixturename=fixturedef.argname,
            fixture_defs=request._fixture_defs,
            arg2fixturedefs=request._arg2fixturedefs,
            _ispytest=_ispytest,
        )
        self._parent_request: Final[FixtureRequest] = request
        self._scope_field: Final = scope
        self._fixturedef: Final[FixtureDef[object]] = fixturedef
        if param is not NOTSET:
            self.param = param
        self.param_index: Final = param_index

    def __repr__(self) -> str:
        return f"<SubRequest {self.fixturename!r} for {self._pyfuncitem!r}>"

    @property
    def _scope(self) -> Scope:
        return self._scope_field

    @property
    def node(self):
        scope = self._scope
        if scope is Scope.Function:
            # This might also be a non-function Item despite its attribute name.
            node: Optional[nodes.Node] = self._pyfuncitem
        elif scope is Scope.Package:
            node = get_scope_package(self._pyfuncitem, self._fixturedef)
        else:
            node = get_scope_node(self._pyfuncitem, scope)
        if node is None and scope is Scope.Class:
            # Fallback to function item itself.
            node = self._pyfuncitem
        assert node, f'Could not obtain a node for scope "{scope}" for function {self._pyfuncitem!r}'
        return node

    def _check_scope(
        self,
        requested_fixturedef: Union["FixtureDef[object]", PseudoFixtureDef[object]],
        requested_scope: Scope,
    ) -> None:
        if isinstance(requested_fixturedef, PseudoFixtureDef):
            return
        if self._scope > requested_scope:
            # Try to report something helpful.
            argname = requested_fixturedef.argname
            fixture_stack = "\n".join(
                self._format_fixturedef_line(fixturedef)
                for fixturedef in self._get_fixturestack()
            )
            requested_fixture = self._format_fixturedef_line(requested_fixturedef)
            fail(
                f"ScopeMismatch: You tried to access the {requested_scope.value} scoped "
                f"fixture {argname} with a {self._scope.value} scoped request object. "
                f"Requesting fixture stack:\n{fixture_stack}\n"
                f"Requested fixture:\n{requested_fixture}",
                pytrace=False,
            )

    def _format_fixturedef_line(self, fixturedef: "FixtureDef[object]") -> str:
        factory = fixturedef.func
        path, lineno = getfslineno(factory)
        if isinstance(path, Path):
            path = bestrelpath(self._pyfuncitem.session.path, path)
        signature = inspect.signature(factory)
        return f"{path}:{lineno + 1}:  def {factory.__name__}{signature}"

    def addfinalizer(self, finalizer: Callable[[], object]) -> None:
        self._fixturedef.addfinalizer(finalizer)


@final
class FixtureLookupError(LookupError):
    """Could not return a requested fixture (missing or invalid)."""

    def __init__(
        self, argname: Optional[str], request: FixtureRequest, msg: Optional[str] = None
    ) -> None:
        self.argname = argname
        self.request = request
        self.fixturestack = request._get_fixturestack()
        self.msg = msg

    def formatrepr(self) -> "FixtureLookupErrorRepr":
        tblines: List[str] = []
        addline = tblines.append
        stack = [self.request._pyfuncitem.obj]
        stack.extend(map(lambda x: x.func, self.fixturestack))
        msg = self.msg
        if msg is not None:
            # The last fixture raise an error, let's present
            # it at the requesting side.
            stack = stack[:-1]
        for function in stack:
            fspath, lineno = getfslineno(function)
            try:
                lines, _ = inspect.getsourcelines(get_real_func(function))
            except (OSError, IndexError, TypeError):
                error_msg = "file %s, line %s: source code not available"
                addline(error_msg % (fspath, lineno + 1))
            else:
                addline(f"file {fspath}, line {lineno + 1}")
                for i, line in enumerate(lines):
                    line = line.rstrip()
                    addline("  " + line)
                    if line.lstrip().startswith("def"):
                        break

        if msg is None:
            fm = self.request._fixturemanager
            available = set()
            parent = self.request._pyfuncitem.parent
            assert parent is not None
            for name, fixturedefs in fm._arg2fixturedefs.items():
                faclist = list(fm._matchfactories(fixturedefs, parent))
                if faclist:
                    available.add(name)
            if self.argname in available:
                msg = (
                    f" recursive dependency involving fixture '{self.argname}' detected"
                )
            else:
                msg = f"fixture '{self.argname}' not found"
            msg += "\n available fixtures: {}".format(", ".join(sorted(available)))
            msg += "\n use 'pytest --fixtures [testpath]' for help on them."

        return FixtureLookupErrorRepr(fspath, lineno, tblines, msg, self.argname)


class FixtureLookupErrorRepr(TerminalRepr):
    def __init__(
        self,
        filename: Union[str, "os.PathLike[str]"],
        firstlineno: int,
        tblines: Sequence[str],
        errorstring: str,
        argname: Optional[str],
    ) -> None:
        self.tblines = tblines
        self.errorstring = errorstring
        self.filename = filename
        self.firstlineno = firstlineno
        self.argname = argname

    def toterminal(self, tw: TerminalWriter) -> None:
        # tw.line("FixtureLookupError: %s" %(self.argname), red=True)
        for tbline in self.tblines:
            tw.line(tbline.rstrip())
        lines = self.errorstring.split("\n")
        if lines:
            tw.line(
                f"{FormattedExcinfo.fail_marker}       {lines[0].strip()}",
                red=True,
            )
            for line in lines[1:]:
                tw.line(
                    f"{FormattedExcinfo.flow_marker}       {line.strip()}",
                    red=True,
                )
        tw.line()
        tw.line("%s:%d" % (os.fspath(self.filename), self.firstlineno + 1))


def call_fixture_func(
    fixturefunc: "_FixtureFunc[FixtureValue]", request: FixtureRequest, kwargs
) -> FixtureValue:
    if is_generator(fixturefunc):
        fixturefunc = cast(
            Callable[..., Generator[FixtureValue, None, None]], fixturefunc
        )
        generator = fixturefunc(**kwargs)
        try:
            fixture_result = next(generator)
        except StopIteration:
            raise ValueError(f"{request.fixturename} did not yield a value") from None
        finalizer = functools.partial(_teardown_yield_fixture, fixturefunc, generator)
        request.addfinalizer(finalizer)
    else:
        fixturefunc = cast(Callable[..., FixtureValue], fixturefunc)
        fixture_result = fixturefunc(**kwargs)
    return fixture_result


def _teardown_yield_fixture(fixturefunc, it) -> None:
    """Execute the teardown of a fixture function by advancing the iterator
    after the yield and ensure the iteration ends (if not it means there is
    more than one yield in the function)."""
    try:
        next(it)
    except StopIteration:
        pass
    else:
        fs, lineno = getfslineno(fixturefunc)
        fail(
            f"fixture function has more than one 'yield':\n\n"
            f"{Source(fixturefunc).indent()}\n"
            f"{fs}:{lineno + 1}",
            pytrace=False,
        )


def _eval_scope_callable(
    scope_callable: Callable[[str, Config], _ScopeName],
    fixture_name: str,
    config: Config,
) -> _ScopeName:
    try:
        # Type ignored because there is no typing mechanism to specify
        # keyword arguments, currently.
        result = scope_callable(fixture_name=fixture_name, config=config)  # type: ignore[call-arg]
    except Exception as e:
        raise TypeError(
            f"Error evaluating {scope_callable} while defining fixture '{fixture_name}'.\n"
            "Expected a function with the signature (*, fixture_name, config)"
        ) from e
    if not isinstance(result, str):
        fail(
            f"Expected {scope_callable} to return a 'str' while defining fixture '{fixture_name}', but it returned:\n"
            f"{result!r}",
            pytrace=False,
        )
    return result


@final
class FixtureDef(Generic[FixtureValue]):
    """A container for a fixture definition.

    Note: At this time, only explicitly documented fields and methods are
    considered public stable API.
    """

    def __init__(
        self,
        config: Config,
        baseid: Optional[str],
        argname: str,
        func: "_FixtureFunc[FixtureValue]",
        scope: Union[Scope, _ScopeName, Callable[[str, Config], _ScopeName], None],
        params: Optional[Sequence[object]],
        ids: Optional[
            Union[Tuple[Optional[object], ...], Callable[[Any], Optional[object]]]
        ] = None,
        *,
        _ispytest: bool = False,
    ) -> None:
        check_ispytest(_ispytest)
        # The "base" node ID for the fixture.
        #
        # This is a node ID prefix. A fixture is only available to a node (e.g.
        # a `Function` item) if the fixture's baseid is a nodeid of a parent of
        # node.
        #
        # For a fixture found in a Collector's object (e.g. a `Module`s module,
        # a `Class`'s class), the baseid is the Collector's nodeid.
        #
        # For a fixture found in a conftest plugin, the baseid is the conftest's
        # directory path relative to the rootdir.
        #
        # For other plugins, the baseid is the empty string (always matches).
        self.baseid: Final = baseid or ""
        # Whether the fixture was found from a node or a conftest in the
        # collection tree. Will be false for fixtures defined in non-conftest
        # plugins.
        self.has_location: Final = baseid is not None
        # The fixture factory function.
        self.func: Final = func
        # The name by which the fixture may be requested.
        self.argname: Final = argname
        if scope is None:
            scope = Scope.Function
        elif callable(scope):
            scope = _eval_scope_callable(scope, argname, config)
        if isinstance(scope, str):
            scope = Scope.from_user(
                scope, descr=f"Fixture '{func.__name__}'", where=baseid
            )
        self._scope: Final = scope
        # If the fixture is directly parametrized, the parameter values.
        self.params: Final = params
        # If the fixture is directly parametrized, a tuple of explicit IDs to
        # assign to the parameter values, or a callable to generate an ID given
        # a parameter value.
        self.ids: Final = ids
        # The names requested by the fixtures.
        self.argnames: Final = getfuncargnames(func, name=argname)
        # If the fixture was executed, the current value of the fixture.
        # Can change if the fixture is executed with different parameters.
        self.cached_result: Optional[_FixtureCachedResult[FixtureValue]] = None
        self._finalizers: Final[List[Callable[[], object]]] = []

    @property
    def scope(self) -> _ScopeName:
        """Scope string, one of "function", "class", "module", "package", "session"."""
        return self._scope.value

    def addfinalizer(self, finalizer: Callable[[], object]) -> None:
        self._finalizers.append(finalizer)

    def finish(self, request: SubRequest) -> None:
        exceptions: List[BaseException] = []
        while self._finalizers:
            fin = self._finalizers.pop()
            try:
                fin()
            except BaseException as e:
                exceptions.append(e)
        node = request.node
        node.ihook.pytest_fixture_post_finalizer(fixturedef=self, request=request)
        # Even if finalization fails, we invalidate the cached fixture
        # value and remove all finalizers because they may be bound methods
        # which will keep instances alive.
        self.cached_result = None
        self._finalizers.clear()
        if len(exceptions) == 1:
            raise exceptions[0]
        elif len(exceptions) > 1:
            msg = f'errors while tearing down fixture "{self.argname}" of {node}'
            raise BaseExceptionGroup(msg, exceptions[::-1])

    def execute(self, request: SubRequest) -> FixtureValue:
        """Return the value of this fixture, executing it if not cached."""
        # Ensure that the dependent fixtures requested by this fixture are loaded.
        # This needs to be done before checking if we have a cached value, since
        # if a dependent fixture has their cache invalidated, e.g. due to
        # parametrization, they finalize themselves and fixtures depending on it
        # (which will likely include this fixture) setting `self.cached_result = None`.
        # See #4871
        requested_fixtures_that_should_finalize_us = []
        for argname in self.argnames:
            fixturedef = request._get_active_fixturedef(argname)
            # Saves requested fixtures in a list so we later can add our finalizer
            # to them, ensuring that if a requested fixture gets torn down we get torn
            # down first. This is generally handled by SetupState, but still currently
            # needed when this fixture is not parametrized but depends on a parametrized
            # fixture.
            if not isinstance(fixturedef, PseudoFixtureDef):
                requested_fixtures_that_should_finalize_us.append(fixturedef)

        # Check for (and return) cached value/exception.
        my_cache_key = self.cache_key(request)
        if self.cached_result is not None:
            cache_key = self.cached_result[1]
            # note: comparison with `==` can fail (or be expensive) for e.g.
            # numpy arrays (#6497).
            if my_cache_key is cache_key:
                if self.cached_result[2] is not None:
                    exc, exc_tb = self.cached_result[2]
                    raise exc.with_traceback(exc_tb)
                else:
                    result = self.cached_result[0]
                    return result
            # We have a previous but differently parametrized fixture instance
            # so we need to tear it down before creating a new one.
            self.finish(request)
            assert self.cached_result is None

        # Add finalizer to requested fixtures we saved previously.
        # We make sure to do this after checking for cached value to avoid
        # adding our finalizer multiple times. (#12135)
        finalizer = functools.partial(self.finish, request=request)
        for parent_fixture in requested_fixtures_that_should_finalize_us:
            parent_fixture.addfinalizer(finalizer)

        ihook = request.node.ihook
        try:
            # Setup the fixture, run the code in it, and cache the value
            # in self.cached_result
            result = ihook.pytest_fixture_setup(fixturedef=self, request=request)
        finally:
            # schedule our finalizer, even if the setup failed
            request.node.addfinalizer(finalizer)

        return result

    def cache_key(self, request: SubRequest) -> object:
        return getattr(request, "param", None)

    def __repr__(self) -> str:
        return f"<FixtureDef argname={self.argname!r} scope={self.scope!r} baseid={self.baseid!r}>"


def resolve_fixture_function(
    fixturedef: FixtureDef[FixtureValue], request: FixtureRequest
) -> "_FixtureFunc[FixtureValue]":
    """Get the actual callable that can be called to obtain the fixture
    value."""
    fixturefunc = fixturedef.func
    # The fixture function needs to be bound to the actual
    # request.instance so that code working with "fixturedef" behaves
    # as expected.
    instance = request.instance
    if instance is not None:
        # Handle the case where fixture is defined not in a test class, but some other class
        # (for example a plugin class with a fixture), see #2270.
        if hasattr(fixturefunc, "__self__") and not isinstance(
            instance,
            fixturefunc.__self__.__class__,
        ):
            return fixturefunc
        fixturefunc = getimfunc(fixturedef.func)
        if fixturefunc != fixturedef.func:
            fixturefunc = fixturefunc.__get__(instance)
    return fixturefunc


def pytest_fixture_setup(
    fixturedef: FixtureDef[FixtureValue], request: SubRequest
) -> FixtureValue:
    """Execution of fixture setup."""
    kwargs = {}
    for argname in fixturedef.argnames:
        kwargs[argname] = request.getfixturevalue(argname)

    fixturefunc = resolve_fixture_function(fixturedef, request)
    my_cache_key = fixturedef.cache_key(request)
    try:
        result = call_fixture_func(fixturefunc, request, kwargs)
    except TEST_OUTCOME as e:
        if isinstance(e, skip.Exception):
            # The test requested a fixture which caused a skip.
            # Don't show the fixture as the skip location, as then the user
            # wouldn't know which test skipped.
            e._use_item_location = True
        fixturedef.cached_result = (None, my_cache_key, (e, e.__traceback__))
        raise
    fixturedef.cached_result = (result, my_cache_key, None)
    return result


def wrap_function_to_error_out_if_called_directly(
    function: FixtureFunction,
    fixture_marker: "FixtureFunctionMarker",
) -> FixtureFunction:
    """Wrap the given fixture function so we can raise an error about it being called directly,
    instead of used as an argument in a test function."""
    name = fixture_marker.name or function.__name__
    message = (
        f'Fixture "{name}" called directly. Fixtures are not meant to be called directly,\n'
        "but are created automatically when test functions request them as parameters.\n"
        "See https://docs.pytest.org/en/stable/explanation/fixtures.html for more information about fixtures, and\n"
        "https://docs.pytest.org/en/stable/deprecations.html#calling-fixtures-directly about how to update your code."
    )

    @functools.wraps(function)
    def result(*args, **kwargs):
        fail(message, pytrace=False)

    # Keep reference to the original function in our own custom attribute so we don't unwrap
    # further than this point and lose useful wrappings like @mock.patch (#3774).
    result.__pytest_wrapped__ = _PytestWrapper(function)  # type: ignore[attr-defined]

    return cast(FixtureFunction, result)


@final
@dataclasses.dataclass(frozen=True)
class FixtureFunctionMarker:
    scope: "Union[_ScopeName, Callable[[str, Config], _ScopeName]]"
    params: Optional[Tuple[object, ...]]
    autouse: bool = False
    ids: Optional[
        Union[Tuple[Optional[object], ...], Callable[[Any], Optional[object]]]
    ] = None
    name: Optional[str] = None

    _ispytest: dataclasses.InitVar[bool] = False

    def __post_init__(self, _ispytest: bool) -> None:
        check_ispytest(_ispytest)

    def __call__(self, function: FixtureFunction) -> FixtureFunction:
        if inspect.isclass(function):
            raise ValueError("class fixtures not supported (maybe in the future)")

        if getattr(function, "_pytestfixturefunction", False):
            raise ValueError(
                f"@pytest.fixture is being applied more than once to the same function {function.__name__!r}"
            )

        if hasattr(function, "pytestmark"):
            warnings.warn(MARKED_FIXTURE, stacklevel=2)

        function = wrap_function_to_error_out_if_called_directly(function, self)

        name = self.name or function.__name__
        if name == "request":
            location = getlocation(function)
            fail(
                f"'request' is a reserved word for fixtures, use another name:\n  {location}",
                pytrace=False,
            )

        # Type ignored because https://github.com/python/mypy/issues/2087.
        function._pytestfixturefunction = self  # type: ignore[attr-defined]
        return function


@overload
def fixture(
    fixture_function: FixtureFunction,
    *,
    scope: "Union[_ScopeName, Callable[[str, Config], _ScopeName]]" = ...,
    params: Optional[Iterable[object]] = ...,
    autouse: bool = ...,
    ids: Optional[
        Union[Sequence[Optional[object]], Callable[[Any], Optional[object]]]
    ] = ...,
    name: Optional[str] = ...,
) -> FixtureFunction: ...


@overload
def fixture(
    fixture_function: None = ...,
    *,
    scope: "Union[_ScopeName, Callable[[str, Config], _ScopeName]]" = ...,
    params: Optional[Iterable[object]] = ...,
    autouse: bool = ...,
    ids: Optional[
        Union[Sequence[Optional[object]], Callable[[Any], Optional[object]]]
    ] = ...,
    name: Optional[str] = None,
) -> FixtureFunctionMarker: ...


def fixture(
    fixture_function: Optional[FixtureFunction] = None,
    *,
    scope: "Union[_ScopeName, Callable[[str, Config], _ScopeName]]" = "function",
    params: Optional[Iterable[object]] = None,
    autouse: bool = False,
    ids: Optional[
        Union[Sequence[Optional[object]], Callable[[Any], Optional[object]]]
    ] = None,
    name: Optional[str] = None,
) -> Union[FixtureFunctionMarker, FixtureFunction]:
    """Decorator to mark a fixture factory function.

    This decorator can be used, with or without parameters, to define a
    fixture function.

    The name of the fixture function can later be referenced to cause its
    invocation ahead of running tests: test modules or classes can use the
    ``pytest.mark.usefixtures(fixturename)`` marker.

    Test functions can directly use fixture names as input arguments in which
    case the fixture instance returned from the fixture function will be
    injected.

    Fixtures can provide their values to test functions using ``return`` or
    ``yield`` statements. When using ``yield`` the code block after the
    ``yield`` statement is executed as teardown code regardless of the test
    outcome, and must yield exactly once.

    :param scope:
        The scope for which this fixture is shared; one of ``"function"``
        (default), ``"class"``, ``"module"``, ``"package"`` or ``"session"``.

        This parameter may also be a callable which receives ``(fixture_name, config)``
        as parameters, and must return a ``str`` with one of the values mentioned above.

        See :ref:`dynamic scope` in the docs for more information.

    :param params:
        An optional list of parameters which will cause multiple invocations
        of the fixture function and all of the tests using it. The current
        parameter is available in ``request.param``.

    :param autouse:
        If True, the fixture func is activated for all tests that can see it.
        If False (the default), an explicit reference is needed to activate
        the fixture.

    :param ids:
        Sequence of ids each corresponding to the params so that they are
        part of the test id. If no ids are provided they will be generated
        automatically from the params.

    :param name:
        The name of the fixture. This defaults to the name of the decorated
        function. If a fixture is used in the same module in which it is
        defined, the function name of the fixture will be shadowed by the
        function arg that requests the fixture; one way to resolve this is to
        name the decorated function ``fixture_<fixturename>`` and then use
        ``@pytest.fixture(name='<fixturename>')``.
    """
    fixture_marker = FixtureFunctionMarker(
        scope=scope,
        params=tuple(params) if params is not None else None,
        autouse=autouse,
        ids=None if ids is None else ids if callable(ids) else tuple(ids),
        name=name,
        _ispytest=True,
    )

    # Direct decoration.
    if fixture_function:
        return fixture_marker(fixture_function)

    return fixture_marker


def yield_fixture(
    fixture_function=None,
    *args,
    scope="function",
    params=None,
    autouse=False,
    ids=None,
    name=None,
):
    """(Return a) decorator to mark a yield-fixture factory function.

    .. deprecated:: 3.0
        Use :py:func:`pytest.fixture` directly instead.
    """
    warnings.warn(YIELD_FIXTURE, stacklevel=2)
    return fixture(
        fixture_function,
        *args,
        scope=scope,
        params=params,
        autouse=autouse,
        ids=ids,
        name=name,
    )


@fixture(scope="session")
def pytestconfig(request: FixtureRequest) -> Config:
    """Session-scoped fixture that returns the session's :class:`pytest.Config`
    object.

    Example::

        def test_foo(pytestconfig):
            if pytestconfig.getoption("verbose") > 0:
                ...

    """
    return request.config


def pytest_addoption(parser: Parser) -> None:
    parser.addini(
        "usefixtures",
        type="args",
        default=[],
        help="List of default fixtures to be used with this project",
    )
    group = parser.getgroup("general")
    group.addoption(
        "--fixtures",
        "--funcargs",
        action="store_true",
        dest="showfixtures",
        default=False,
        help="Show available fixtures, sorted by plugin appearance "
        "(fixtures with leading '_' are only shown with '-v')",
    )
    group.addoption(
        "--fixtures-per-test",
        action="store_true",
        dest="show_fixtures_per_test",
        default=False,
        help="Show fixtures per test",
    )


def pytest_cmdline_main(config: Config) -> Optional[Union[int, ExitCode]]:
    if config.option.showfixtures:
        showfixtures(config)
        return 0
    if config.option.show_fixtures_per_test:
        show_fixtures_per_test(config)
        return 0
    return None


def _get_direct_parametrize_args(node: nodes.Node) -> Set[str]:
    """Return all direct parametrization arguments of a node, so we don't
    mistake them for fixtures.

    Check https://github.com/pytest-dev/pytest/issues/5036.

    These things are done later as well when dealing with parametrization
    so this could be improved.
    """
    parametrize_argnames: Set[str] = set()
    for marker in node.iter_markers(name="parametrize"):
        if not marker.kwargs.get("indirect", False):
            p_argnames, _ = ParameterSet._parse_parametrize_args(
                *marker.args, **marker.kwargs
            )
            parametrize_argnames.update(p_argnames)
    return parametrize_argnames


def deduplicate_names(*seqs: Iterable[str]) -> Tuple[str, ...]:
    """De-duplicate the sequence of names while keeping the original order."""
    # Ideally we would use a set, but it does not preserve insertion order.
    return tuple(dict.fromkeys(name for seq in seqs for name in seq))


class FixtureManager:
    """pytest fixture definitions and information is stored and managed
    from this class.

    During collection fm.parsefactories() is called multiple times to parse
    fixture function definitions into FixtureDef objects and internal
    data structures.

    During collection of test functions, metafunc-mechanics instantiate
    a FuncFixtureInfo object which is cached per node/func-name.
    This FuncFixtureInfo object is later retrieved by Function nodes
    which themselves offer a fixturenames attribute.

    The FuncFixtureInfo object holds information about fixtures and FixtureDefs
    relevant for a particular function. An initial list of fixtures is
    assembled like this:

    - ini-defined usefixtures
    - autouse-marked fixtures along the collection chain up from the function
    - usefixtures markers at module/class/function level
    - test function funcargs

    Subsequently the funcfixtureinfo.fixturenames attribute is computed
    as the closure of the fixtures needed to setup the initial fixtures,
    i.e. fixtures needed by fixture functions themselves are appended
    to the fixturenames list.

    Upon the test-setup phases all fixturenames are instantiated, retrieved
    by a lookup of their FuncFixtureInfo.
    """

    def __init__(self, session: "Session") -> None:
        self.session = session
        self.config: Config = session.config
        # Maps a fixture name (argname) to all of the FixtureDefs in the test
        # suite/plugins defined with this name. Populated by parsefactories().
        # TODO: The order of the FixtureDefs list of each arg is significant,
        #       explain.
        self._arg2fixturedefs: Final[Dict[str, List[FixtureDef[Any]]]] = {}
        self._holderobjseen: Final[Set[object]] = set()
        # A mapping from a nodeid to a list of autouse fixtures it defines.
        self._nodeid_autousenames: Final[Dict[str, List[str]]] = {
            "": self.config.getini("usefixtures"),
        }
        session.config.pluginmanager.register(self, "funcmanage")

    def getfixtureinfo(
        self,
        node: nodes.Item,
        func: Optional[Callable[..., object]],
        cls: Optional[type],
    ) -> FuncFixtureInfo:
        """Calculate the :class:`FuncFixtureInfo` for an item.

        If ``func`` is None, or if the item sets an attribute
        ``nofuncargs = True``, then ``func`` is not examined at all.

        :param node:
            The item requesting the fixtures.
        :param func:
            The item's function.
        :param cls:
            If the function is a method, the method's class.
        """
        if func is not None and not getattr(node, "nofuncargs", False):
            argnames = getfuncargnames(func, name=node.name, cls=cls)
        else:
            argnames = ()
        usefixturesnames = self._getusefixturesnames(node)
        autousenames = self._getautousenames(node)
        initialnames = deduplicate_names(autousenames, usefixturesnames, argnames)

        direct_parametrize_args = _get_direct_parametrize_args(node)

        names_closure, arg2fixturedefs = self.getfixtureclosure(
            parentnode=node,
            initialnames=initialnames,
            ignore_args=direct_parametrize_args,
        )

        return FuncFixtureInfo(argnames, initialnames, names_closure, arg2fixturedefs)

    def pytest_plugin_registered(self, plugin: _PluggyPlugin, plugin_name: str) -> None:
        # Fixtures defined in conftest plugins are only visible to within the
        # conftest's directory. This is unlike fixtures in non-conftest plugins
        # which have global visibility. So for conftests, construct the base
        # nodeid from the plugin name (which is the conftest path).
        if plugin_name and plugin_name.endswith("conftest.py"):
            # Note: we explicitly do *not* use `plugin.__file__` here -- The
            # difference is that plugin_name has the correct capitalization on
            # case-insensitive systems (Windows) and other normalization issues
            # (issue #11816).
            conftestpath = absolutepath(plugin_name)
            try:
                nodeid = str(conftestpath.parent.relative_to(self.config.rootpath))
            except ValueError:
                nodeid = ""
            if nodeid == ".":
                nodeid = ""
            if os.sep != nodes.SEP:
                nodeid = nodeid.replace(os.sep, nodes.SEP)
        else:
            nodeid = None

        self.parsefactories(plugin, nodeid)

    def _getautousenames(self, node: nodes.Node) -> Iterator[str]:
        """Return the names of autouse fixtures applicable to node."""
        for parentnode in node.listchain():
            basenames = self._nodeid_autousenames.get(parentnode.nodeid)
            if basenames:
                yield from basenames

    def _getusefixturesnames(self, node: nodes.Item) -> Iterator[str]:
        """Return the names of usefixtures fixtures applicable to node."""
        for marker_node, mark in node.iter_markers_with_node(name="usefixtures"):
            if not mark.args:
<<<<<<< HEAD
                location = getattr(marker_node, "location", "unknown location")
                node.warn(Warning("usefixtures() is empty, so it has no effect"))
=======
                marker_node.warn(Warning(f"usefixtures() is empty, so it has no effect"))
>>>>>>> 05f7865d
            yield from mark.args

    def getfixtureclosure(
        self,
        parentnode: nodes.Node,
        initialnames: Tuple[str, ...],
        ignore_args: AbstractSet[str],
    ) -> Tuple[List[str], Dict[str, Sequence[FixtureDef[Any]]]]:
        # Collect the closure of all fixtures, starting with the given
        # fixturenames as the initial set.  As we have to visit all
        # factory definitions anyway, we also return an arg2fixturedefs
        # mapping so that the caller can reuse it and does not have
        # to re-discover fixturedefs again for each fixturename
        # (discovering matching fixtures for a given name/node is expensive).

        fixturenames_closure = list(initialnames)

        arg2fixturedefs: Dict[str, Sequence[FixtureDef[Any]]] = {}
        lastlen = -1
        while lastlen != len(fixturenames_closure):
            lastlen = len(fixturenames_closure)
            for argname in fixturenames_closure:
                if argname in ignore_args:
                    continue
                if argname in arg2fixturedefs:
                    continue
                fixturedefs = self.getfixturedefs(argname, parentnode)
                if fixturedefs:
                    arg2fixturedefs[argname] = fixturedefs
                    for arg in fixturedefs[-1].argnames:
                        if arg not in fixturenames_closure:
                            fixturenames_closure.append(arg)

        def sort_by_scope(arg_name: str) -> Scope:
            try:
                fixturedefs = arg2fixturedefs[arg_name]
            except KeyError:
                return Scope.Function
            else:
                return fixturedefs[-1]._scope

        fixturenames_closure.sort(key=sort_by_scope, reverse=True)
        return fixturenames_closure, arg2fixturedefs

    def pytest_generate_tests(self, metafunc: "Metafunc") -> None:
        """Generate new tests based on parametrized fixtures used by the given metafunc"""

        def get_parametrize_mark_argnames(mark: Mark) -> Sequence[str]:
            args, _ = ParameterSet._parse_parametrize_args(*mark.args, **mark.kwargs)
            return args

        for argname in metafunc.fixturenames:
            # Get the FixtureDefs for the argname.
            fixture_defs = metafunc._arg2fixturedefs.get(argname)
            if not fixture_defs:
                # Will raise FixtureLookupError at setup time if not parametrized somewhere
                # else (e.g @pytest.mark.parametrize)
                continue

            # If the test itself parametrizes using this argname, give it
            # precedence.
            if any(
                argname in get_parametrize_mark_argnames(mark)
                for mark in metafunc.definition.iter_markers("parametrize")
            ):
                continue

            # In the common case we only look at the fixture def with the
            # closest scope (last in the list). But if the fixture overrides
            # another fixture, while requesting the super fixture, keep going
            # in case the super fixture is parametrized (#1953).
            for fixturedef in reversed(fixture_defs):
                # Fixture is parametrized, apply it and stop.
                if fixturedef.params is not None:
                    metafunc.parametrize(
                        argname,
                        fixturedef.params,
                        indirect=True,
                        scope=fixturedef.scope,
                        ids=fixturedef.ids,
                    )
                    break

                # Not requesting the overridden super fixture, stop.
                if argname not in fixturedef.argnames:
                    break

                # Try next super fixture, if any.

    def pytest_collection_modifyitems(self, items: List[nodes.Item]) -> None:
        # Separate parametrized setups.
        items[:] = reorder_items(items)

    def _register_fixture(
        self,
        *,
        name: str,
        func: "_FixtureFunc[object]",
        nodeid: Optional[str],
        scope: Union[
            Scope, _ScopeName, Callable[[str, Config], _ScopeName]
        ] = "function",
        params: Optional[Sequence[object]] = None,
        ids: Optional[
            Union[Tuple[Optional[object], ...], Callable[[Any], Optional[object]]]
        ] = None,
        autouse: bool = False,
    ) -> None:
        """Register a fixture

        :param name:
            The fixture's name.
        :param func:
            The fixture's implementation function.
        :param nodeid:
            The visibility of the fixture. The fixture will be available to the
            node with this nodeid and its children in the collection tree.
            None means that the fixture is visible to the entire collection tree,
            e.g. a fixture defined for general use in a plugin.
        :param scope:
            The fixture's scope.
        :param params:
            The fixture's parametrization params.
        :param ids:
            The fixture's IDs.
        :param autouse:
            Whether this is an autouse fixture.
        """
        fixture_def = FixtureDef(
            config=self.config,
            baseid=nodeid,
            argname=name,
            func=func,
            scope=scope,
            params=params,
            ids=ids,
            _ispytest=True,
        )

        faclist = self._arg2fixturedefs.setdefault(name, [])
        if fixture_def.has_location:
            faclist.append(fixture_def)
        else:
            # fixturedefs with no location are at the front
            # so this inserts the current fixturedef after the
            # existing fixturedefs from external plugins but
            # before the fixturedefs provided in conftests.
            i = len([f for f in faclist if not f.has_location])
            faclist.insert(i, fixture_def)
        if autouse:
            self._nodeid_autousenames.setdefault(nodeid or "", []).append(name)

    @overload
    def parsefactories(
        self,
        node_or_obj: nodes.Node,
    ) -> None:
        raise NotImplementedError()

    @overload
    def parsefactories(
        self,
        node_or_obj: object,
        nodeid: Optional[str],
    ) -> None:
        raise NotImplementedError()

    def parsefactories(
        self,
        node_or_obj: Union[nodes.Node, object],
        nodeid: Union[str, NotSetType, None] = NOTSET,
    ) -> None:
        """Collect fixtures from a collection node or object.

        Found fixtures are parsed into `FixtureDef`s and saved.

        If `node_or_object` is a collection node (with an underlying Python
        object), the node's object is traversed and the node's nodeid is used to
        determine the fixtures' visibility. `nodeid` must not be specified in
        this case.

        If `node_or_object` is an object (e.g. a plugin), the object is
        traversed and the given `nodeid` is used to determine the fixtures'
        visibility. `nodeid` must be specified in this case; None and "" mean
        total visibility.
        """
        if nodeid is not NOTSET:
            holderobj = node_or_obj
        else:
            assert isinstance(node_or_obj, nodes.Node)
            holderobj = cast(object, node_or_obj.obj)  # type: ignore[attr-defined]
            assert isinstance(node_or_obj.nodeid, str)
            nodeid = node_or_obj.nodeid
        if holderobj in self._holderobjseen:
            return

        self._holderobjseen.add(holderobj)
        for name in dir(holderobj):
            # The attribute can be an arbitrary descriptor, so the attribute
            # access below can raise. safe_getatt() ignores such exceptions.
            obj = safe_getattr(holderobj, name, None)
            marker = getfixturemarker(obj)
            if not isinstance(marker, FixtureFunctionMarker):
                # Magic globals  with __getattr__ might have got us a wrong
                # fixture attribute.
                continue

            if marker.name:
                name = marker.name

            # During fixture definition we wrap the original fixture function
            # to issue a warning if called directly, so here we unwrap it in
            # order to not emit the warning when pytest itself calls the
            # fixture function.
            func = get_real_method(obj, holderobj)

            self._register_fixture(
                name=name,
                nodeid=nodeid,
                func=func,
                scope=marker.scope,
                params=marker.params,
                ids=marker.ids,
                autouse=marker.autouse,
            )

    def getfixturedefs(
        self, argname: str, node: nodes.Node
    ) -> Optional[Sequence[FixtureDef[Any]]]:
        """Get FixtureDefs for a fixture name which are applicable
        to a given node.

        Returns None if there are no fixtures at all defined with the given
        name. (This is different from the case in which there are fixtures
        with the given name, but none applicable to the node. In this case,
        an empty result is returned).

        :param argname: Name of the fixture to search for.
        :param node: The requesting Node.
        """
        try:
            fixturedefs = self._arg2fixturedefs[argname]
        except KeyError:
            return None
        return tuple(self._matchfactories(fixturedefs, node))

    def _matchfactories(
        self, fixturedefs: Iterable[FixtureDef[Any]], node: nodes.Node
    ) -> Iterator[FixtureDef[Any]]:
        parentnodeids = {n.nodeid for n in node.iter_parents()}
        for fixturedef in fixturedefs:
            if fixturedef.baseid in parentnodeids:
                yield fixturedef


def show_fixtures_per_test(config: Config) -> Union[int, ExitCode]:
    from _pytest.main import wrap_session

    return wrap_session(config, _show_fixtures_per_test)


_PYTEST_DIR = Path(_pytest.__file__).parent


def _pretty_fixture_path(invocation_dir: Path, func) -> str:
    loc = Path(getlocation(func, invocation_dir))
    prefix = Path("...", "_pytest")
    try:
        return str(prefix / loc.relative_to(_PYTEST_DIR))
    except ValueError:
        return bestrelpath(invocation_dir, loc)


def _show_fixtures_per_test(config: Config, session: "Session") -> None:
    import _pytest.config

    session.perform_collect()
    invocation_dir = config.invocation_params.dir
    tw = _pytest.config.create_terminal_writer(config)
    verbose = config.getvalue("verbose")

    def get_best_relpath(func) -> str:
        loc = getlocation(func, invocation_dir)
        return bestrelpath(invocation_dir, Path(loc))

    def write_fixture(fixture_def: FixtureDef[object]) -> None:
        argname = fixture_def.argname
        if verbose <= 0 and argname.startswith("_"):
            return
        prettypath = _pretty_fixture_path(invocation_dir, fixture_def.func)
        tw.write(f"{argname}", green=True)
        tw.write(f" -- {prettypath}", yellow=True)
        tw.write("\n")
        fixture_doc = inspect.getdoc(fixture_def.func)
        if fixture_doc:
            write_docstring(
                tw,
                fixture_doc.split("\n\n", maxsplit=1)[0]
                if verbose <= 0
                else fixture_doc,
            )
        else:
            tw.line("    no docstring available", red=True)

    def write_item(item: nodes.Item) -> None:
        # Not all items have _fixtureinfo attribute.
        info: Optional[FuncFixtureInfo] = getattr(item, "_fixtureinfo", None)
        if info is None or not info.name2fixturedefs:
            # This test item does not use any fixtures.
            return
        tw.line()
        tw.sep("-", f"fixtures used by {item.name}")
        # TODO: Fix this type ignore.
        tw.sep("-", f"({get_best_relpath(item.function)})")  # type: ignore[attr-defined]
        # dict key not used in loop but needed for sorting.
        for _, fixturedefs in sorted(info.name2fixturedefs.items()):
            assert fixturedefs is not None
            if not fixturedefs:
                continue
            # Last item is expected to be the one used by the test item.
            write_fixture(fixturedefs[-1])

    for session_item in session.items:
        write_item(session_item)


def showfixtures(config: Config) -> Union[int, ExitCode]:
    from _pytest.main import wrap_session

    return wrap_session(config, _showfixtures_main)


def _showfixtures_main(config: Config, session: "Session") -> None:
    import _pytest.config

    session.perform_collect()
    invocation_dir = config.invocation_params.dir
    tw = _pytest.config.create_terminal_writer(config)
    verbose = config.getvalue("verbose")

    fm = session._fixturemanager

    available = []
    seen: Set[Tuple[str, str]] = set()

    for argname, fixturedefs in fm._arg2fixturedefs.items():
        assert fixturedefs is not None
        if not fixturedefs:
            continue
        for fixturedef in fixturedefs:
            loc = getlocation(fixturedef.func, invocation_dir)
            if (fixturedef.argname, loc) in seen:
                continue
            seen.add((fixturedef.argname, loc))
            available.append(
                (
                    len(fixturedef.baseid),
                    fixturedef.func.__module__,
                    _pretty_fixture_path(invocation_dir, fixturedef.func),
                    fixturedef.argname,
                    fixturedef,
                )
            )

    available.sort()
    currentmodule = None
    for baseid, module, prettypath, argname, fixturedef in available:
        if currentmodule != module:
            if not module.startswith("_pytest."):
                tw.line()
                tw.sep("-", f"fixtures defined from {module}")
                currentmodule = module
        if verbose <= 0 and argname.startswith("_"):
            continue
        tw.write(f"{argname}", green=True)
        if fixturedef.scope != "function":
            tw.write(f" [{fixturedef.scope} scope]", cyan=True)
        tw.write(f" -- {prettypath}", yellow=True)
        tw.write("\n")
        doc = inspect.getdoc(fixturedef.func)
        if doc:
            write_docstring(
                tw, doc.split("\n\n", maxsplit=1)[0] if verbose <= 0 else doc
            )
        else:
            tw.line("    no docstring available", red=True)
        tw.line()


def write_docstring(tw: TerminalWriter, doc: str, indent: str = "    ") -> None:
    for line in doc.split("\n"):
        tw.line(indent + line)<|MERGE_RESOLUTION|>--- conflicted
+++ resolved
@@ -1537,12 +1537,7 @@
         """Return the names of usefixtures fixtures applicable to node."""
         for marker_node, mark in node.iter_markers_with_node(name="usefixtures"):
             if not mark.args:
-<<<<<<< HEAD
-                location = getattr(marker_node, "location", "unknown location")
-                node.warn(Warning("usefixtures() is empty, so it has no effect"))
-=======
                 marker_node.warn(Warning(f"usefixtures() is empty, so it has no effect"))
->>>>>>> 05f7865d
             yield from mark.args
 
     def getfixtureclosure(
