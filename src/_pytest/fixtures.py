--- conflicted
+++ resolved
@@ -194,18 +194,9 @@
 OrderedSet = dict[_V, None]
 
 
-<<<<<<< HEAD
-def get_parametrized_fixture_argkeys(
-    item: nodes.Item, scope: Scope
-) -> Iterator[FixtureArgKey]:
-    """Return list of keys for all parametrized arguments which match
-    the specified scope."""
-    assert scope in HIGH_SCOPES
-=======
 def get_param_argkeys(item: nodes.Item, scope: Scope) -> Iterator[ParamArgKey]:
     """Return all ParamArgKeys for item matching the specified high scope."""
-    assert scope is not Scope.Function
->>>>>>> e63f6e51
+    assert scope in HIGH_SCOPES
 
     try:
         callspec: CallSpec2 = item.callspec  # type: ignore[attr-defined]
