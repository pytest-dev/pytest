from __future__ import annotations

import collections
from collections.abc import Callable
import functools
import gc
import sys
import traceback
<<<<<<< HEAD
from types import TracebackType
from typing import Any
from typing import Callable
from typing import Iterator
=======
from typing import NamedTuple
>>>>>>> 868e1d22
from typing import TYPE_CHECKING
import warnings

from _pytest.config import Config
from _pytest.nodes import Item
from _pytest.stash import StashKey
from _pytest.tracemalloc import tracemalloc_message
import pytest


if TYPE_CHECKING:
<<<<<<< HEAD
    from typing_extensions import Self


# Copied from cpython/Lib/test/support/__init__.py, with modifications.
class catch_unraisable_exception:
    """Context manager catching unraisable exception using sys.unraisablehook.

    Storing the exception value (cm.unraisable.exc_value) creates a reference
    cycle. The reference cycle is broken explicitly when the context manager
    exits.

    Storing the object (cm.unraisable.object) can resurrect it if it is set to
    an object which is being finalized. Exiting the context manager clears the
    stored object.

    Usage:
        with catch_unraisable_exception() as cm:
            # code creating an "unraisable exception"
            ...
            # check the unraisable exception: use cm.unraisable
            ...
        # cm.unraisable attribute no longer exists at this point
        # (to break a reference cycle)
    """

    unraisable: sys.UnraisableHookArgs | None = None
    _old_hook: Callable[[sys.UnraisableHookArgs], Any] | None = None

    def _hook(self, unraisable: sys.UnraisableHookArgs) -> None:
        # Storing unraisable.object can resurrect an object which is being
        # finalized. Storing unraisable.exc_value creates a reference cycle.
        self.unraisable = unraisable

    def _warn_if_triggered(self) -> None:
        if self.unraisable:
            if self.unraisable.err_msg is not None:
                err_msg = self.unraisable.err_msg
            else:
                err_msg = "Exception ignored in"
            msg = f"{err_msg}: {self.unraisable.object!r}\n\n"
            msg += "".join(
                traceback.format_exception(
                    self.unraisable.exc_type,
                    self.unraisable.exc_value,
                    self.unraisable.exc_traceback,
                )
            )
            warnings.warn(pytest.PytestUnraisableExceptionWarning(msg))

    def __enter__(self) -> Self:
        self._old_hook = sys.unraisablehook
        sys.unraisablehook = self._hook
        return self

    def __exit__(
        self,
        exc_type: type[BaseException] | None,
        exc_val: BaseException | None,
        exc_tb: TracebackType | None,
    ) -> None:
        assert self._old_hook is not None
        sys.unraisablehook = self._old_hook
        self._old_hook = None
        self._warn_if_triggered()
        if "unraisable" in vars(self):
            del self.unraisable


@pytest.hookimpl(wrapper=True, tryfirst=True)
def pytest_runtest_setup() -> Iterator[None]:
    with catch_unraisable_exception():
        yield


@pytest.hookimpl(wrapper=True, tryfirst=True)
def pytest_runtest_call() -> Iterator[None]:
    with catch_unraisable_exception():
        yield


@pytest.hookimpl(wrapper=True, tryfirst=True)
def pytest_runtest_teardown() -> Iterator[None]:
    with catch_unraisable_exception():
        yield
=======
    pass

if sys.version_info < (3, 11):
    from exceptiongroup import ExceptionGroup


def gc_collect_harder() -> None:
    # A single collection doesn't necessarily collect everything.
    # Constant determined experimentally by the Trio project.
    for _ in range(5):
        gc.collect()


class UnraisableMeta(NamedTuple):
    msg: str
    cause_msg: str
    exc_value: BaseException | None


unraisable_exceptions: StashKey[collections.deque[UnraisableMeta | BaseException]] = (
    StashKey()
)


def collect_unraisable(config: Config) -> None:
    pop_unraisable = config.stash[unraisable_exceptions].pop
    errors: list[pytest.PytestUnraisableExceptionWarning | RuntimeError] = []
    meta = None
    hook_error = None
    try:
        while True:
            try:
                meta = pop_unraisable()
            except IndexError:
                break

            if isinstance(meta, BaseException):
                hook_error = RuntimeError("Failed to process unraisable exception")
                hook_error.__cause__ = meta
                errors.append(hook_error)
                continue

            msg = meta.msg
            try:
                warnings.warn(pytest.PytestUnraisableExceptionWarning(msg))
            except pytest.PytestUnraisableExceptionWarning as e:
                # This except happens when the warning is treated as an error (e.g. `-Werror`).
                if meta.exc_value is not None:
                    # Exceptions have a better way to show the traceback, but
                    # warnings do not, so hide the traceback from the msg and
                    # set the cause so the traceback shows up in the right place.
                    e.args = (meta.cause_msg,)
                    e.__cause__ = meta.exc_value
                errors.append(e)

        if len(errors) == 1:
            raise errors[0]
        if errors:
            raise ExceptionGroup("multiple unraisable exception warnings", errors)
    finally:
        del errors, meta, hook_error


def cleanup(
    *, config: Config, prev_hook: Callable[[sys.UnraisableHookArgs], object]
) -> None:
    try:
        try:
            gc_collect_harder()
            collect_unraisable(config)
        finally:
            sys.unraisablehook = prev_hook
    finally:
        del config.stash[unraisable_exceptions]


def unraisable_hook(
    unraisable: sys.UnraisableHookArgs,
    /,
    *,
    append: Callable[[UnraisableMeta | BaseException], object],
) -> None:
    try:
        # we need to compute these strings here as they might change after
        # the unraisablehook finishes and before the metadata object is
        # collected by a pytest hook
        err_msg = (
            "Exception ignored in" if unraisable.err_msg is None else unraisable.err_msg
        )
        summary = f"{err_msg}: {unraisable.object!r}"
        traceback_message = "\n\n" + "".join(
            traceback.format_exception(
                unraisable.exc_type,
                unraisable.exc_value,
                unraisable.exc_traceback,
            )
        )
        tracemalloc_tb = "\n" + tracemalloc_message(unraisable.object)
        msg = summary + traceback_message + tracemalloc_tb
        cause_msg = summary + tracemalloc_tb

        append(
            UnraisableMeta(
                msg=msg,
                cause_msg=cause_msg,
                exc_value=unraisable.exc_value,
            )
        )
    except BaseException as e:
        append(e)
        # Raising this will cause the exception to be logged twice, once in our
        # collect_unraisable and once by the unraisablehook calling machinery
        # which is fine - this should never happen anyway and if it does
        # it should probably be reported as a pytest bug.
        raise


def pytest_configure(config: Config) -> None:
    prev_hook = sys.unraisablehook
    deque: collections.deque[UnraisableMeta | BaseException] = collections.deque()
    config.stash[unraisable_exceptions] = deque
    config.add_cleanup(functools.partial(cleanup, config=config, prev_hook=prev_hook))
    sys.unraisablehook = functools.partial(unraisable_hook, append=deque.append)


@pytest.hookimpl(trylast=True)
def pytest_runtest_setup(item: Item) -> None:
    collect_unraisable(item.config)


@pytest.hookimpl(trylast=True)
def pytest_runtest_call(item: Item) -> None:
    collect_unraisable(item.config)


@pytest.hookimpl(trylast=True)
def pytest_runtest_teardown(item: Item) -> None:
    collect_unraisable(item.config)
>>>>>>> 868e1d22
<|MERGE_RESOLUTION|>--- conflicted
+++ resolved
@@ -6,14 +6,7 @@
 import gc
 import sys
 import traceback
-<<<<<<< HEAD
-from types import TracebackType
-from typing import Any
-from typing import Callable
-from typing import Iterator
-=======
 from typing import NamedTuple
->>>>>>> 868e1d22
 from typing import TYPE_CHECKING
 import warnings
 
@@ -25,92 +18,6 @@
 
 
 if TYPE_CHECKING:
-<<<<<<< HEAD
-    from typing_extensions import Self
-
-
-# Copied from cpython/Lib/test/support/__init__.py, with modifications.
-class catch_unraisable_exception:
-    """Context manager catching unraisable exception using sys.unraisablehook.
-
-    Storing the exception value (cm.unraisable.exc_value) creates a reference
-    cycle. The reference cycle is broken explicitly when the context manager
-    exits.
-
-    Storing the object (cm.unraisable.object) can resurrect it if it is set to
-    an object which is being finalized. Exiting the context manager clears the
-    stored object.
-
-    Usage:
-        with catch_unraisable_exception() as cm:
-            # code creating an "unraisable exception"
-            ...
-            # check the unraisable exception: use cm.unraisable
-            ...
-        # cm.unraisable attribute no longer exists at this point
-        # (to break a reference cycle)
-    """
-
-    unraisable: sys.UnraisableHookArgs | None = None
-    _old_hook: Callable[[sys.UnraisableHookArgs], Any] | None = None
-
-    def _hook(self, unraisable: sys.UnraisableHookArgs) -> None:
-        # Storing unraisable.object can resurrect an object which is being
-        # finalized. Storing unraisable.exc_value creates a reference cycle.
-        self.unraisable = unraisable
-
-    def _warn_if_triggered(self) -> None:
-        if self.unraisable:
-            if self.unraisable.err_msg is not None:
-                err_msg = self.unraisable.err_msg
-            else:
-                err_msg = "Exception ignored in"
-            msg = f"{err_msg}: {self.unraisable.object!r}\n\n"
-            msg += "".join(
-                traceback.format_exception(
-                    self.unraisable.exc_type,
-                    self.unraisable.exc_value,
-                    self.unraisable.exc_traceback,
-                )
-            )
-            warnings.warn(pytest.PytestUnraisableExceptionWarning(msg))
-
-    def __enter__(self) -> Self:
-        self._old_hook = sys.unraisablehook
-        sys.unraisablehook = self._hook
-        return self
-
-    def __exit__(
-        self,
-        exc_type: type[BaseException] | None,
-        exc_val: BaseException | None,
-        exc_tb: TracebackType | None,
-    ) -> None:
-        assert self._old_hook is not None
-        sys.unraisablehook = self._old_hook
-        self._old_hook = None
-        self._warn_if_triggered()
-        if "unraisable" in vars(self):
-            del self.unraisable
-
-
-@pytest.hookimpl(wrapper=True, tryfirst=True)
-def pytest_runtest_setup() -> Iterator[None]:
-    with catch_unraisable_exception():
-        yield
-
-
-@pytest.hookimpl(wrapper=True, tryfirst=True)
-def pytest_runtest_call() -> Iterator[None]:
-    with catch_unraisable_exception():
-        yield
-
-
-@pytest.hookimpl(wrapper=True, tryfirst=True)
-def pytest_runtest_teardown() -> Iterator[None]:
-    with catch_unraisable_exception():
-        yield
-=======
     pass
 
 if sys.version_info < (3, 11):
@@ -248,5 +155,4 @@
 
 @pytest.hookimpl(trylast=True)
 def pytest_runtest_teardown(item: Item) -> None:
-    collect_unraisable(item.config)
->>>>>>> 868e1d22
+    collect_unraisable(item.config)