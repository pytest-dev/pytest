from pprint import pprint
from typing import Optional
from typing import Union

import py

from _pytest._code.code import ExceptionChainRepr
from _pytest._code.code import ExceptionInfo
from _pytest._code.code import ReprEntry
from _pytest._code.code import ReprEntryNative
from _pytest._code.code import ReprExceptionInfo
from _pytest._code.code import ReprFileLocation
from _pytest._code.code import ReprFuncArgs
from _pytest._code.code import ReprLocals
from _pytest._code.code import ReprTraceback
from _pytest._code.code import TerminalRepr
from _pytest.outcomes import skip
from _pytest.pathlib import Path


def getslaveinfoline(node):
    try:
        return node._slaveinfocache
    except AttributeError:
        d = node.slaveinfo
        ver = "%s.%s.%s" % d["version_info"][:3]
        node._slaveinfocache = s = "[{}] {} -- Python {} {}".format(
            d["id"], d["sysplatform"], ver, d["executable"]
        )
        return s


class BaseReport:
    when = None  # type: Optional[str]
    location = None

    def __init__(self, **kw):
        self.__dict__.update(kw)

    def toterminal(self, out):
        if hasattr(self, "node"):
            out.line(getslaveinfoline(self.node))

        longrepr = self.longrepr
        if longrepr is None:
            return

        if hasattr(longrepr, "toterminal"):
            longrepr.toterminal(out)
        else:
            try:
                out.line(longrepr)
            except UnicodeEncodeError:
                out.line("<unprintable longrepr>")

    def get_sections(self, prefix):
        for name, content in self.sections:
            if name.startswith(prefix):
                yield prefix, content

    @property
    def longreprtext(self):
        """
        Read-only property that returns the full string representation
        of ``longrepr``.

        .. versionadded:: 3.0
        """
        tw = py.io.TerminalWriter(stringio=True)
        tw.hasmarkup = False
        self.toterminal(tw)
        exc = tw.stringio.getvalue()
        return exc.strip()

    @property
    def caplog(self):
        """Return captured log lines, if log capturing is enabled

        .. versionadded:: 3.5
        """
        return "\n".join(
            content for (prefix, content) in self.get_sections("Captured log")
        )

    @property
    def capstdout(self):
        """Return captured text from stdout, if capturing is enabled

        .. versionadded:: 3.0
        """
        return "".join(
            content for (prefix, content) in self.get_sections("Captured stdout")
        )

    @property
    def capstderr(self):
        """Return captured text from stderr, if capturing is enabled

        .. versionadded:: 3.0
        """
        return "".join(
            content for (prefix, content) in self.get_sections("Captured stderr")
        )

    passed = property(lambda x: x.outcome == "passed")
    failed = property(lambda x: x.outcome == "failed")
    skipped = property(lambda x: x.outcome == "skipped")

    @property
    def fspath(self):
        return self.nodeid.split("::")[0]

    @property
    def count_towards_summary(self):
        """
        **Experimental**

        Returns True if this report should be counted towards the totals shown at the end of the
        test session: "1 passed, 1 failure, etc".

        .. note::

            This function is considered **experimental**, so beware that it is subject to changes
            even in patch releases.
        """
        return True

    @property
    def head_line(self):
        """
        **Experimental**

        Returns the head line shown with longrepr output for this report, more commonly during
        traceback representation during failures::

            ________ Test.foo ________


        In the example above, the head_line is "Test.foo".

        .. note::

            This function is considered **experimental**, so beware that it is subject to changes
            even in patch releases.
        """
        if self.location is not None:
            fspath, lineno, domain = self.location
            return domain

    def _get_verbose_word(self, config):
        _category, _short, verbose = config.hook.pytest_report_teststatus(
            report=self, config=config
        )
        return verbose

    def _to_json(self):
        """
        This was originally the serialize_report() function from xdist (ca03269).

        Returns the contents of this report as a dict of builtin entries, suitable for
        serialization.

        Experimental method.
        """
        return _report_to_json(self)

    @classmethod
    def _from_json(cls, reportdict):
        """
        This was originally the serialize_report() function from xdist (ca03269).

        Factory method that returns either a TestReport or CollectReport, depending on the calling
        class. It's the callers responsibility to know which class to pass here.

        Experimental method.
        """
<<<<<<< HEAD
        if reportdict["longrepr"]:
            if (
                "reprcrash" in reportdict["longrepr"]
                and "reprtraceback" in reportdict["longrepr"]
            ):

                reprtraceback = reportdict["longrepr"]["reprtraceback"]
                reprcrash = reportdict["longrepr"]["reprcrash"]

                unserialized_entries = []
                for entry_data in reprtraceback["reprentries"]:
                    data = entry_data["data"]
                    entry_type = entry_data["type"]
                    if entry_type == "ReprEntry":
                        reprfuncargs = None
                        reprfileloc = None
                        reprlocals = None
                        if data["reprfuncargs"]:
                            reprfuncargs = ReprFuncArgs(**data["reprfuncargs"])
                        if data["reprfileloc"]:
                            reprfileloc = ReprFileLocation(**data["reprfileloc"])
                        if data["reprlocals"]:
                            reprlocals = ReprLocals(data["reprlocals"]["lines"])

                        reprentry = ReprEntry(
                            lines=data["lines"],
                            reprfuncargs=reprfuncargs,
                            reprlocals=reprlocals,
                            filelocrepr=reprfileloc,
                            style=data["style"],
                        )  # type: Union[ReprEntry, ReprEntryNative]
                    elif entry_type == "ReprEntryNative":
                        reprentry = ReprEntryNative(data["lines"])
                    else:
                        _report_unserialization_failure(entry_type, cls, reportdict)
                    unserialized_entries.append(reprentry)
                reprtraceback["reprentries"] = unserialized_entries

                exception_info = ReprExceptionInfo(
                    reprtraceback=ReprTraceback(**reprtraceback),
                    reprcrash=ReprFileLocation(**reprcrash),
                )

                for section in reportdict["longrepr"]["sections"]:
                    exception_info.addsection(*section)
                reportdict["longrepr"] = exception_info

        return cls(**reportdict)
=======
        kwargs = _report_kwargs_from_json(reportdict)
        return cls(**kwargs)
>>>>>>> 702acdba


def _report_unserialization_failure(type_name, report_class, reportdict):
    url = "https://github.com/pytest-dev/pytest/issues"
    stream = py.io.TextIO()
    pprint("-" * 100, stream=stream)
    pprint("INTERNALERROR: Unknown entry type returned: %s" % type_name, stream=stream)
    pprint("report_name: %s" % report_class, stream=stream)
    pprint(reportdict, stream=stream)
    pprint("Please report this bug at %s" % url, stream=stream)
    pprint("-" * 100, stream=stream)
    raise RuntimeError(stream.getvalue())


class TestReport(BaseReport):
    """ Basic test report object (also used for setup and teardown calls if
    they fail).
    """

    __test__ = False

    def __init__(
        self,
        nodeid,
        location,
        keywords,
        outcome,
        longrepr,
        when,
        sections=(),
        duration=0,
        user_properties=None,
        **extra
    ):
        #: normalized collection node id
        self.nodeid = nodeid

        #: a (filesystempath, lineno, domaininfo) tuple indicating the
        #: actual location of a test item - it might be different from the
        #: collected one e.g. if a method is inherited from a different module.
        self.location = location

        #: a name -> value dictionary containing all keywords and
        #: markers associated with a test invocation.
        self.keywords = keywords

        #: test outcome, always one of "passed", "failed", "skipped".
        self.outcome = outcome

        #: None or a failure representation.
        self.longrepr = longrepr

        #: one of 'setup', 'call', 'teardown' to indicate runtest phase.
        self.when = when

        #: user properties is a list of tuples (name, value) that holds user
        #: defined properties of the test
        self.user_properties = list(user_properties or [])

        #: list of pairs ``(str, str)`` of extra information which needs to
        #: marshallable. Used by pytest to add captured text
        #: from ``stdout`` and ``stderr``, but may be used by other plugins
        #: to add arbitrary information to reports.
        self.sections = list(sections)

        #: time it took to run just the test
        self.duration = duration

        self.__dict__.update(extra)

    def __repr__(self):
        return "<{} {!r} when={!r} outcome={!r}>".format(
            self.__class__.__name__, self.nodeid, self.when, self.outcome
        )

    @classmethod
    def from_item_and_call(cls, item, call):
        """
        Factory method to create and fill a TestReport with standard item and call info.
        """
        when = call.when
        duration = call.stop - call.start
        keywords = {x: 1 for x in item.keywords}
        excinfo = call.excinfo
        sections = []
        if not call.excinfo:
            outcome = "passed"
            longrepr = None
        else:
            if not isinstance(excinfo, ExceptionInfo):
                outcome = "failed"
                longrepr = excinfo
            # Type ignored -- see comment where skip.Exception is defined.
            elif excinfo.errisinstance(skip.Exception):  # type: ignore
                outcome = "skipped"
                r = excinfo._getreprcrash()
                longrepr = (str(r.path), r.lineno, r.message)
            else:
                outcome = "failed"
                if call.when == "call":
                    longrepr = item.repr_failure(excinfo)
                else:  # exception in setup or teardown
                    longrepr = item._repr_failure_py(
                        excinfo, style=item.config.getoption("tbstyle", "auto")
                    )
        for rwhen, key, content in item._report_sections:
            sections.append(("Captured {} {}".format(key, rwhen), content))
        return cls(
            item.nodeid,
            item.location,
            keywords,
            outcome,
            longrepr,
            when,
            sections,
            duration,
            user_properties=item.user_properties,
        )


class CollectReport(BaseReport):
    when = "collect"

    def __init__(self, nodeid, outcome, longrepr, result, sections=(), **extra):
        self.nodeid = nodeid
        self.outcome = outcome
        self.longrepr = longrepr
        self.result = result or []
        self.sections = list(sections)
        self.__dict__.update(extra)

    @property
    def location(self):
        return (self.fspath, None, self.fspath)

    def __repr__(self):
        return "<CollectReport {!r} lenresult={} outcome={!r}>".format(
            self.nodeid, len(self.result), self.outcome
        )


class CollectErrorRepr(TerminalRepr):
    def __init__(self, msg):
        self.longrepr = msg

    def toterminal(self, out):
        out.line(self.longrepr, red=True)


def pytest_report_to_serializable(report):
    if isinstance(report, (TestReport, CollectReport)):
        data = report._to_json()
        data["_report_type"] = report.__class__.__name__
        return data


def pytest_report_from_serializable(data):
    if "_report_type" in data:
        if data["_report_type"] == "TestReport":
            return TestReport._from_json(data)
        elif data["_report_type"] == "CollectReport":
            return CollectReport._from_json(data)
        assert False, "Unknown report_type unserialize data: {}".format(
            data["_report_type"]
        )


def _report_to_json(report):
    """
    This was originally the serialize_report() function from xdist (ca03269).

    Returns the contents of this report as a dict of builtin entries, suitable for
    serialization.
    """

    def serialize_repr_entry(entry):
        entry_data = {"type": type(entry).__name__, "data": entry.__dict__.copy()}
        for key, value in entry_data["data"].items():
            if hasattr(value, "__dict__"):
                entry_data["data"][key] = value.__dict__.copy()
        return entry_data

    def serialize_repr_traceback(reprtraceback):
        result = reprtraceback.__dict__.copy()
        result["reprentries"] = [
            serialize_repr_entry(x) for x in reprtraceback.reprentries
        ]
        return result

    def serialize_repr_crash(reprcrash):
        return reprcrash.__dict__.copy()

    def serialize_longrepr(rep):
        result = {
            "reprcrash": serialize_repr_crash(rep.longrepr.reprcrash),
            "reprtraceback": serialize_repr_traceback(rep.longrepr.reprtraceback),
            "sections": rep.longrepr.sections,
        }
        if isinstance(rep.longrepr, ExceptionChainRepr):
            result["chain"] = []
            for repr_traceback, repr_crash, description in rep.longrepr.chain:
                result["chain"].append(
                    (
                        serialize_repr_traceback(repr_traceback),
                        serialize_repr_crash(repr_crash),
                        description,
                    )
                )
        else:
            result["chain"] = None
        return result

    d = report.__dict__.copy()
    if hasattr(report.longrepr, "toterminal"):
        if hasattr(report.longrepr, "reprtraceback") and hasattr(
            report.longrepr, "reprcrash"
        ):
            d["longrepr"] = serialize_longrepr(report)
        else:
            d["longrepr"] = str(report.longrepr)
    else:
        d["longrepr"] = report.longrepr
    for name in d:
        if isinstance(d[name], (py.path.local, Path)):
            d[name] = str(d[name])
        elif name == "result":
            d[name] = None  # for now
    return d


def _report_kwargs_from_json(reportdict):
    """
    This was originally the serialize_report() function from xdist (ca03269).

    Returns **kwargs that can be used to construct a TestReport or CollectReport instance.
    """

    def deserialize_repr_entry(entry_data):
        data = entry_data["data"]
        entry_type = entry_data["type"]
        if entry_type == "ReprEntry":
            reprfuncargs = None
            reprfileloc = None
            reprlocals = None
            if data["reprfuncargs"]:
                reprfuncargs = ReprFuncArgs(**data["reprfuncargs"])
            if data["reprfileloc"]:
                reprfileloc = ReprFileLocation(**data["reprfileloc"])
            if data["reprlocals"]:
                reprlocals = ReprLocals(data["reprlocals"]["lines"])

            reprentry = ReprEntry(
                lines=data["lines"],
                reprfuncargs=reprfuncargs,
                reprlocals=reprlocals,
                filelocrepr=reprfileloc,
                style=data["style"],
            )
        elif entry_type == "ReprEntryNative":
            reprentry = ReprEntryNative(data["lines"])
        else:
            _report_unserialization_failure(entry_type, TestReport, reportdict)
        return reprentry

    def deserialize_repr_traceback(repr_traceback_dict):
        repr_traceback_dict["reprentries"] = [
            deserialize_repr_entry(x) for x in repr_traceback_dict["reprentries"]
        ]
        return ReprTraceback(**repr_traceback_dict)

    def deserialize_repr_crash(repr_crash_dict):
        return ReprFileLocation(**repr_crash_dict)

    if (
        reportdict["longrepr"]
        and "reprcrash" in reportdict["longrepr"]
        and "reprtraceback" in reportdict["longrepr"]
    ):

        reprtraceback = deserialize_repr_traceback(
            reportdict["longrepr"]["reprtraceback"]
        )
        reprcrash = deserialize_repr_crash(reportdict["longrepr"]["reprcrash"])
        if reportdict["longrepr"]["chain"]:
            chain = []
            for repr_traceback_data, repr_crash_data, description in reportdict[
                "longrepr"
            ]["chain"]:
                chain.append(
                    (
                        deserialize_repr_traceback(repr_traceback_data),
                        deserialize_repr_crash(repr_crash_data),
                        description,
                    )
                )
            exception_info = ExceptionChainRepr(chain)
        else:
            exception_info = ReprExceptionInfo(reprtraceback, reprcrash)

        for section in reportdict["longrepr"]["sections"]:
            exception_info.addsection(*section)
        reportdict["longrepr"] = exception_info

    return reportdict<|MERGE_RESOLUTION|>--- conflicted
+++ resolved
@@ -174,59 +174,8 @@
 
         Experimental method.
         """
-<<<<<<< HEAD
-        if reportdict["longrepr"]:
-            if (
-                "reprcrash" in reportdict["longrepr"]
-                and "reprtraceback" in reportdict["longrepr"]
-            ):
-
-                reprtraceback = reportdict["longrepr"]["reprtraceback"]
-                reprcrash = reportdict["longrepr"]["reprcrash"]
-
-                unserialized_entries = []
-                for entry_data in reprtraceback["reprentries"]:
-                    data = entry_data["data"]
-                    entry_type = entry_data["type"]
-                    if entry_type == "ReprEntry":
-                        reprfuncargs = None
-                        reprfileloc = None
-                        reprlocals = None
-                        if data["reprfuncargs"]:
-                            reprfuncargs = ReprFuncArgs(**data["reprfuncargs"])
-                        if data["reprfileloc"]:
-                            reprfileloc = ReprFileLocation(**data["reprfileloc"])
-                        if data["reprlocals"]:
-                            reprlocals = ReprLocals(data["reprlocals"]["lines"])
-
-                        reprentry = ReprEntry(
-                            lines=data["lines"],
-                            reprfuncargs=reprfuncargs,
-                            reprlocals=reprlocals,
-                            filelocrepr=reprfileloc,
-                            style=data["style"],
-                        )  # type: Union[ReprEntry, ReprEntryNative]
-                    elif entry_type == "ReprEntryNative":
-                        reprentry = ReprEntryNative(data["lines"])
-                    else:
-                        _report_unserialization_failure(entry_type, cls, reportdict)
-                    unserialized_entries.append(reprentry)
-                reprtraceback["reprentries"] = unserialized_entries
-
-                exception_info = ReprExceptionInfo(
-                    reprtraceback=ReprTraceback(**reprtraceback),
-                    reprcrash=ReprFileLocation(**reprcrash),
-                )
-
-                for section in reportdict["longrepr"]["sections"]:
-                    exception_info.addsection(*section)
-                reportdict["longrepr"] = exception_info
-
-        return cls(**reportdict)
-=======
         kwargs = _report_kwargs_from_json(reportdict)
         return cls(**kwargs)
->>>>>>> 702acdba
 
 
 def _report_unserialization_failure(type_name, report_class, reportdict):
@@ -484,7 +433,7 @@
                 reprlocals=reprlocals,
                 filelocrepr=reprfileloc,
                 style=data["style"],
-            )
+            )  # type: Union[ReprEntry, ReprEntryNative]
         elif entry_type == "ReprEntryNative":
             reprentry = ReprEntryNative(data["lines"])
         else:
