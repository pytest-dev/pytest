"""Basic collect and runtest protocol implementations."""
import bdb
import os
import sys
<<<<<<< HEAD
from operator import attrgetter
=======
import warnings
>>>>>>> bc055e8e
from typing import Callable
from typing import cast
from typing import Dict
from typing import Generic
from typing import List
from typing import Optional
from typing import Tuple
from typing import Type
from typing import TYPE_CHECKING
from typing import TypeVar
from typing import Union

import attr

from .reports import BaseReport
from .reports import CollectErrorRepr
from .reports import CollectReport
from .reports import TestReport
from _pytest import timing
from _pytest._code.code import ExceptionChainRepr
from _pytest._code.code import ExceptionInfo
from _pytest._code.code import TerminalRepr
from _pytest.compat import final
from _pytest.config.argparsing import Parser
from _pytest.deprecated import check_ispytest
from _pytest.deprecated import UNITTEST_SKIP_DURING_COLLECTION
from _pytest.nodes import Collector
from _pytest.nodes import Item
from _pytest.nodes import Node
from _pytest.outcomes import Exit
from _pytest.outcomes import OutcomeException
from _pytest.outcomes import Skipped
from _pytest.outcomes import TEST_OUTCOME

if TYPE_CHECKING:
    from typing_extensions import Literal

    from _pytest.main import Session
    from _pytest.terminal import TerminalReporter

#
# pytest plugin hooks.


def pytest_addoption(parser: Parser) -> None:
    group = parser.getgroup("terminal reporting", "reporting", after="general")
    group.addoption(
        "--durations",
        action="store",
        type=int,
        default=None,
        metavar="N",
        help="show N slowest setup/test durations (N=0 for all).",
    )
    group.addoption(
        "--durations-min",
        action="store",
        type=float,
        default=0.005,
        metavar="N",
        help="Minimal duration in seconds for inclusion in slowest list. Default 0.005",
    )


def pytest_terminal_summary(terminalreporter: "TerminalReporter") -> None:
    durations = terminalreporter.config.getoption("durations")
    if durations is None:
        return

    durations_min = terminalreporter.config.getoption("durations_min")
    verbose = terminalreporter.config.getvalue("verbose")
    reporter = terminalreporter
    durations_list = []
    for report_list in reporter.stats.values():
        for report in report_list:
            if hasattr(report, "duration"):
                durations_list.append(report)
    if not durations_list:
        return

    durations_list.sort(key=attrgetter("duration"), reverse=True)

    if not durations:
        reporter.write_sep("=", "slowest durations")
    else:
        reporter.write_sep("=", "slowest %s durations" % durations)
        durations_list = durations_list[:durations]

    for index, test_report in enumerate(durations_list):
        if verbose < 2 and test_report.duration < durations_min:
            total = len(durations_list) - index
            pronoun, dur = (
                ("this", "duration") if total == 1 else ("these", "durations")
            )
            reporter.write_line("")
            reporter.write_line(
                f"({total} {dur} slower than {durations_min:02.3f}s hidden.  Use -vv to show {pronoun} {dur}.)"
            )
            break
        reporter.write_line(
            f"{test_report.duration:02.2f}s {test_report.when:<8} {test_report.nodeid}"
        )


def pytest_sessionstart(session: "Session") -> None:
    session._setupstate = SetupState()


def pytest_sessionfinish(session: "Session") -> None:
    session._setupstate.teardown_exact(None)


def pytest_runtest_protocol(item: Item, nextitem: Optional[Item]) -> bool:
    ihook = item.ihook
    ihook.pytest_runtest_logstart(nodeid=item.nodeid, location=item.location)
    runtestprotocol(item, nextitem=nextitem)
    ihook.pytest_runtest_logfinish(nodeid=item.nodeid, location=item.location)
    return True


def runtestprotocol(
    item: Item, log: bool = True, nextitem: Optional[Item] = None
) -> List[TestReport]:
    hasrequest = hasattr(item, "_request")
    if hasrequest and not item._request:  # type: ignore[attr-defined]
        # This only happens if the item is re-run, as is done by
        # pytest-rerunfailures.
        item._initrequest()  # type: ignore[attr-defined]
    rep = call_and_report(item, "setup", log)
    reports = [rep]
    if rep.passed:
        if item.config.getoption("setupshow", False):
            show_test_item(item)
        if not item.config.getoption("setuponly", False):
            reports.append(call_and_report(item, "call", log))
    reports.append(call_and_report(item, "teardown", log, nextitem=nextitem))
    # After all teardown hooks have been called
    # want funcargs and request info to go away.
    if hasrequest:
        item._request = False  # type: ignore[attr-defined]
        item.funcargs = None  # type: ignore[attr-defined]
    return reports


def show_test_item(item: Item) -> None:
    """Show test function, parameters and the fixtures of the test item."""
    tw = item.config.get_terminal_writer()
    tw.line()
    tw.write(" " * 8)
    tw.write(item.nodeid)
    used_fixtures = sorted(getattr(item, "fixturenames", []))
    if used_fixtures:
        tw.write(" (fixtures used: {})".format(", ".join(used_fixtures)))
    tw.flush()


def pytest_runtest_setup(item: Item) -> None:
    _update_current_test_var(item, "setup")
    item.session._setupstate.setup(item)


def pytest_runtest_call(item: Item) -> None:
    _update_current_test_var(item, "call")
    try:
        del sys.last_type
        del sys.last_value
        del sys.last_traceback
    except AttributeError:
        pass
    try:
        item.runtest()
    except Exception as e:
        # Store trace info to allow postmortem debugging
        sys.last_type = type(e)
        sys.last_value = e
        assert e.__traceback__ is not None
        # Skip *this* frame
        sys.last_traceback = e.__traceback__.tb_next
        raise e


def pytest_runtest_teardown(item: Item, nextitem: Optional[Item]) -> None:
    _update_current_test_var(item, "teardown")
    item.session._setupstate.teardown_exact(nextitem)
    _update_current_test_var(item, None)


def _update_current_test_var(
    item: Item, when: Optional["Literal['setup', 'call', 'teardown']"]
) -> None:
    """Update :envvar:`PYTEST_CURRENT_TEST` to reflect the current item and stage.

    If ``when`` is None, delete ``PYTEST_CURRENT_TEST`` from the environment.
    """
    var_name = "PYTEST_CURRENT_TEST"
    if when:
        value = f"{item.nodeid} ({when})"
        # don't allow null bytes on environment variables (see #2644, #2957)
        value = value.replace("\x00", "(null)")
        os.environ[var_name] = value
    else:
        os.environ.pop(var_name)


def pytest_report_teststatus(report: BaseReport) -> Optional[Tuple[str, str, str]]:
    if report.when in ("setup", "teardown"):
        if report.failed:
            #      category, shortletter, verbose-word
            return "error", "E", "ERROR"
        elif report.skipped:
            return "skipped", "s", "SKIPPED"
        else:
            return "", "", ""
    return None


#
# Implementation


def call_and_report(
    item: Item, when: "Literal['setup', 'call', 'teardown']", log: bool = True, **kwds
) -> TestReport:
    call = call_runtest_hook(item, when, **kwds)
    hook = item.ihook
    report: TestReport = hook.pytest_runtest_makereport(item=item, call=call)
    if log:
        hook.pytest_runtest_logreport(report=report)
    if check_interactive_exception(call, report):
        hook.pytest_exception_interact(node=item, call=call, report=report)
    return report


def check_interactive_exception(call: "CallInfo[object]", report: BaseReport) -> bool:
    """Check whether the call raised an exception that should be reported as
    interactive."""
    if call.excinfo is None:
        # Didn't raise.
        return False
    if hasattr(report, "wasxfail"):
        # Exception was expected.
        return False
    if isinstance(call.excinfo.value, (Skipped, bdb.BdbQuit)):
        # Special control flow exception.
        return False
    return True


def call_runtest_hook(
    item: Item, when: "Literal['setup', 'call', 'teardown']", **kwds
) -> "CallInfo[None]":
    if when == "setup":
        ihook: Callable[..., None] = item.ihook.pytest_runtest_setup
    elif when == "call":
        ihook = item.ihook.pytest_runtest_call
    elif when == "teardown":
        ihook = item.ihook.pytest_runtest_teardown
    else:
        assert False, f"Unhandled runtest hook case: {when}"
    reraise: Tuple[Type[BaseException], ...] = (Exit,)
    if not item.config.getoption("usepdb", False):
        reraise += (KeyboardInterrupt,)
    return CallInfo.from_call(
        lambda: ihook(item=item, **kwds), when=when, reraise=reraise
    )


TResult = TypeVar("TResult", covariant=True)


@final
@attr.s(repr=False, init=False, auto_attribs=True)
class CallInfo(Generic[TResult]):
    """Result/Exception info of a function invocation."""

    _result: Optional[TResult]
    #: The captured exception of the call, if it raised.
    excinfo: Optional[ExceptionInfo[BaseException]]
    #: The system time when the call started, in seconds since the epoch.
    start: float
    #: The system time when the call ended, in seconds since the epoch.
    stop: float
    #: The call duration, in seconds.
    duration: float
    #: The context of invocation: "collect", "setup", "call" or "teardown".
    when: "Literal['collect', 'setup', 'call', 'teardown']"

    def __init__(
        self,
        result: Optional[TResult],
        excinfo: Optional[ExceptionInfo[BaseException]],
        start: float,
        stop: float,
        duration: float,
        when: "Literal['collect', 'setup', 'call', 'teardown']",
        *,
        _ispytest: bool = False,
    ) -> None:
        check_ispytest(_ispytest)
        self._result = result
        self.excinfo = excinfo
        self.start = start
        self.stop = stop
        self.duration = duration
        self.when = when

    @property
    def result(self) -> TResult:
        """The return value of the call, if it didn't raise.

        Can only be accessed if excinfo is None.
        """
        if self.excinfo is not None:
            raise AttributeError(f"{self!r} has no valid result")
        # The cast is safe because an exception wasn't raised, hence
        # _result has the expected function return type (which may be
        #  None, that's why a cast and not an assert).
        return cast(TResult, self._result)

    @classmethod
    def from_call(
        cls,
        func: "Callable[[], TResult]",
        when: "Literal['collect', 'setup', 'call', 'teardown']",
        reraise: Optional[
            Union[Type[BaseException], Tuple[Type[BaseException], ...]]
        ] = None,
    ) -> "CallInfo[TResult]":
        """Call func, wrapping the result in a CallInfo.

        :param func:
            The function to call. Called without arguments.
        :param when:
            The phase in which the function is called.
        :param reraise:
            Exception or exceptions that shall propagate if raised by the
            function, instead of being wrapped in the CallInfo.
        """
        excinfo = None
        start = timing.time()
        precise_start = timing.perf_counter()
        try:
            result: Optional[TResult] = func()
        except BaseException:
            excinfo = ExceptionInfo.from_current()
            if reraise is not None and isinstance(excinfo.value, reraise):
                raise
            result = None
        # use the perf counter
        precise_stop = timing.perf_counter()
        duration = precise_stop - precise_start
        stop = timing.time()
        return cls(
            start=start,
            stop=stop,
            duration=duration,
            when=when,
            result=result,
            excinfo=excinfo,
            _ispytest=True,
        )

    def __repr__(self) -> str:
        if self.excinfo is None:
            return f"<CallInfo when={self.when!r} result: {self._result!r}>"
        return f"<CallInfo when={self.when!r} excinfo={self.excinfo!r}>"


def pytest_runtest_makereport(item: Item, call: CallInfo[None]) -> TestReport:
    return TestReport.from_item_and_call(item, call)


def pytest_make_collect_report(collector: Collector) -> CollectReport:
    call = CallInfo.from_call(lambda: list(collector.collect()), "collect")
    longrepr: Union[None, Tuple[str, int, str], str, TerminalRepr] = None
    if not call.excinfo:
        outcome: Literal["passed", "skipped", "failed"] = "passed"
    else:
        skip_exceptions = [Skipped]
        unittest = sys.modules.get("unittest")
        if unittest is not None:
            # Type ignored because unittest is loaded dynamically.
            skip_exceptions.append(unittest.SkipTest)  # type: ignore
        if isinstance(call.excinfo.value, tuple(skip_exceptions)):
            if unittest is not None and isinstance(
                call.excinfo.value, unittest.SkipTest  # type: ignore[attr-defined]
            ):
                warnings.warn(UNITTEST_SKIP_DURING_COLLECTION, stacklevel=2)

            outcome = "skipped"
            r_ = collector._repr_failure_py(call.excinfo, "line")
            assert isinstance(r_, ExceptionChainRepr), repr(r_)
            r = r_.reprcrash
            assert r
            longrepr = (str(r.path), r.lineno, r.message)
        else:
            outcome = "failed"
            errorinfo = collector.repr_failure(call.excinfo)
            if not hasattr(errorinfo, "toterminal"):
                assert isinstance(errorinfo, str)
                errorinfo = CollectErrorRepr(errorinfo)
            longrepr = errorinfo
    result = call.result if not call.excinfo else None
    rep = CollectReport(collector.nodeid, outcome, longrepr, result)
    rep.call = call  # type: ignore # see collect_one_node
    return rep


class SetupState:
    """Shared state for setting up/tearing down test items or collectors
    in a session.

    Suppose we have a collection tree as follows:

    <Session session>
        <Module mod1>
            <Function item1>
        <Module mod2>
            <Function item2>

    The SetupState maintains a stack. The stack starts out empty:

        []

    During the setup phase of item1, setup(item1) is called. What it does
    is:

        push session to stack, run session.setup()
        push mod1 to stack, run mod1.setup()
        push item1 to stack, run item1.setup()

    The stack is:

        [session, mod1, item1]

    While the stack is in this shape, it is allowed to add finalizers to
    each of session, mod1, item1 using addfinalizer().

    During the teardown phase of item1, teardown_exact(item2) is called,
    where item2 is the next item to item1. What it does is:

        pop item1 from stack, run its teardowns
        pop mod1 from stack, run its teardowns

    mod1 was popped because it ended its purpose with item1. The stack is:

        [session]

    During the setup phase of item2, setup(item2) is called. What it does
    is:

        push mod2 to stack, run mod2.setup()
        push item2 to stack, run item2.setup()

    Stack:

        [session, mod2, item2]

    During the teardown phase of item2, teardown_exact(None) is called,
    because item2 is the last item. What it does is:

        pop item2 from stack, run its teardowns
        pop mod2 from stack, run its teardowns
        pop session from stack, run its teardowns

    Stack:

        []

    The end!
    """

    def __init__(self) -> None:
        # The stack is in the dict insertion order.
        self.stack: Dict[
            Node,
            Tuple[
                # Node's finalizers.
                List[Callable[[], object]],
                # Node's exception, if its setup raised.
                Optional[Union[OutcomeException, Exception]],
            ],
        ] = {}

    def setup(self, item: Item) -> None:
        """Setup objects along the collector chain to the item."""
        needed_collectors = item.listchain()

        # If a collector fails its setup, fail its entire subtree of items.
        # The setup is not retried for each item - the same exception is used.
        for col, (finalizers, exc) in self.stack.items():
            assert col in needed_collectors, "previous item was not torn down properly"
            if exc:
                raise exc

        for col in needed_collectors[len(self.stack) :]:
            assert col not in self.stack
            # Push onto the stack.
            self.stack[col] = ([col.teardown], None)
            try:
                col.setup()
            except TEST_OUTCOME as exc:
                self.stack[col] = (self.stack[col][0], exc)
                raise exc

    def addfinalizer(self, finalizer: Callable[[], object], node: Node) -> None:
        """Attach a finalizer to the given node.

        The node must be currently active in the stack.
        """
        assert node and not isinstance(node, tuple)
        assert callable(finalizer)
        assert node in self.stack, (node, self.stack)
        self.stack[node][0].append(finalizer)

    def teardown_exact(self, nextitem: Optional[Item]) -> None:
        """Teardown the current stack up until reaching nodes that nextitem
        also descends from.

        When nextitem is None (meaning we're at the last item), the entire
        stack is torn down.
        """
        needed_collectors = nextitem and nextitem.listchain() or []
        exc = None
        while self.stack:
            if list(self.stack.keys()) == needed_collectors[: len(self.stack)]:
                break
            node, (finalizers, _) = self.stack.popitem()
            while finalizers:
                fin = finalizers.pop()
                try:
                    fin()
                except TEST_OUTCOME as e:
                    # XXX Only first exception will be seen by user,
                    #     ideally all should be reported.
                    if exc is None:
                        exc = e
        if exc:
            raise exc
        if nextitem is None:
            assert not self.stack


def collect_one_node(collector: Collector) -> CollectReport:
    ihook = collector.ihook
    ihook.pytest_collectstart(collector=collector)
    rep: CollectReport = ihook.pytest_make_collect_report(collector=collector)
    call = rep.__dict__.pop("call", None)
    if call and check_interactive_exception(call, rep):
        ihook.pytest_exception_interact(node=collector, call=call, report=rep)
    return rep<|MERGE_RESOLUTION|>--- conflicted
+++ resolved
@@ -2,11 +2,8 @@
 import bdb
 import os
 import sys
-<<<<<<< HEAD
+import warnings
 from operator import attrgetter
-=======
-import warnings
->>>>>>> bc055e8e
 from typing import Callable
 from typing import cast
 from typing import Dict
@@ -98,12 +95,12 @@
     for index, test_report in enumerate(durations_list):
         if verbose < 2 and test_report.duration < durations_min:
             total = len(durations_list) - index
-            pronoun, dur = (
+            pronoun, subject = (
                 ("this", "duration") if total == 1 else ("these", "durations")
             )
             reporter.write_line("")
             reporter.write_line(
-                f"({total} {dur} slower than {durations_min:02.3f}s hidden.  Use -vv to show {pronoun} {dur}.)"
+                f"({total} {subject} slower than {durations_min:02.3f}s hidden.  Use -vv to show {pronoun} {subject}.)"
             )
             break
         reporter.write_line(
