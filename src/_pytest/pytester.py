"""(disabled by default) support for testing pytest and pytest plugins."""
import gc
import importlib
import os
import platform
import re
import subprocess
import sys
import time
import traceback
from collections.abc import Sequence
from fnmatch import fnmatch
from weakref import WeakKeyDictionary

import py

from _pytest._code import Source
from _pytest._io.saferepr import saferepr
from _pytest.capture import MultiCapture
from _pytest.capture import SysCapture
from _pytest.config import _prepareconfig
from _pytest.config import hookimpl
from _pytest.config import main
from _pytest.fixtures import fixture
from _pytest.main import ExitCode
from _pytest.main import Session
from _pytest.monkeypatch import MonkeyPatch
from _pytest.outcomes import fail
from _pytest.outcomes import importorskip
from _pytest.outcomes import skip
from _pytest.outcomes import xfail
from _pytest.pathlib import Path
from _pytest.warning_types import PytestWarning

IGNORE_PAM = [  # filenames added when obtaining details about the current user
    "/var/lib/sss/mc/passwd"
]


def pytest_addoption(parser):
    parser.addoption(
        "--lsof",
        action="store_true",
        dest="lsof",
        default=False,
        help="run FD checks if lsof is available",
    )

    parser.addoption(
        "--runpytest",
        default="inprocess",
        dest="runpytest",
        choices=("inprocess", "subprocess"),
        help=(
            "run pytest sub runs in tests using an 'inprocess' "
            "or 'subprocess' (python -m main) method"
        ),
    )

    parser.addini(
        "pytester_example_dir", help="directory to take the pytester example files from"
    )


def pytest_configure(config):
    if config.getvalue("lsof"):
        checker = LsofFdLeakChecker()
        if checker.matching_platform():
            config.pluginmanager.register(checker)

    config.addinivalue_line(
        "markers",
        "pytester_example_path(*path_segments): join the given path "
        "segments to `pytester_example_dir` for this test.",
    )


class LsofFdLeakChecker:
    def get_open_files(self):
        out = self._exec_lsof()
        open_files = self._parse_lsof_output(out)
        return open_files

    def _exec_lsof(self):
        pid = os.getpid()
        # py3: use subprocess.DEVNULL directly.
        with open(os.devnull, "wb") as devnull:
            return subprocess.check_output(
                ("lsof", "-Ffn0", "-p", str(pid)), stderr=devnull
            ).decode()

    def _parse_lsof_output(self, out):
        def isopen(line):
            return line.startswith("f") and (
                "deleted" not in line
                and "mem" not in line
                and "txt" not in line
                and "cwd" not in line
            )

        open_files = []

        for line in out.split("\n"):
            if isopen(line):
                fields = line.split("\0")
                fd = fields[0][1:]
                filename = fields[1][1:]
                if filename in IGNORE_PAM:
                    continue
                if filename.startswith("/"):
                    open_files.append((fd, filename))

        return open_files

    def matching_platform(self):
        try:
            subprocess.check_output(("lsof", "-v"), stderr=subprocess.STDOUT)
        except (OSError, subprocess.CalledProcessError):
            return False
        else:
            return True

    @hookimpl(hookwrapper=True, tryfirst=True)
    def pytest_runtest_protocol(self, item):
        lines1 = self.get_open_files()
        yield
        if hasattr(sys, "pypy_version_info"):
            gc.collect()
        lines2 = self.get_open_files()

        new_fds = {t[0] for t in lines2} - {t[0] for t in lines1}
        leaked_files = [t for t in lines2 if t[0] in new_fds]
        if leaked_files:
            error = []
            error.append("***** %s FD leakage detected" % len(leaked_files))
            error.extend([str(f) for f in leaked_files])
            error.append("*** Before:")
            error.extend([str(f) for f in lines1])
            error.append("*** After:")
            error.extend([str(f) for f in lines2])
            error.append(error[0])
            error.append("*** function %s:%s: %s " % item.location)
            error.append("See issue #2366")
            item.warn(PytestWarning("\n".join(error)))


# used at least by pytest-xdist plugin


@fixture
def _pytest(request):
    """Return a helper which offers a gethookrecorder(hook) method which
    returns a HookRecorder instance which helps to make assertions about called
    hooks.

    """
    return PytestArg(request)


class PytestArg:
    def __init__(self, request):
        self.request = request

    def gethookrecorder(self, hook):
        hookrecorder = HookRecorder(hook._pm)
        self.request.addfinalizer(hookrecorder.finish_recording)
        return hookrecorder


def get_public_names(values):
    """Only return names from iterator values without a leading underscore."""
    return [x for x in values if x[0] != "_"]


class ParsedCall:
    def __init__(self, name, kwargs):
        self.__dict__.update(kwargs)
        self._name = name

    def __repr__(self):
        d = self.__dict__.copy()
        del d["_name"]
        return "<ParsedCall {!r}(**{!r})>".format(self._name, d)


class HookRecorder:
    """Record all hooks called in a plugin manager.

    This wraps all the hook calls in the plugin manager, recording each call
    before propagating the normal calls.

    """

    def __init__(self, pluginmanager):
        self._pluginmanager = pluginmanager
        self.calls = []

        def before(hook_name, hook_impls, kwargs):
            self.calls.append(ParsedCall(hook_name, kwargs))

        def after(outcome, hook_name, hook_impls, kwargs):
            pass

        self._undo_wrapping = pluginmanager.add_hookcall_monitoring(before, after)

    def finish_recording(self):
        self._undo_wrapping()

    def getcalls(self, names):
        if isinstance(names, str):
            names = names.split()
        return [call for call in self.calls if call._name in names]

    def assert_contains(self, entries):
        __tracebackhide__ = True
        i = 0
        entries = list(entries)
        backlocals = sys._getframe(1).f_locals
        while entries:
            name, check = entries.pop(0)
            for ind, call in enumerate(self.calls[i:]):
                if call._name == name:
                    print("NAMEMATCH", name, call)
                    if eval(check, backlocals, call.__dict__):
                        print("CHECKERMATCH", repr(check), "->", call)
                    else:
                        print("NOCHECKERMATCH", repr(check), "-", call)
                        continue
                    i += ind + 1
                    break
                print("NONAMEMATCH", name, "with", call)
            else:
                fail("could not find {!r} check {!r}".format(name, check))

    def popcall(self, name):
        __tracebackhide__ = True
        for i, call in enumerate(self.calls):
            if call._name == name:
                del self.calls[i]
                return call
        lines = ["could not find call {!r}, in:".format(name)]
        lines.extend(["  %s" % x for x in self.calls])
        fail("\n".join(lines))

    def getcall(self, name):
        values = self.getcalls(name)
        assert len(values) == 1, (name, values)
        return values[0]

    # functionality for test reports

    def getreports(self, names="pytest_runtest_logreport pytest_collectreport"):
        return [x.report for x in self.getcalls(names)]

    def matchreport(
        self,
        inamepart="",
        names="pytest_runtest_logreport pytest_collectreport",
        when=None,
    ):
        """return a testreport whose dotted import path matches"""
        values = []
        for rep in self.getreports(names=names):
            if not when and rep.when != "call" and rep.passed:
                # setup/teardown passing reports - let's ignore those
                continue
            if when and rep.when != when:
                continue
            if not inamepart or inamepart in rep.nodeid.split("::"):
                values.append(rep)
        if not values:
            raise ValueError(
                "could not find test report matching %r: "
                "no test reports at all!" % (inamepart,)
            )
        if len(values) > 1:
            raise ValueError(
                "found 2 or more testreports matching {!r}: {}".format(
                    inamepart, values
                )
            )
        return values[0]

    def getfailures(self, names="pytest_runtest_logreport pytest_collectreport"):
        return [rep for rep in self.getreports(names) if rep.failed]

    def getfailedcollections(self):
        return self.getfailures("pytest_collectreport")

    def listoutcomes(self):
        passed = []
        skipped = []
        failed = []
        for rep in self.getreports("pytest_collectreport pytest_runtest_logreport"):
            if rep.passed:
                if rep.when == "call":
                    passed.append(rep)
            elif rep.skipped:
                skipped.append(rep)
            else:
                assert rep.failed, "Unexpected outcome: {!r}".format(rep)
                failed.append(rep)
        return passed, skipped, failed

    def countoutcomes(self):
        return [len(x) for x in self.listoutcomes()]

    def assertoutcome(self, passed=0, skipped=0, failed=0):
        realpassed, realskipped, realfailed = self.listoutcomes()
        assert passed == len(realpassed)
        assert skipped == len(realskipped)
        assert failed == len(realfailed)

    def clear(self):
        self.calls[:] = []


@fixture
def linecomp(request):
    return LineComp()


@fixture(name="LineMatcher")
def LineMatcher_fixture(request):
    return LineMatcher


@fixture
def testdir(request, tmpdir_factory):
    return Testdir(request, tmpdir_factory)


@pytest.fixture
def _sys_snapshot():
    snappaths = SysPathsSnapshot()
    snapmods = SysModulesSnapshot()
    yield
    snapmods.restore()
    snappaths.restore()


@pytest.fixture
def _config_for_test():
    from _pytest.config import get_config

    config = get_config()
    yield config
    config._ensure_unconfigure()  # cleanup, e.g. capman closing tmpfiles.


rex_outcome = re.compile(r"(\d+) ([\w-]+)")


class RunResult:
    """The result of running a command.

    Attributes:

    :ret: the return value
    :outlines: list of lines captured from stdout
    :errlines: list of lines captures from stderr
    :stdout: :py:class:`LineMatcher` of stdout, use ``stdout.str()`` to
       reconstruct stdout or the commonly used ``stdout.fnmatch_lines()``
       method
    :stderr: :py:class:`LineMatcher` of stderr
    :duration: duration in seconds

    """

    def __init__(self, ret, outlines, errlines, duration):
        self.ret = ret
        self.outlines = outlines
        self.errlines = errlines
        self.stdout = LineMatcher(outlines)
        self.stderr = LineMatcher(errlines)
        self.duration = duration

    def __repr__(self):
        return (
            "<RunResult ret=%r len(stdout.lines)=%d len(stderr.lines)=%d duration=%.2fs>"
            % (self.ret, len(self.stdout.lines), len(self.stderr.lines), self.duration)
        )

    def parseoutcomes(self):
        """Return a dictionary of outcomestring->num from parsing the terminal
        output that the test process produced.

        """
        for line in reversed(self.outlines):
            if "seconds" in line:
                outcomes = rex_outcome.findall(line)
                if outcomes:
                    d = {}
                    for num, cat in outcomes:
                        d[cat] = int(num)
                    return d
        raise ValueError("Pytest terminal report not found")

    def assert_outcomes(
        self, passed=0, skipped=0, failed=0, error=0, xpassed=0, xfailed=0
    ):
        """Assert that the specified outcomes appear with the respective
        numbers (0 means it didn't occur) in the text output from a test run.

        """
        d = self.parseoutcomes()
        obtained = {
            "passed": d.get("passed", 0),
            "skipped": d.get("skipped", 0),
            "failed": d.get("failed", 0),
            "error": d.get("error", 0),
            "xpassed": d.get("xpassed", 0),
            "xfailed": d.get("xfailed", 0),
        }
        expected = {
            "passed": passed,
            "skipped": skipped,
            "failed": failed,
            "error": error,
            "xpassed": xpassed,
            "xfailed": xfailed,
        }
        assert obtained == expected


class CwdSnapshot:
    def __init__(self):
        self.__saved = os.getcwd()

    def restore(self):
        os.chdir(self.__saved)


class SysModulesSnapshot:
    def __init__(self, preserve=None):
        self.__preserve = preserve
        self.__saved = dict(sys.modules)

    def restore(self):
        if self.__preserve:
            self.__saved.update(
                (k, m) for k, m in sys.modules.items() if self.__preserve(k)
            )
        sys.modules.clear()
        sys.modules.update(self.__saved)


class SysPathsSnapshot:
    def __init__(self):
        self.__saved = list(sys.path), list(sys.meta_path)

    def restore(self):
        sys.path[:], sys.meta_path[:] = self.__saved


class Testdir:
    """Temporary test directory with tools to test/run pytest itself.

    This is based on the ``tmpdir`` fixture but provides a number of methods
    which aid with testing pytest itself.  Unless :py:meth:`chdir` is used all
    methods will use :py:attr:`tmpdir` as their current working directory.

    Attributes:

    :tmpdir: The :py:class:`py.path.local` instance of the temporary directory.

    :plugins: A list of plugins to use with :py:meth:`parseconfig` and
       :py:meth:`runpytest`.  Initially this is an empty list but plugins can
       be added to the list.  The type of items to add to the list depends on
       the method using them so refer to them for details.

    """

    CLOSE_STDIN = object

    class TimeoutExpired(Exception):
        pass

    def __init__(self, request, tmpdir_factory):
        self.request = request
        self._mod_collections = WeakKeyDictionary()
        name = request.function.__name__
        self.tmpdir = tmpdir_factory.mktemp(name, numbered=True)
        self.test_tmproot = tmpdir_factory.mktemp("tmp-" + name, numbered=True)
        self.plugins = []
        self._cwd_snapshot = CwdSnapshot()
        self._sys_path_snapshot = SysPathsSnapshot()
        self._sys_modules_snapshot = self.__take_sys_modules_snapshot()
        self.chdir()
        self.request.addfinalizer(self.finalize)
        method = self.request.config.getoption("--runpytest")
        if method == "inprocess":
            self._runpytest_method = self.runpytest_inprocess
        elif method == "subprocess":
            self._runpytest_method = self.runpytest_subprocess

        mp = self.monkeypatch = MonkeyPatch()
        mp.setenv("PYTEST_DEBUG_TEMPROOT", str(self.test_tmproot))
        # Ensure no unexpected caching via tox.
        mp.delenv("TOX_ENV_DIR", raising=False)
        # Discard outer pytest options.
        mp.delenv("PYTEST_ADDOPTS", raising=False)

        # Environment (updates) for inner runs.
        tmphome = str(self.tmpdir)
        self._env_run_update = {"HOME": tmphome, "USERPROFILE": tmphome}

    def __repr__(self):
        return "<Testdir {!r}>".format(self.tmpdir)

    def __str__(self):
        return str(self.tmpdir)

    def finalize(self):
        """Clean up global state artifacts.

        Some methods modify the global interpreter state and this tries to
        clean this up.  It does not remove the temporary directory however so
        it can be looked at after the test run has finished.

        """
        self._sys_modules_snapshot.restore()
        self._sys_path_snapshot.restore()
        self._cwd_snapshot.restore()
        self.monkeypatch.undo()

    def __take_sys_modules_snapshot(self):
        # some zope modules used by twisted-related tests keep internal state
        # and can't be deleted; we had some trouble in the past with
        # `zope.interface` for example
        def preserve_module(name):
            return name.startswith("zope")

        return SysModulesSnapshot(preserve=preserve_module)

    def make_hook_recorder(self, pluginmanager):
        """Create a new :py:class:`HookRecorder` for a PluginManager."""
        pluginmanager.reprec = reprec = HookRecorder(pluginmanager)
        self.request.addfinalizer(reprec.finish_recording)
        return reprec

    def chdir(self):
        """Cd into the temporary directory.

        This is done automatically upon instantiation.

        """
        self.tmpdir.chdir()

    def _makefile(self, ext, args, kwargs, encoding="utf-8"):
        items = list(kwargs.items())

        def to_text(s):
            return s.decode(encoding) if isinstance(s, bytes) else str(s)

        if args:
            source = "\n".join(to_text(x) for x in args)
            basename = self.request.function.__name__
            items.insert(0, (basename, source))

        ret = None
        for basename, value in items:
            p = self.tmpdir.join(basename).new(ext=ext)
            p.dirpath().ensure_dir()
            source = Source(value)
            source = "\n".join(to_text(line) for line in source.lines)
            p.write(source.strip().encode(encoding), "wb")
            if ret is None:
                ret = p
        return ret

    def makefile(self, ext, *args, **kwargs):
        r"""Create new file(s) in the testdir.

        :param str ext: The extension the file(s) should use, including the dot, e.g. `.py`.
        :param list[str] args: All args will be treated as strings and joined using newlines.
           The result will be written as contents to the file.  The name of the
           file will be based on the test function requesting this fixture.
        :param kwargs: Each keyword is the name of a file, while the value of it will
           be written as contents of the file.

        Examples:

        .. code-block:: python

            testdir.makefile(".txt", "line1", "line2")

            testdir.makefile(".ini", pytest="[pytest]\naddopts=-rs\n")

        """
        return self._makefile(ext, args, kwargs)

    def makeconftest(self, source):
        """Write a contest.py file with 'source' as contents."""
        return self.makepyfile(conftest=source)

    def makeini(self, source):
        """Write a tox.ini file with 'source' as contents."""
        return self.makefile(".ini", tox=source)

    def getinicfg(self, source):
        """Return the pytest section from the tox.ini config file."""
        p = self.makeini(source)
        return py.iniconfig.IniConfig(p)["pytest"]

    def makepyfile(self, *args, **kwargs):
        """Shortcut for .makefile() with a .py extension."""
        return self._makefile(".py", args, kwargs)

    def maketxtfile(self, *args, **kwargs):
        """Shortcut for .makefile() with a .txt extension."""
        return self._makefile(".txt", args, kwargs)

    def syspathinsert(self, path=None):
        """Prepend a directory to sys.path, defaults to :py:attr:`tmpdir`.

        This is undone automatically when this object dies at the end of each
        test.
        """
        if path is None:
            path = self.tmpdir

        self.monkeypatch.syspath_prepend(str(path))

    def mkdir(self, name):
        """Create a new (sub)directory."""
        return self.tmpdir.mkdir(name)

    def mkpydir(self, name):
        """Create a new python package.

        This creates a (sub)directory with an empty ``__init__.py`` file so it
        gets recognised as a python package.

        """
        p = self.mkdir(name)
        p.ensure("__init__.py")
        return p

    def copy_example(self, name=None):
        import warnings
        from _pytest.warning_types import PYTESTER_COPY_EXAMPLE

        warnings.warn(PYTESTER_COPY_EXAMPLE, stacklevel=2)
        example_dir = self.request.config.getini("pytester_example_dir")
        if example_dir is None:
            raise ValueError("pytester_example_dir is unset, can't copy examples")
        example_dir = self.request.config.rootdir.join(example_dir)

        for extra_element in self.request.node.iter_markers("pytester_example_path"):
            assert extra_element.args
            example_dir = example_dir.join(*extra_element.args)

        if name is None:
            func_name = self.request.function.__name__
            maybe_dir = example_dir / func_name
            maybe_file = example_dir / (func_name + ".py")

            if maybe_dir.isdir():
                example_path = maybe_dir
            elif maybe_file.isfile():
                example_path = maybe_file
            else:
                raise LookupError(
                    "{} cant be found as module or package in {}".format(
                        func_name, example_dir.bestrelpath(self.request.config.rootdir)
                    )
                )
        else:
            example_path = example_dir.join(name)

        if example_path.isdir() and not example_path.join("__init__.py").isfile():
            example_path.copy(self.tmpdir)
            return self.tmpdir
        elif example_path.isfile():
            result = self.tmpdir.join(example_path.basename)
            example_path.copy(result)
            return result
        else:
            raise LookupError(
                'example "{}" is not found as a file or directory'.format(example_path)
            )

    Session = Session

    def getnode(self, config, arg):
        """Return the collection node of a file.

        :param config: :py:class:`_pytest.config.Config` instance, see
           :py:meth:`parseconfig` and :py:meth:`parseconfigure` to create the
           configuration

        :param arg: a :py:class:`py.path.local` instance of the file

        """
        session = Session(config)
        assert "::" not in str(arg)
        p = py.path.local(arg)
        config.hook.pytest_sessionstart(session=session)
        res = session.perform_collect([str(p)], genitems=False)[0]
        config.hook.pytest_sessionfinish(session=session, exitstatus=ExitCode.OK)
        return res

    def getpathnode(self, path):
        """Return the collection node of a file.

        This is like :py:meth:`getnode` but uses :py:meth:`parseconfigure` to
        create the (configured) pytest Config instance.

        :param path: a :py:class:`py.path.local` instance of the file

        """
        config = self.parseconfigure(path)
        session = Session(config)
        x = session.fspath.bestrelpath(path)
        config.hook.pytest_sessionstart(session=session)
        res = session.perform_collect([x], genitems=False)[0]
        config.hook.pytest_sessionfinish(session=session, exitstatus=ExitCode.OK)
        return res

    def genitems(self, colitems):
        """Generate all test items from a collection node.

        This recurses into the collection node and returns a list of all the
        test items contained within.

        """
        session = colitems[0].session
        result = []
        for colitem in colitems:
            result.extend(session.genitems(colitem))
        return result

    def runitem(self, source):
        """Run the "test_func" Item.

        The calling test instance (class containing the test method) must
        provide a ``.getrunner()`` method which should return a runner which
        can run the test protocol for a single item, e.g.
        :py:func:`_pytest.runner.runtestprotocol`.

        """
        # used from runner functional tests
        item = self.getitem(source)
        # the test class where we are called from wants to provide the runner
        testclassinstance = self.request.instance
        runner = testclassinstance.getrunner()
        return runner(item)

    def inline_runsource(self, source, *cmdlineargs):
        """Run a test module in process using ``pytest.main()``.

        This run writes "source" into a temporary file and runs
        ``pytest.main()`` on it, returning a :py:class:`HookRecorder` instance
        for the result.

        :param source: the source code of the test module

        :param cmdlineargs: any extra command line arguments to use

        :return: :py:class:`HookRecorder` instance of the result

        """
        p = self.makepyfile(source)
        values = list(cmdlineargs) + [p]
        return self.inline_run(*values)

    def inline_genitems(self, *args):
        """Run ``pytest.main(['--collectonly'])`` in-process.

        Runs the :py:func:`pytest.main` function to run all of pytest inside
        the test process itself like :py:meth:`inline_run`, but returns a
        tuple of the collected items and a :py:class:`HookRecorder` instance.

        """
        rec = self.inline_run("--collect-only", *args)
        items = [x.item for x in rec.getcalls("pytest_itemcollected")]
        return items, rec

    def inline_run(self, *args, plugins=(), no_reraise_ctrlc=False):
        """Run ``pytest.main()`` in-process, returning a HookRecorder.

        Runs the :py:func:`pytest.main` function to run all of pytest inside
        the test process itself.  This means it can return a
        :py:class:`HookRecorder` instance which gives more detailed results
        from that run than can be done by matching stdout/stderr from
        :py:meth:`runpytest`.

        :param args: command line arguments to pass to :py:func:`pytest.main`

        :kwarg plugins: extra plugin instances the ``pytest.main()`` instance should use.

        :kwarg no_reraise_ctrlc: typically we reraise keyboard interrupts from the child run. If
            True, the KeyboardInterrupt exception is captured.

        :return: a :py:class:`HookRecorder` instance
        """
        # (maybe a cpython bug?) the importlib cache sometimes isn't updated
        # properly between file creation and inline_run (especially if imports
        # are interspersed with file creation)
        importlib.invalidate_caches()

        plugins = list(plugins)
        finalizers = []
        try:
            # Do not load user config (during runs only).
            mp_run = MonkeyPatch()
            for k, v in self._env_run_update.items():
                mp_run.setenv(k, v)
            finalizers.append(mp_run.undo)

<<<<<<< HEAD
            from _pytest.assertion.rewrite import AssertionRewritingHook

            # When running pytest inline any plugins active in the main test
            # process are already imported.  So this disables the warning which
            # will trigger to say they can no longer be rewritten, which is
            # fine as they have already been rewritten.
            orig_warn = AssertionRewritingHook._warn_already_imported

            def revert_warn_already_imported():
                AssertionRewritingHook._warn_already_imported = orig_warn

            finalizers.append(revert_warn_already_imported)
            AssertionRewritingHook._warn_already_imported = lambda *a: None

=======
>>>>>>> 5ecac3c8
            # Any sys.module or sys.path changes done while running pytest
            # inline should be reverted after the test run completes to avoid
            # clashing with later inline tests run within the same pytest test,
            # e.g. just because they use matching test module names.
            finalizers.append(self.__take_sys_modules_snapshot().restore)
            finalizers.append(SysPathsSnapshot().restore)

            # Important note:
            # - our tests should not leave any other references/registrations
            #   laying around other than possibly loaded test modules
            #   referenced from sys.modules, as nothing will clean those up
            #   automatically

            rec = []

            class Collect:
                def pytest_configure(x, config):
                    rec.append(self.make_hook_recorder(config.pluginmanager))

            plugins.append(Collect())
            ret = main(list(args), plugins=plugins)
            if len(rec) == 1:
                reprec = rec.pop()
            else:

                class reprec:
                    pass

            reprec.ret = ret

            # typically we reraise keyboard interrupts from the child run
            # because it's our user requesting interruption of the testing
            if ret == ExitCode.INTERRUPTED and not no_reraise_ctrlc:
                calls = reprec.getcalls("pytest_keyboard_interrupt")
                if calls and calls[-1].excinfo.type == KeyboardInterrupt:
                    raise KeyboardInterrupt()
            return reprec
        finally:
            for finalizer in finalizers:
                finalizer()

    def runpytest_inprocess(self, *args, **kwargs):
        """Return result of running pytest in-process, providing a similar
        interface to what self.runpytest() provides.
        """
        syspathinsert = kwargs.pop("syspathinsert", False)

        if syspathinsert:
            self.syspathinsert()
        now = time.time()
        capture = MultiCapture(Capture=SysCapture)
        capture.start_capturing()
        try:
            try:
                reprec = self.inline_run(*args, **kwargs)
            except SystemExit as e:

                class reprec:
                    ret = e.args[0]

            except Exception:
                traceback.print_exc()

                class reprec:
                    ret = 3

        finally:
            out, err = capture.readouterr()
            capture.stop_capturing()
            sys.stdout.write(out)
            sys.stderr.write(err)

        res = RunResult(reprec.ret, out.split("\n"), err.split("\n"), time.time() - now)
        res.reprec = reprec
        return res

    def runpytest(self, *args, **kwargs):
        """Run pytest inline or in a subprocess, depending on the command line
        option "--runpytest" and return a :py:class:`RunResult`.

        """
        args = self._ensure_basetemp(args)
        return self._runpytest_method(*args, **kwargs)

    def _ensure_basetemp(self, args):
        args = list(args)
        for x in args:
            if str(x).startswith("--basetemp"):
                break
        else:
            args.append("--basetemp=%s" % self.tmpdir.dirpath("basetemp"))
        return args

    def parseconfig(self, *args):
        """Return a new pytest Config instance from given commandline args.

        This invokes the pytest bootstrapping code in _pytest.config to create
        a new :py:class:`_pytest.core.PluginManager` and call the
        pytest_cmdline_parse hook to create a new
        :py:class:`_pytest.config.Config` instance.

        If :py:attr:`plugins` has been populated they should be plugin modules
        to be registered with the PluginManager.

        """
        args = self._ensure_basetemp(args)

        config = _prepareconfig(args, self.plugins)
        # we don't know what the test will do with this half-setup config
        # object and thus we make sure it gets unconfigured properly in any
        # case (otherwise capturing could still be active, for example)
        self.request.addfinalizer(config._ensure_unconfigure)
        return config

    def parseconfigure(self, *args):
        """Return a new pytest configured Config instance.

        This returns a new :py:class:`_pytest.config.Config` instance like
        :py:meth:`parseconfig`, but also calls the pytest_configure hook.

        """
        config = self.parseconfig(*args)
        config._do_configure()
        self.request.addfinalizer(config._ensure_unconfigure)
        return config

    def getitem(self, source, funcname="test_func"):
        """Return the test item for a test function.

        This writes the source to a python file and runs pytest's collection on
        the resulting module, returning the test item for the requested
        function name.

        :param source: the module source

        :param funcname: the name of the test function for which to return a
            test item

        """
        items = self.getitems(source)
        for item in items:
            if item.name == funcname:
                return item
        assert 0, "{!r} item not found in module:\n{}\nitems: {}".format(
            funcname, source, items
        )

    def getitems(self, source):
        """Return all test items collected from the module.

        This writes the source to a python file and runs pytest's collection on
        the resulting module, returning all test items contained within.

        """
        modcol = self.getmodulecol(source)
        return self.genitems([modcol])

    def getmodulecol(self, source, configargs=(), withinit=False):
        """Return the module collection node for ``source``.

        This writes ``source`` to a file using :py:meth:`makepyfile` and then
        runs the pytest collection on it, returning the collection node for the
        test module.

        :param source: the source code of the module to collect

        :param configargs: any extra arguments to pass to
            :py:meth:`parseconfigure`

        :param withinit: whether to also write an ``__init__.py`` file to the
            same directory to ensure it is a package

        """
        if isinstance(source, Path):
            path = self.tmpdir.join(str(source))
            assert not withinit, "not supported for paths"
        else:
            kw = {self.request.function.__name__: Source(source).strip()}
            path = self.makepyfile(**kw)
        if withinit:
            self.makepyfile(__init__="#")
        self.config = config = self.parseconfigure(path, *configargs)
        return self.getnode(config, path)

    def collect_by_name(self, modcol, name):
        """Return the collection node for name from the module collection.

        This will search a module collection node for a collection node
        matching the given name.

        :param modcol: a module collection node; see :py:meth:`getmodulecol`

        :param name: the name of the node to return

        """
        if modcol not in self._mod_collections:
            self._mod_collections[modcol] = list(modcol.collect())
        for colitem in self._mod_collections[modcol]:
            if colitem.name == name:
                return colitem

    def popen(
        self,
        cmdargs,
        stdout=subprocess.PIPE,
        stderr=subprocess.PIPE,
        stdin=CLOSE_STDIN,
        **kw
    ):
        """Invoke subprocess.Popen.

        This calls subprocess.Popen making sure the current working directory
        is in the PYTHONPATH.

        You probably want to use :py:meth:`run` instead.

        """
        env = os.environ.copy()
        env["PYTHONPATH"] = os.pathsep.join(
            filter(None, [os.getcwd(), env.get("PYTHONPATH", "")])
        )
        env.update(self._env_run_update)
        kw["env"] = env

        if stdin is Testdir.CLOSE_STDIN:
            kw["stdin"] = subprocess.PIPE
        elif isinstance(stdin, bytes):
            kw["stdin"] = subprocess.PIPE
        else:
            kw["stdin"] = stdin

        popen = subprocess.Popen(cmdargs, stdout=stdout, stderr=stderr, **kw)
        if stdin is Testdir.CLOSE_STDIN:
            popen.stdin.close()
        elif isinstance(stdin, bytes):
            popen.stdin.write(stdin)

        return popen

    def run(self, *cmdargs, timeout=None, stdin=CLOSE_STDIN):
        """Run a command with arguments.

        Run a process using subprocess.Popen saving the stdout and stderr.

        :param args: the sequence of arguments to pass to `subprocess.Popen()`
        :kwarg timeout: the period in seconds after which to timeout and raise
            :py:class:`Testdir.TimeoutExpired`
        :kwarg stdin: optional standard input.  Bytes are being send, closing
            the pipe, otherwise it is passed through to ``popen``.
            Defaults to ``CLOSE_STDIN``, which translates to using a pipe
            (``subprocess.PIPE``) that gets closed.

        Returns a :py:class:`RunResult`.

        """
        __tracebackhide__ = True

        cmdargs = [
            str(arg) if isinstance(arg, py.path.local) else arg for arg in cmdargs
        ]
        p1 = self.tmpdir.join("stdout")
        p2 = self.tmpdir.join("stderr")
        print("running:", *cmdargs)
        print("     in:", py.path.local())
        f1 = open(str(p1), "w", encoding="utf8")
        f2 = open(str(p2), "w", encoding="utf8")
        try:
            now = time.time()
            popen = self.popen(
                cmdargs,
                stdin=stdin,
                stdout=f1,
                stderr=f2,
                close_fds=(sys.platform != "win32"),
            )
            if isinstance(stdin, bytes):
                popen.stdin.close()

            def handle_timeout():
                __tracebackhide__ = True

                timeout_message = (
                    "{seconds} second timeout expired running:"
                    " {command}".format(seconds=timeout, command=cmdargs)
                )

                popen.kill()
                popen.wait()
                raise self.TimeoutExpired(timeout_message)

            if timeout is None:
                ret = popen.wait()
            else:
                try:
                    ret = popen.wait(timeout)
                except subprocess.TimeoutExpired:
                    handle_timeout()
        finally:
            f1.close()
            f2.close()
        f1 = open(str(p1), "r", encoding="utf8")
        f2 = open(str(p2), "r", encoding="utf8")
        try:
            out = f1.read().splitlines()
            err = f2.read().splitlines()
        finally:
            f1.close()
            f2.close()
        self._dump_lines(out, sys.stdout)
        self._dump_lines(err, sys.stderr)
        return RunResult(ret, out, err, time.time() - now)

    def _dump_lines(self, lines, fp):
        try:
            for line in lines:
                print(line, file=fp)
        except UnicodeEncodeError:
            print("couldn't print to {} because of encoding".format(fp))

    def _getpytestargs(self):
        return sys.executable, "-mpytest"

    def runpython(self, script):
        """Run a python script using sys.executable as interpreter.

        Returns a :py:class:`RunResult`.

        """
        return self.run(sys.executable, script)

    def runpython_c(self, command):
        """Run python -c "command", return a :py:class:`RunResult`."""
        return self.run(sys.executable, "-c", command)

    def runpytest_subprocess(self, *args, timeout=None):
        """Run pytest as a subprocess with given arguments.

        Any plugins added to the :py:attr:`plugins` list will be added using the
        ``-p`` command line option.  Additionally ``--basetemp`` is used to put
        any temporary files and directories in a numbered directory prefixed
        with "runpytest-" to not conflict with the normal numbered pytest
        location for temporary files and directories.

        :param args: the sequence of arguments to pass to the pytest subprocess
        :param timeout: the period in seconds after which to timeout and raise
            :py:class:`Testdir.TimeoutExpired`

        Returns a :py:class:`RunResult`.
        """
        __tracebackhide__ = True
        p = py.path.local.make_numbered_dir(
            prefix="runpytest-", keep=None, rootdir=self.tmpdir
        )
        args = ("--basetemp=%s" % p,) + args
        plugins = [x for x in self.plugins if isinstance(x, str)]
        if plugins:
            args = ("-p", plugins[0]) + args
        args = self._getpytestargs() + args
        return self.run(*args, timeout=timeout)

    def spawn_pytest(self, string, expect_timeout=10.0):
        """Run pytest using pexpect.

        This makes sure to use the right pytest and sets up the temporary
        directory locations.

        The pexpect child is returned.

        """
        basetemp = self.tmpdir.mkdir("temp-pexpect")
        invoke = " ".join(map(str, self._getpytestargs()))
        cmd = "{} --basetemp={} {}".format(invoke, basetemp, string)
        return self.spawn(cmd, expect_timeout=expect_timeout)

    def spawn(self, cmd, expect_timeout=10.0):
        """Run a command using pexpect.

        The pexpect child is returned.

        """
        pexpect = importorskip("pexpect", "3.0")
        if hasattr(sys, "pypy_version_info") and "64" in platform.machine():
            skip("pypy-64 bit not supported")
        if sys.platform.startswith("freebsd"):
            xfail("pexpect does not work reliably on freebsd")
        logfile = self.tmpdir.join("spawn.out").open("wb")

        # Do not load user config.
        env = os.environ.copy()
        env.update(self._env_run_update)

        child = pexpect.spawn(cmd, logfile=logfile, env=env)
        self.request.addfinalizer(logfile.close)
        child.timeout = expect_timeout
        return child


def getdecoded(out):
    try:
        return out.decode("utf-8")
    except UnicodeDecodeError:
        return "INTERNAL not-utf8-decodeable, truncated string:\n{}".format(
            saferepr(out)
        )


class LineComp:
    def __init__(self):
        self.stringio = py.io.TextIO()

    def assert_contains_lines(self, lines2):
        """Assert that lines2 are contained (linearly) in lines1.

        Return a list of extralines found.

        """
        __tracebackhide__ = True
        val = self.stringio.getvalue()
        self.stringio.truncate(0)
        self.stringio.seek(0)
        lines1 = val.split("\n")
        return LineMatcher(lines1).fnmatch_lines(lines2)


class LineMatcher:
    """Flexible matching of text.

    This is a convenience class to test large texts like the output of
    commands.

    The constructor takes a list of lines without their trailing newlines, i.e.
    ``text.splitlines()``.

    """

    def __init__(self, lines):
        self.lines = lines
        self._log_output = []

    def str(self):
        """Return the entire original text."""
        return "\n".join(self.lines)

    def _getlines(self, lines2):
        if isinstance(lines2, str):
            lines2 = Source(lines2)
        if isinstance(lines2, Source):
            lines2 = lines2.strip().lines
        return lines2

    def fnmatch_lines_random(self, lines2):
        """Check lines exist in the output using in any order.

        Lines are checked using ``fnmatch.fnmatch``. The argument is a list of
        lines which have to occur in the output, in any order.

        """
        self._match_lines_random(lines2, fnmatch)

    def re_match_lines_random(self, lines2):
        """Check lines exist in the output using ``re.match``, in any order.

        The argument is a list of lines which have to occur in the output, in
        any order.

        """
        self._match_lines_random(lines2, lambda name, pat: re.match(pat, name))

    def _match_lines_random(self, lines2, match_func):
        """Check lines exist in the output.

        The argument is a list of lines which have to occur in the output, in
        any order.  Each line can contain glob whildcards.

        """
        lines2 = self._getlines(lines2)
        for line in lines2:
            for x in self.lines:
                if line == x or match_func(x, line):
                    self._log("matched: ", repr(line))
                    break
            else:
                self._log("line %r not found in output" % line)
                raise ValueError(self._log_text)

    def get_lines_after(self, fnline):
        """Return all lines following the given line in the text.

        The given line can contain glob wildcards.

        """
        for i, line in enumerate(self.lines):
            if fnline == line or fnmatch(line, fnline):
                return self.lines[i + 1 :]
        raise ValueError("line %r not found in output" % fnline)

    def _log(self, *args):
        self._log_output.append(" ".join(str(x) for x in args))

    @property
    def _log_text(self):
        return "\n".join(self._log_output)

    def fnmatch_lines(self, lines2):
        """Search captured text for matching lines using ``fnmatch.fnmatch``.

        The argument is a list of lines which have to match and can use glob
        wildcards.  If they do not match a pytest.fail() is called.  The
        matches and non-matches are also printed on stdout.

        """
        __tracebackhide__ = True
        self._match_lines(lines2, fnmatch, "fnmatch")

    def re_match_lines(self, lines2):
        """Search captured text for matching lines using ``re.match``.

        The argument is a list of lines which have to match using ``re.match``.
        If they do not match a pytest.fail() is called.

        The matches and non-matches are also printed on stdout.

        """
        __tracebackhide__ = True
        self._match_lines(lines2, lambda name, pat: re.match(pat, name), "re.match")

    def _match_lines(self, lines2, match_func, match_nickname):
        """Underlying implementation of ``fnmatch_lines`` and ``re_match_lines``.

        :param list[str] lines2: list of string patterns to match. The actual
            format depends on ``match_func``
        :param match_func: a callable ``match_func(line, pattern)`` where line
            is the captured line from stdout/stderr and pattern is the matching
            pattern
        :param str match_nickname: the nickname for the match function that
            will be logged to stdout when a match occurs

        """
        assert isinstance(lines2, Sequence)
        lines2 = self._getlines(lines2)
        lines1 = self.lines[:]
        nextline = None
        extralines = []
        __tracebackhide__ = True
        for line in lines2:
            nomatchprinted = False
            while lines1:
                nextline = lines1.pop(0)
                if line == nextline:
                    self._log("exact match:", repr(line))
                    break
                elif match_func(nextline, line):
                    self._log("%s:" % match_nickname, repr(line))
                    self._log("   with:", repr(nextline))
                    break
                else:
                    if not nomatchprinted:
                        self._log("nomatch:", repr(line))
                        nomatchprinted = True
                    self._log("    and:", repr(nextline))
                extralines.append(nextline)
            else:
                self._log("remains unmatched: {!r}".format(line))
                fail(self._log_text)<|MERGE_RESOLUTION|>--- conflicted
+++ resolved
@@ -809,23 +809,6 @@
                 mp_run.setenv(k, v)
             finalizers.append(mp_run.undo)
 
-<<<<<<< HEAD
-            from _pytest.assertion.rewrite import AssertionRewritingHook
-
-            # When running pytest inline any plugins active in the main test
-            # process are already imported.  So this disables the warning which
-            # will trigger to say they can no longer be rewritten, which is
-            # fine as they have already been rewritten.
-            orig_warn = AssertionRewritingHook._warn_already_imported
-
-            def revert_warn_already_imported():
-                AssertionRewritingHook._warn_already_imported = orig_warn
-
-            finalizers.append(revert_warn_already_imported)
-            AssertionRewritingHook._warn_already_imported = lambda *a: None
-
-=======
->>>>>>> 5ecac3c8
             # Any sys.module or sys.path changes done while running pytest
             # inline should be reverted after the test run completes to avoid
             # clashing with later inline tests run within the same pytest test,
