--- conflicted
+++ resolved
@@ -12,17 +12,9 @@
 from __future__ import division
 from __future__ import print_function
 
-<<<<<<< HEAD
-
-from _pytest.warning_types import (
-    UnformattedWarning,
-    RemovedInPytest4Warning,
-    PytestDeprecationWarning,
-)
-=======
+from _pytest.warning_types import PytestDeprecationWarning
 from _pytest.warning_types import RemovedInPytest4Warning
 from _pytest.warning_types import UnformattedWarning
->>>>>>> 041044ee
 
 
 MAIN_STR_ARGS = RemovedInPytest4Warning(
