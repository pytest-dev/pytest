"""
python version compatibility code
"""
from __future__ import absolute_import, division, print_function

import codecs
import functools
import inspect
import re
import sys

import py

import _pytest
from _pytest.outcomes import TEST_OUTCOME
from six import text_type
import six

try:
    import enum
except ImportError:  # pragma: no cover
    # Only available in Python 3.4+ or as a backport
    enum = None


_PY3 = sys.version_info > (3, 0)
_PY2 = not _PY3


if _PY3:
    from inspect import signature, Parameter as Parameter
else:
    from funcsigs import signature, Parameter as Parameter


NoneType = type(None)
NOTSET = object()

PY35 = sys.version_info[:2] >= (3, 5)
PY36 = sys.version_info[:2] >= (3, 6)
MODULE_NOT_FOUND_ERROR = "ModuleNotFoundError" if PY36 else "ImportError"

if _PY3:
    from collections.abc import MutableMapping as MappingMixin  # noqa
    from collections.abc import Mapping, Sequence  # noqa
else:
    # those raise DeprecationWarnings in Python >=3.7
    from collections import MutableMapping as MappingMixin  # noqa
    from collections import Mapping, Sequence  # noqa


def _format_args(func):
    return str(signature(func))


isfunction = inspect.isfunction
isclass = inspect.isclass
# used to work around a python2 exception info leak
exc_clear = getattr(sys, "exc_clear", lambda: None)
# The type of re.compile objects is not exposed in Python.
REGEX_TYPE = type(re.compile(""))


def is_generator(func):
    genfunc = inspect.isgeneratorfunction(func)
    return genfunc and not iscoroutinefunction(func)


def iscoroutinefunction(func):
    """Return True if func is a decorated coroutine function.

    Note: copied and modified from Python 3.5's builtin couroutines.py to avoid import asyncio directly,
    which in turns also initializes the "logging" module as side-effect (see issue #8).
    """
    return getattr(func, "_is_coroutine", False) or (
        hasattr(inspect, "iscoroutinefunction") and inspect.iscoroutinefunction(func)
    )


def getlocation(function, curdir):
    fn = py.path.local(inspect.getfile(function))
    lineno = function.__code__.co_firstlineno
    if fn.relto(curdir):
        fn = fn.relto(curdir)
    return "%s:%d" % (fn, lineno + 1)


def num_mock_patch_args(function):
    """ return number of arguments used up by mock arguments (if any) """
    patchings = getattr(function, "patchings", None)
    if not patchings:
        return 0
    mock_modules = [sys.modules.get("mock"), sys.modules.get("unittest.mock")]
    if any(mock_modules):
        sentinels = [m.DEFAULT for m in mock_modules if m is not None]
        return len(
            [p for p in patchings if not p.attribute_name and p.new in sentinels]
        )
    return len(patchings)


def getfuncargnames(function, is_method=False, cls=None):
    """Returns the names of a function's mandatory arguments.

    This should return the names of all function arguments that:
        * Aren't bound to an instance or type as in instance or class methods.
        * Don't have default values.
        * Aren't bound with functools.partial.
        * Aren't replaced with mocks.

    The is_method and cls arguments indicate that the function should
    be treated as a bound method even though it's not unless, only in
    the case of cls, the function is a static method.

    @RonnyPfannschmidt: This function should be refactored when we
    revisit fixtures. The fixture mechanism should ask the node for
    the fixture names, and not try to obtain directly from the
    function object well after collection has occurred.

    """
    # The parameters attribute of a Signature object contains an
    # ordered mapping of parameter names to Parameter instances.  This
    # creates a tuple of the names of the parameters that don't have
    # defaults.
    arg_names = tuple(
        p.name
        for p in signature(function).parameters.values()
        if (
            p.kind is Parameter.POSITIONAL_OR_KEYWORD
            or p.kind is Parameter.KEYWORD_ONLY
        )
        and p.default is Parameter.empty
    )

    def is_static_method(klass, func):
        """Check if a function is a static method.

        Example:
            >>> class A:
            ...     @staticmethod
            ...     def static():
            ...         ...
            ...     def nonstatic(self):
            ...         ...
            >>> is_static_method(A, A.static)
            True
            >>> is_static_method(A, A.nonstatic)
            False

        """
        return any(
            isinstance(cls.__dict__.get(func.__name__), staticmethod)
            for cls in inspect.getmro(klass)
        )

    # If this function should be treated as a bound method even though
    # it's passed as an unbound method or function, remove the first
    # parameter name.
<<<<<<< HEAD
    if is_method or (cls and not is_static_method(cls, function)):
=======
    if is_method or (
        cls and not isinstance(cls.__dict__.get(function.__name__, None), staticmethod)
    ):
>>>>>>> f93995e1
        arg_names = arg_names[1:]
    # Remove any names that will be replaced with mocks.
    if hasattr(function, "__wrapped__"):
        arg_names = arg_names[num_mock_patch_args(function) :]
    return arg_names


def get_default_arg_names(function):
    # Note: this code intentionally mirrors the code at the beginning of getfuncargnames,
    # to get the arguments which were excluded from its result because they had default values
    return tuple(
        p.name
        for p in signature(function).parameters.values()
        if p.kind in (Parameter.POSITIONAL_OR_KEYWORD, Parameter.KEYWORD_ONLY)
        and p.default is not Parameter.empty
    )


if _PY3:
    STRING_TYPES = bytes, str
    UNICODE_TYPES = six.text_type

    if PY35:

        def _bytes_to_ascii(val):
            return val.decode("ascii", "backslashreplace")

    else:

        def _bytes_to_ascii(val):
            if val:
                # source: http://goo.gl/bGsnwC
                encoded_bytes, _ = codecs.escape_encode(val)
                return encoded_bytes.decode("ascii")
            else:
                # empty bytes crashes codecs.escape_encode (#1087)
                return ""

    def ascii_escaped(val):
        """If val is pure ascii, returns it as a str().  Otherwise, escapes
        bytes objects into a sequence of escaped bytes:

        b'\xc3\xb4\xc5\xd6' -> u'\\xc3\\xb4\\xc5\\xd6'

        and escapes unicode objects into a sequence of escaped unicode
        ids, e.g.:

        '4\\nV\\U00043efa\\x0eMXWB\\x1e\\u3028\\u15fd\\xcd\\U0007d944'

        note:
           the obvious "v.decode('unicode-escape')" will return
           valid utf-8 unicode if it finds them in bytes, but we
           want to return escaped bytes for any byte, even if they match
           a utf-8 string.

        """
        if isinstance(val, bytes):
            return _bytes_to_ascii(val)
        else:
            return val.encode("unicode_escape").decode("ascii")


else:
    STRING_TYPES = six.string_types
    UNICODE_TYPES = six.text_type

    def ascii_escaped(val):
        """In py2 bytes and str are the same type, so return if it's a bytes
        object, return it unchanged if it is a full ascii string,
        otherwise escape it into its binary form.

        If it's a unicode string, change the unicode characters into
        unicode escapes.

        """
        if isinstance(val, bytes):
            try:
                return val.encode("ascii")
            except UnicodeDecodeError:
                return val.encode("string-escape")
        else:
            return val.encode("unicode-escape")


def get_real_func(obj):
    """ gets the real function object of the (possibly) wrapped object by
    functools.wraps or functools.partial.
    """
    start_obj = obj
    for i in range(100):
        new_obj = getattr(obj, "__wrapped__", None)
        if new_obj is None:
            break
        obj = new_obj
    else:
        raise ValueError(
            ("could not find real function of {start}" "\nstopped at {current}").format(
                start=py.io.saferepr(start_obj), current=py.io.saferepr(obj)
            )
        )
    if isinstance(obj, functools.partial):
        obj = obj.func
    return obj


def getfslineno(obj):
    # xxx let decorators etc specify a sane ordering
    obj = get_real_func(obj)
    if hasattr(obj, "place_as"):
        obj = obj.place_as
    fslineno = _pytest._code.getfslineno(obj)
    assert isinstance(fslineno[1], int), obj
    return fslineno


def getimfunc(func):
    try:
        return func.__func__
    except AttributeError:
        return func


def safe_getattr(object, name, default):
    """ Like getattr but return default upon any Exception or any OutcomeException.

    Attribute access can potentially fail for 'evil' Python objects.
    See issue #214.
    It catches OutcomeException because of #2490 (issue #580), new outcomes are derived from BaseException
    instead of Exception (for more details check #2707)
    """
    try:
        return getattr(object, name, default)
    except TEST_OUTCOME:
        return default


def _is_unittest_unexpected_success_a_failure():
    """Return if the test suite should fail if an @expectedFailure unittest test PASSES.

    From https://docs.python.org/3/library/unittest.html?highlight=unittest#unittest.TestResult.wasSuccessful:
        Changed in version 3.4: Returns False if there were any
        unexpectedSuccesses from tests marked with the expectedFailure() decorator.
    """
    return sys.version_info >= (3, 4)


if _PY3:

    def safe_str(v):
        """returns v as string"""
        return str(v)


else:

    def safe_str(v):
        """returns v as string, converting to ascii if necessary"""
        try:
            return str(v)
        except UnicodeError:
            if not isinstance(v, text_type):
                v = text_type(v)
            errors = "replace"
            return v.encode("utf-8", errors)


COLLECT_FAKEMODULE_ATTRIBUTES = (
    "Collector",
    "Module",
    "Generator",
    "Function",
    "Instance",
    "Session",
    "Item",
    "Class",
    "File",
    "_fillfuncargs",
)


def _setup_collect_fakemodule():
    from types import ModuleType
    import pytest

    pytest.collect = ModuleType("pytest.collect")
    pytest.collect.__all__ = []  # used for setns
    for attr in COLLECT_FAKEMODULE_ATTRIBUTES:
        setattr(pytest.collect, attr, getattr(pytest, attr))


if _PY2:
    # Without this the test_dupfile_on_textio will fail, otherwise CaptureIO could directly inherit from StringIO.
    from py.io import TextIO

    class CaptureIO(TextIO):
        @property
        def encoding(self):
            return getattr(self, "_encoding", "UTF-8")


else:
    import io

    class CaptureIO(io.TextIOWrapper):
        def __init__(self):
            super(CaptureIO, self).__init__(
                io.BytesIO(), encoding="UTF-8", newline="", write_through=True
            )

        def getvalue(self):
            return self.buffer.getvalue().decode("UTF-8")


class FuncargnamesCompatAttr(object):
    """ helper class so that Metafunc, Function and FixtureRequest
    don't need to each define the "funcargnames" compatibility attribute.
    """

    @property
    def funcargnames(self):
        """ alias attribute for ``fixturenames`` for pre-2.3 compatibility"""
        return self.fixturenames<|MERGE_RESOLUTION|>--- conflicted
+++ resolved
@@ -156,13 +156,7 @@
     # If this function should be treated as a bound method even though
     # it's passed as an unbound method or function, remove the first
     # parameter name.
-<<<<<<< HEAD
     if is_method or (cls and not is_static_method(cls, function)):
-=======
-    if is_method or (
-        cls and not isinstance(cls.__dict__.get(function.__name__, None), staticmethod)
-    ):
->>>>>>> f93995e1
         arg_names = arg_names[1:]
     # Remove any names that will be replaced with mocks.
     if hasattr(function, "__wrapped__"):
