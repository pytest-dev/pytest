"""Python test discovery, setup and run of test functions."""
import dataclasses
import enum
import fnmatch
import inspect
import itertools
import os
import sys
import types
import warnings
from collections import Counter
from collections import defaultdict
from functools import partial
from pathlib import Path
from typing import Any
from typing import Callable
from typing import Dict
from typing import final
from typing import Generator
from typing import Iterable
from typing import Iterator
from typing import List
from typing import Literal
from typing import Mapping
from typing import Optional
from typing import Pattern
from typing import Sequence
from typing import Set
from typing import Tuple
from typing import Union

import _pytest
from _pytest import fixtures
from _pytest import nodes
from _pytest._code import filter_traceback
from _pytest._code import getfslineno
from _pytest._code.code import ExceptionInfo
from _pytest._code.code import TerminalRepr
from _pytest._code.code import Traceback
from _pytest._io import TerminalWriter
from _pytest._io.saferepr import saferepr
from _pytest.compat import ascii_escaped
from _pytest.compat import get_default_arg_names
from _pytest.compat import get_real_func
from _pytest.compat import getimfunc
from _pytest.compat import getlocation
from _pytest.compat import is_async_function
from _pytest.compat import is_generator
from _pytest.compat import LEGACY_PATH
from _pytest.compat import NOTSET
from _pytest.compat import safe_getattr
from _pytest.compat import safe_isclass
from _pytest.compat import STRING_TYPES
from _pytest.config import Config
from _pytest.config import ExitCode
from _pytest.config import hookimpl
from _pytest.config.argparsing import Parser
from _pytest.deprecated import check_ispytest
from _pytest.deprecated import INSTANCE_COLLECTOR
from _pytest.deprecated import NOSE_SUPPORT_METHOD
from _pytest.fixtures import FixtureDef
from _pytest.fixtures import FixtureRequest
from _pytest.fixtures import FuncFixtureInfo
from _pytest.fixtures import get_scope_node
from _pytest.main import Session
from _pytest.mark import MARK_GEN
from _pytest.mark import ParameterSet
from _pytest.mark.structures import get_unpacked_marks
from _pytest.mark.structures import Mark
from _pytest.mark.structures import MarkDecorator
from _pytest.mark.structures import normalize_mark_list
from _pytest.outcomes import fail
from _pytest.outcomes import skip
from _pytest.pathlib import bestrelpath
from _pytest.pathlib import fnmatch_ex
from _pytest.pathlib import import_path
from _pytest.pathlib import ImportPathMismatchError
from _pytest.pathlib import parts
from _pytest.pathlib import visit
from _pytest.scope import _ScopeName
from _pytest.scope import Scope
from _pytest.stash import StashKey
from _pytest.warning_types import PytestCollectionWarning
from _pytest.warning_types import PytestReturnNotNoneWarning
from _pytest.warning_types import PytestUnhandledCoroutineWarning


_PYTEST_DIR = Path(_pytest.__file__).parent


def pytest_addoption(parser: Parser) -> None:
    group = parser.getgroup("general")
    group.addoption(
        "--fixtures",
        "--funcargs",
        action="store_true",
        dest="showfixtures",
        default=False,
        help="Show available fixtures, sorted by plugin appearance "
        "(fixtures with leading '_' are only shown with '-v')",
    )
    group.addoption(
        "--fixtures-per-test",
        action="store_true",
        dest="show_fixtures_per_test",
        default=False,
        help="Show fixtures per test",
    )
    parser.addini(
        "python_files",
        type="args",
        # NOTE: default is also used in AssertionRewritingHook.
        default=["test_*.py", "*_test.py"],
        help="Glob-style file patterns for Python test module discovery",
    )
    parser.addini(
        "python_classes",
        type="args",
        default=["Test"],
        help="Prefixes or glob names for Python test class discovery",
    )
    parser.addini(
        "python_functions",
        type="args",
        default=["test"],
        help="Prefixes or glob names for Python test function and method discovery",
    )
    parser.addini(
        "disable_test_id_escaping_and_forfeit_all_rights_to_community_support",
        type="bool",
        default=False,
        help="Disable string escape non-ASCII characters, might cause unwanted "
        "side effects(use at your own risk)",
    )


def pytest_cmdline_main(config: Config) -> Optional[Union[int, ExitCode]]:
    if config.option.showfixtures:
        showfixtures(config)
        return 0
    if config.option.show_fixtures_per_test:
        show_fixtures_per_test(config)
        return 0
    return None


def pytest_generate_tests(metafunc: "Metafunc") -> None:
    for marker in metafunc.definition.iter_markers(name="parametrize"):
        metafunc.parametrize(*marker.args, **marker.kwargs, _param_mark=marker)


def pytest_configure(config: Config) -> None:
    config.addinivalue_line(
        "markers",
        "parametrize(argnames, argvalues): call a test function multiple "
        "times passing in different arguments in turn. argvalues generally "
        "needs to be a list of values if argnames specifies only one name "
        "or a list of tuples of values if argnames specifies multiple names. "
        "Example: @parametrize('arg1', [1,2]) would lead to two calls of the "
        "decorated test function, one with arg1=1 and another with arg1=2."
        "see https://docs.pytest.org/en/stable/how-to/parametrize.html for more info "
        "and examples.",
    )
    config.addinivalue_line(
        "markers",
        "usefixtures(fixturename1, fixturename2, ...): mark tests as needing "
        "all of the specified fixtures. see "
        "https://docs.pytest.org/en/stable/explanation/fixtures.html#usefixtures ",
    )


def async_warn_and_skip(nodeid: str) -> None:
    msg = "async def functions are not natively supported and have been skipped.\n"
    msg += (
        "You need to install a suitable plugin for your async framework, for example:\n"
    )
    msg += "  - anyio\n"
    msg += "  - pytest-asyncio\n"
    msg += "  - pytest-tornasync\n"
    msg += "  - pytest-trio\n"
    msg += "  - pytest-twisted"
    warnings.warn(PytestUnhandledCoroutineWarning(msg.format(nodeid)))
    skip(reason="async def function and no async plugin installed (see warnings)")


@hookimpl(trylast=True)
def pytest_pyfunc_call(pyfuncitem: "Function") -> Optional[object]:
    testfunction = pyfuncitem.obj
    if is_async_function(testfunction):
        async_warn_and_skip(pyfuncitem.nodeid)
    funcargs = pyfuncitem.funcargs
    testargs = {arg: funcargs[arg] for arg in pyfuncitem._fixtureinfo.argnames}
    result = testfunction(**testargs)
    if hasattr(result, "__await__") or hasattr(result, "__aiter__"):
        async_warn_and_skip(pyfuncitem.nodeid)
    elif result is not None:
        warnings.warn(
            PytestReturnNotNoneWarning(
                f"Expected None, but {pyfuncitem.nodeid} returned {result!r}, which will be an error in a "
                "future version of pytest.  Did you mean to use `assert` instead of `return`?"
            )
        )
    return True


def pytest_collect_file(file_path: Path, parent: nodes.Collector) -> Optional["Module"]:
    if file_path.suffix == ".py":
        if not parent.session.isinitpath(file_path):
            if not path_matches_patterns(
                file_path, parent.config.getini("python_files")
            ):
                return None
        ihook = parent.session.gethookproxy(file_path)
        module: Module = ihook.pytest_pycollect_makemodule(
            module_path=file_path, parent=parent
        )
        return module
    return None


def path_matches_patterns(path: Path, patterns: Iterable[str]) -> bool:
    """Return whether path matches any of the patterns in the list of globs given."""
    return any(fnmatch_ex(pattern, path) for pattern in patterns)


def pytest_pycollect_makemodule(module_path: Path, parent) -> "Module":
    mod: Module = Module.from_parent(parent, path=module_path)
    return mod


@hookimpl(trylast=True)
def pytest_pycollect_makeitem(
    collector: Union["Module", "Class"], name: str, obj: object
) -> Union[None, nodes.Item, nodes.Collector, List[Union[nodes.Item, nodes.Collector]]]:
    assert isinstance(collector, (Class, Module)), type(collector)
    # Nothing was collected elsewhere, let's do it here.
    if safe_isclass(obj):
        if collector.istestclass(obj, name):
            klass: Class = Class.from_parent(collector, name=name, obj=obj)
            return klass
    elif collector.istestfunction(obj, name):
        # mock seems to store unbound methods (issue473), normalize it.
        obj = getattr(obj, "__func__", obj)
        # We need to try and unwrap the function if it's a functools.partial
        # or a functools.wrapped.
        # We mustn't if it's been wrapped with mock.patch (python 2 only).
        if not (inspect.isfunction(obj) or inspect.isfunction(get_real_func(obj))):
            filename, lineno = getfslineno(obj)
            warnings.warn_explicit(
                message=PytestCollectionWarning(
                    "cannot collect %r because it is not a function." % name
                ),
                category=None,
                filename=str(filename),
                lineno=lineno + 1,
            )
        elif getattr(obj, "__test__", True):
            if is_generator(obj):
                res: Function = Function.from_parent(collector, name=name)
                reason = "yield tests were removed in pytest 4.0 - {name} will be ignored".format(
                    name=name
                )
                res.add_marker(MARK_GEN.xfail(run=False, reason=reason))
                res.warn(PytestCollectionWarning(reason))
                return res
            else:
                return list(collector._genfunctions(name, obj))
    return None


class PyobjMixin(nodes.Node):
    """this mix-in inherits from Node to carry over the typing information

    as its intended to always mix in before a node
    its position in the mro is unaffected"""

    _ALLOW_MARKERS = True

    @property
    def module(self):
        """Python module object this node was collected from (can be None)."""
        node = self.getparent(Module)
        return node.obj if node is not None else None

    @property
    def cls(self):
        """Python class object this node was collected from (can be None)."""
        node = self.getparent(Class)
        return node.obj if node is not None else None

    @property
    def instance(self):
        """Python instance object the function is bound to.

        Returns None if not a test method, e.g. for a standalone test function,
        a staticmethod, a class or a module.
        """
        node = self.getparent(Function)
        return getattr(node.obj, "__self__", None) if node is not None else None

    @property
    def obj(self):
        """Underlying Python object."""
        obj = getattr(self, "_obj", None)
        if obj is None:
            self._obj = obj = self._getobj()
            # XXX evil hack
            # used to avoid Function marker duplication
            if self._ALLOW_MARKERS:
                self.own_markers.extend(get_unpacked_marks(self.obj))
                # This assumes that `obj` is called before there is a chance
                # to add custom keys to `self.keywords`, so no fear of overriding.
                self.keywords.update((mark.name, mark) for mark in self.own_markers)
        return obj

    @obj.setter
    def obj(self, value):
        self._obj = value

    def _getobj(self):
        """Get the underlying Python object. May be overwritten by subclasses."""
        # TODO: Improve the type of `parent` such that assert/ignore aren't needed.
        assert self.parent is not None
        obj = self.parent.obj  # type: ignore[attr-defined]
        return getattr(obj, self.name)

    def getmodpath(self, stopatmodule: bool = True, includemodule: bool = False) -> str:
        """Return Python path relative to the containing module."""
        chain = self.listchain()
        chain.reverse()
        parts = []
        for node in chain:
            name = node.name
            if isinstance(node, Module):
                name = os.path.splitext(name)[0]
                if stopatmodule:
                    if includemodule:
                        parts.append(name)
                    break
            parts.append(name)
        parts.reverse()
        return ".".join(parts)

    def reportinfo(self) -> Tuple[Union["os.PathLike[str]", str], Optional[int], str]:
        # XXX caching?
        obj = self.obj
        compat_co_firstlineno = getattr(obj, "compat_co_firstlineno", None)
        if isinstance(compat_co_firstlineno, int):
            # nose compatibility
            file_path = sys.modules[obj.__module__].__file__
            assert file_path is not None
            if file_path.endswith(".pyc"):
                file_path = file_path[:-1]
            path: Union["os.PathLike[str]", str] = file_path
            lineno = compat_co_firstlineno
        else:
            path, lineno = getfslineno(obj)
        modpath = self.getmodpath()
        assert isinstance(lineno, int)
        return path, lineno, modpath


# As an optimization, these builtin attribute names are pre-ignored when
# iterating over an object during collection -- the pytest_pycollect_makeitem
# hook is not called for them.
# fmt: off
class _EmptyClass: pass  # noqa: E701
IGNORED_ATTRIBUTES = frozenset.union(  # noqa: E305
    frozenset(),
    # Module.
    dir(types.ModuleType("empty_module")),
    # Some extra module attributes the above doesn't catch.
    {"__builtins__", "__file__", "__cached__"},
    # Class.
    dir(_EmptyClass),
    # Instance.
    dir(_EmptyClass()),
)
del _EmptyClass
# fmt: on


class PyCollector(PyobjMixin, nodes.Collector):
    def funcnamefilter(self, name: str) -> bool:
        return self._matches_prefix_or_glob_option("python_functions", name)

    def isnosetest(self, obj: object) -> bool:
        """Look for the __test__ attribute, which is applied by the
        @nose.tools.istest decorator.
        """
        # We explicitly check for "is True" here to not mistakenly treat
        # classes with a custom __getattr__ returning something truthy (like a
        # function) as test classes.
        return safe_getattr(obj, "__test__", False) is True

    def classnamefilter(self, name: str) -> bool:
        return self._matches_prefix_or_glob_option("python_classes", name)

    def istestfunction(self, obj: object, name: str) -> bool:
        if self.funcnamefilter(name) or self.isnosetest(obj):
            if isinstance(obj, (staticmethod, classmethod)):
                # staticmethods and classmethods need to be unwrapped.
                obj = safe_getattr(obj, "__func__", False)
            return callable(obj) and fixtures.getfixturemarker(obj) is None
        else:
            return False

    def istestclass(self, obj: object, name: str) -> bool:
        return self.classnamefilter(name) or self.isnosetest(obj)

    def _matches_prefix_or_glob_option(self, option_name: str, name: str) -> bool:
        """Check if the given name matches the prefix or glob-pattern defined
        in ini configuration."""
        for option in self.config.getini(option_name):
            if name.startswith(option):
                return True
            # Check that name looks like a glob-string before calling fnmatch
            # because this is called for every name in each collected module,
            # and fnmatch is somewhat expensive to call.
            elif ("*" in option or "?" in option or "[" in option) and fnmatch.fnmatch(
                name, option
            ):
                return True
        return False

    def collect(self) -> Iterable[Union[nodes.Item, nodes.Collector]]:
        if not getattr(self.obj, "__test__", True):
            return []

        # Avoid random getattrs and peek in the __dict__ instead.
        dicts = [getattr(self.obj, "__dict__", {})]
        if isinstance(self.obj, type):
            for basecls in self.obj.__mro__:
                dicts.append(basecls.__dict__)

        # In each class, nodes should be definition ordered.
        # __dict__ is definition ordered.
        seen: Set[str] = set()
        dict_values: List[List[Union[nodes.Item, nodes.Collector]]] = []
        ihook = self.ihook
        for dic in dicts:
            values: List[Union[nodes.Item, nodes.Collector]] = []
            # Note: seems like the dict can change during iteration -
            # be careful not to remove the list() without consideration.
            for name, obj in list(dic.items()):
                if name in IGNORED_ATTRIBUTES:
                    continue
                if name in seen:
                    continue
                seen.add(name)
                res = ihook.pytest_pycollect_makeitem(
                    collector=self, name=name, obj=obj
                )
                if res is None:
                    continue
                elif isinstance(res, list):
                    values.extend(res)
                else:
                    values.append(res)
            dict_values.append(values)

        # Between classes in the class hierarchy, reverse-MRO order -- nodes
        # inherited from base classes should come before subclasses.
        result = []
        for values in reversed(dict_values):
            result.extend(values)
        return result

    def _genfunctions(self, name: str, funcobj) -> Iterator["Function"]:
        modulecol = self.getparent(Module)
        assert modulecol is not None
        module = modulecol.obj
        clscol = self.getparent(Class)
        cls = clscol and clscol.obj or None

        definition = FunctionDefinition.from_parent(self, name=name, callobj=funcobj)
        fixtureinfo = definition._fixtureinfo

        # pytest_generate_tests impls call metafunc.parametrize() which fills
        # metafunc._calls, the outcome of the hook.
        metafunc = Metafunc(
            definition=definition,
            fixtureinfo=fixtureinfo,
            config=self.config,
            cls=cls,
            module=module,
            _ispytest=True,
        )
        methods = []
        if hasattr(module, "pytest_generate_tests"):
            methods.append(module.pytest_generate_tests)
        if cls is not None and hasattr(cls, "pytest_generate_tests"):
            methods.append(cls().pytest_generate_tests)
        self.ihook.pytest_generate_tests.call_extra(methods, dict(metafunc=metafunc))

        if not metafunc._calls:
            yield Function.from_parent(self, name=name, fixtureinfo=fixtureinfo)
        else:
            # Direct parametrizations taking place in module/class-specific
            # `metafunc.parametrize` calls may have shadowed some fixtures, so make sure
            # we update what the function really needs a.k.a its fixture closure. Note that
            # direct parametrizations using `@pytest.mark.parametrize` have already been considered
            # into making the closure using `ignore_args` arg to `getfixtureclosure`.
            fixtureinfo.prune_dependency_tree()

            for callspec in metafunc._calls:
                subname = f"{name}[{callspec.id}]"
                yield Function.from_parent(
                    self,
                    name=subname,
                    callspec=callspec,
                    fixtureinfo=fixtureinfo,
                    keywords={callspec.id: True},
                    originalname=name,
                )


def importtestmodule(
    path: Path,
    config: Config,
):
    # We assume we are only called once per module.
    importmode = config.getoption("--import-mode")
    try:
        mod = import_path(path, mode=importmode, root=config.rootpath)
    except SyntaxError as e:
        raise nodes.Collector.CollectError(
            ExceptionInfo.from_current().getrepr(style="short")
        ) from e
    except ImportPathMismatchError as e:
        raise nodes.Collector.CollectError(
            "import file mismatch:\n"
            "imported module %r has this __file__ attribute:\n"
            "  %s\n"
            "which is not the same as the test file we want to collect:\n"
            "  %s\n"
            "HINT: remove __pycache__ / .pyc files and/or use a "
            "unique basename for your test file modules" % e.args
        ) from e
    except ImportError as e:
        exc_info = ExceptionInfo.from_current()
        if config.getoption("verbose") < 2:
            exc_info.traceback = exc_info.traceback.filter(filter_traceback)
        exc_repr = (
            exc_info.getrepr(style="short")
            if exc_info.traceback
            else exc_info.exconly()
        )
        formatted_tb = str(exc_repr)
        raise nodes.Collector.CollectError(
            "ImportError while importing test module '{path}'.\n"
            "Hint: make sure your test modules/packages have valid Python names.\n"
            "Traceback:\n"
            "{traceback}".format(path=path, traceback=formatted_tb)
        ) from e
    except skip.Exception as e:
        if e.allow_module_level:
            raise
        raise nodes.Collector.CollectError(
            "Using pytest.skip outside of a test will skip the entire module. "
            "If that's your intention, pass `allow_module_level=True`. "
            "If you want to skip a specific test or an entire class, "
            "use the @pytest.mark.skip or @pytest.mark.skipif decorators."
        ) from e
    config.pluginmanager.consider_module(mod)
    return mod


class Module(nodes.File, PyCollector):
    """Collector for test classes and functions in a Python module."""

    def _getobj(self):
        return importtestmodule(self.path, self.config)

    def collect(self) -> Iterable[Union[nodes.Item, nodes.Collector]]:
        self._inject_setup_module_fixture()
        self._inject_setup_function_fixture()
        self.session._fixturemanager.parsefactories(self)
        return super().collect()

    def _inject_setup_module_fixture(self) -> None:
        """Inject a hidden autouse, module scoped fixture into the collected module object
        that invokes setUpModule/tearDownModule if either or both are available.

        Using a fixture to invoke this methods ensures we play nicely and unsurprisingly with
        other fixtures (#517).
        """
        has_nose = self.config.pluginmanager.has_plugin("nose")
        setup_module = _get_first_non_fixture_func(
            self.obj, ("setUpModule", "setup_module")
        )
        if setup_module is None and has_nose:
            # The name "setup" is too common - only treat as fixture if callable.
            setup_module = _get_first_non_fixture_func(self.obj, ("setup",))
            if not callable(setup_module):
                setup_module = None
        teardown_module = _get_first_non_fixture_func(
            self.obj, ("tearDownModule", "teardown_module")
        )
        if teardown_module is None and has_nose:
            teardown_module = _get_first_non_fixture_func(self.obj, ("teardown",))
            # Same as "setup" above - only treat as fixture if callable.
            if not callable(teardown_module):
                teardown_module = None

        if setup_module is None and teardown_module is None:
            return

        @fixtures.fixture(
            autouse=True,
            scope="module",
            # Use a unique name to speed up lookup.
            name=f"_xunit_setup_module_fixture_{self.obj.__name__}",
        )
        def xunit_setup_module_fixture(request) -> Generator[None, None, None]:
            if setup_module is not None:
                _call_with_optional_argument(setup_module, request.module)
            yield
            if teardown_module is not None:
                _call_with_optional_argument(teardown_module, request.module)

        self.obj.__pytest_setup_module = xunit_setup_module_fixture

    def _inject_setup_function_fixture(self) -> None:
        """Inject a hidden autouse, function scoped fixture into the collected module object
        that invokes setup_function/teardown_function if either or both are available.

        Using a fixture to invoke this methods ensures we play nicely and unsurprisingly with
        other fixtures (#517).
        """
        setup_function = _get_first_non_fixture_func(self.obj, ("setup_function",))
        teardown_function = _get_first_non_fixture_func(
            self.obj, ("teardown_function",)
        )
        if setup_function is None and teardown_function is None:
            return

        @fixtures.fixture(
            autouse=True,
            scope="function",
            # Use a unique name to speed up lookup.
            name=f"_xunit_setup_function_fixture_{self.obj.__name__}",
        )
        def xunit_setup_function_fixture(request) -> Generator[None, None, None]:
            if request.instance is not None:
                # in this case we are bound to an instance, so we need to let
                # setup_method handle this
                yield
                return
            if setup_function is not None:
                _call_with_optional_argument(setup_function, request.function)
            yield
            if teardown_function is not None:
                _call_with_optional_argument(teardown_function, request.function)

        self.obj.__pytest_setup_function = xunit_setup_function_fixture


class Package(nodes.FSCollector):
    """Collector for files and directories in a Python packages -- directories
    with an `__init__.py` file."""

    def __init__(
        self,
        fspath: Optional[LEGACY_PATH],
        parent: nodes.Collector,
        # NOTE: following args are unused:
        config=None,
        session=None,
        nodeid=None,
        path: Optional[Path] = None,
    ) -> None:
        # NOTE: Could be just the following, but kept as-is for compat.
        # nodes.FSCollector.__init__(self, fspath, parent=parent)
        session = parent.session
        nodes.FSCollector.__init__(
            self,
            fspath=fspath,
            path=path,
            parent=parent,
            config=config,
            session=session,
            nodeid=nodeid,
        )
        self.name = self.path.name

    def setup(self) -> None:
        init_mod = importtestmodule(self.path / "__init__.py", self.config)

        # Not using fixtures to call setup_module here because autouse fixtures
        # from packages are not called automatically (#4085).
        setup_module = _get_first_non_fixture_func(
            init_mod, ("setUpModule", "setup_module")
        )
        if setup_module is not None:
            _call_with_optional_argument(setup_module, init_mod)

        teardown_module = _get_first_non_fixture_func(
            init_mod, ("tearDownModule", "teardown_module")
        )
        if teardown_module is not None:
            func = partial(_call_with_optional_argument, teardown_module, init_mod)
            self.addfinalizer(func)

    def _recurse(self, direntry: "os.DirEntry[str]") -> bool:
        if direntry.name == "__pycache__":
            return False
        fspath = Path(direntry.path)
        ihook = self.session.gethookproxy(fspath.parent)
        if ihook.pytest_ignore_collect(collection_path=fspath, config=self.config):
            return False
        return True

    def _collectfile(
        self, fspath: Path, handle_dupes: bool = True
    ) -> Sequence[nodes.Collector]:
        assert (
            fspath.is_file()
        ), "{!r} is not a file (isdir={!r}, exists={!r}, islink={!r})".format(
            fspath, fspath.is_dir(), fspath.exists(), fspath.is_symlink()
        )
        ihook = self.session.gethookproxy(fspath)
        if not self.session.isinitpath(fspath):
            if ihook.pytest_ignore_collect(collection_path=fspath, config=self.config):
                return ()

        if handle_dupes:
            keepduplicates = self.config.getoption("keepduplicates")
            if not keepduplicates:
                duplicate_paths = self.config.pluginmanager._duplicatepaths
                if fspath in duplicate_paths:
                    return ()
                else:
                    duplicate_paths.add(fspath)

        return ihook.pytest_collect_file(file_path=fspath, parent=self)  # type: ignore[no-any-return]

    def collect(self) -> Iterable[Union[nodes.Item, nodes.Collector]]:
        # Always collect the __init__ first.
        yield from self._collectfile(self.path / "__init__.py")

        pkg_prefixes: Set[Path] = set()
        for direntry in visit(self.path, recurse=self._recurse):
            path = Path(direntry.path)

            # Already handled above.
            if direntry.is_file():
                if direntry.name == "__init__.py" and path.parent == self.path:
                    continue

            parts_ = parts(direntry.path)
            if any(
                str(pkg_prefix) in parts_ and pkg_prefix / "__init__.py" != path
                for pkg_prefix in pkg_prefixes
            ):
                continue

            if direntry.is_file():
                yield from self._collectfile(path)
            elif not direntry.is_dir():
                # Broken symlink or invalid/missing file.
                continue
            elif self._recurse(direntry) and path.joinpath("__init__.py").is_file():
                pkg_prefixes.add(path)


def _call_with_optional_argument(func, arg) -> None:
    """Call the given function with the given argument if func accepts one argument, otherwise
    calls func without arguments."""
    arg_count = func.__code__.co_argcount
    if inspect.ismethod(func):
        arg_count -= 1
    if arg_count:
        func(arg)
    else:
        func()


def _get_first_non_fixture_func(obj: object, names: Iterable[str]) -> Optional[object]:
    """Return the attribute from the given object to be used as a setup/teardown
    xunit-style function, but only if not marked as a fixture to avoid calling it twice.
    """
    for name in names:
        meth: Optional[object] = getattr(obj, name, None)
        if meth is not None and fixtures.getfixturemarker(meth) is None:
            return meth
    return None


class Class(PyCollector):
    """Collector for test methods (and nested classes) in a Python class."""

    @classmethod
    def from_parent(cls, parent, *, name, obj=None, **kw):
        """The public constructor."""
        return super().from_parent(name=name, parent=parent, **kw)

    def newinstance(self):
        return self.obj()

    def collect(self) -> Iterable[Union[nodes.Item, nodes.Collector]]:
        if not safe_getattr(self.obj, "__test__", True):
            return []
        if hasinit(self.obj):
            assert self.parent is not None
            self.warn(
                PytestCollectionWarning(
                    "cannot collect test class %r because it has a "
                    "__init__ constructor (from: %s)"
                    % (self.obj.__name__, self.parent.nodeid)
                )
            )
            return []
        elif hasnew(self.obj):
            assert self.parent is not None
            self.warn(
                PytestCollectionWarning(
                    "cannot collect test class %r because it has a "
                    "__new__ constructor (from: %s)"
                    % (self.obj.__name__, self.parent.nodeid)
                )
            )
            return []

        self._inject_setup_class_fixture()
        self._inject_setup_method_fixture()

        self.session._fixturemanager.parsefactories(self.newinstance(), self.nodeid)

        return super().collect()

    def _inject_setup_class_fixture(self) -> None:
        """Inject a hidden autouse, class scoped fixture into the collected class object
        that invokes setup_class/teardown_class if either or both are available.

        Using a fixture to invoke this methods ensures we play nicely and unsurprisingly with
        other fixtures (#517).
        """
        setup_class = _get_first_non_fixture_func(self.obj, ("setup_class",))
        teardown_class = _get_first_non_fixture_func(self.obj, ("teardown_class",))
        if setup_class is None and teardown_class is None:
            return

        @fixtures.fixture(
            autouse=True,
            scope="class",
            # Use a unique name to speed up lookup.
            name=f"_xunit_setup_class_fixture_{self.obj.__qualname__}",
        )
        def xunit_setup_class_fixture(cls) -> Generator[None, None, None]:
            if setup_class is not None:
                func = getimfunc(setup_class)
                _call_with_optional_argument(func, self.obj)
            yield
            if teardown_class is not None:
                func = getimfunc(teardown_class)
                _call_with_optional_argument(func, self.obj)

        self.obj.__pytest_setup_class = xunit_setup_class_fixture

    def _inject_setup_method_fixture(self) -> None:
        """Inject a hidden autouse, function scoped fixture into the collected class object
        that invokes setup_method/teardown_method if either or both are available.

        Using a fixture to invoke these methods ensures we play nicely and unsurprisingly with
        other fixtures (#517).
        """
        has_nose = self.config.pluginmanager.has_plugin("nose")
        setup_name = "setup_method"
        setup_method = _get_first_non_fixture_func(self.obj, (setup_name,))
        emit_nose_setup_warning = False
        if setup_method is None and has_nose:
            setup_name = "setup"
            emit_nose_setup_warning = True
            setup_method = _get_first_non_fixture_func(self.obj, (setup_name,))
        teardown_name = "teardown_method"
        teardown_method = _get_first_non_fixture_func(self.obj, (teardown_name,))
        emit_nose_teardown_warning = False
        if teardown_method is None and has_nose:
            teardown_name = "teardown"
            emit_nose_teardown_warning = True
            teardown_method = _get_first_non_fixture_func(self.obj, (teardown_name,))
        if setup_method is None and teardown_method is None:
            return

        @fixtures.fixture(
            autouse=True,
            scope="function",
            # Use a unique name to speed up lookup.
            name=f"_xunit_setup_method_fixture_{self.obj.__qualname__}",
        )
        def xunit_setup_method_fixture(self, request) -> Generator[None, None, None]:
            method = request.function
            if setup_method is not None:
                func = getattr(self, setup_name)
                _call_with_optional_argument(func, method)
                if emit_nose_setup_warning:
                    warnings.warn(
                        NOSE_SUPPORT_METHOD.format(
                            nodeid=request.node.nodeid, method="setup"
                        ),
                        stacklevel=2,
                    )
            yield
            if teardown_method is not None:
                func = getattr(self, teardown_name)
                _call_with_optional_argument(func, method)
                if emit_nose_teardown_warning:
                    warnings.warn(
                        NOSE_SUPPORT_METHOD.format(
                            nodeid=request.node.nodeid, method="teardown"
                        ),
                        stacklevel=2,
                    )

        self.obj.__pytest_setup_method = xunit_setup_method_fixture


class InstanceDummy:
    """Instance used to be a node type between Class and Function. It has been
    removed in pytest 7.0. Some plugins exist which reference `pytest.Instance`
    only to ignore it; this dummy class keeps them working. This will be removed
    in pytest 8."""


def __getattr__(name: str) -> object:
    if name == "Instance":
        warnings.warn(INSTANCE_COLLECTOR, 2)
        return InstanceDummy
    raise AttributeError(f"module {__name__} has no attribute {name}")


def hasinit(obj: object) -> bool:
    init: object = getattr(obj, "__init__", None)
    if init:
        return init != object.__init__
    return False


def hasnew(obj: object) -> bool:
    new: object = getattr(obj, "__new__", None)
    if new:
        return new != object.__new__
    return False


@final
@dataclasses.dataclass(frozen=True)
class IdMaker:
    """Make IDs for a parametrization."""

    __slots__ = (
        "argnames",
        "parametersets",
        "idfn",
        "ids",
        "config",
        "nodeid",
        "func_name",
    )

    # The argnames of the parametrization.
    argnames: Sequence[str]
    # The ParameterSets of the parametrization.
    parametersets: Sequence[ParameterSet]
    # Optionally, a user-provided callable to make IDs for parameters in a
    # ParameterSet.
    idfn: Optional[Callable[[Any], Optional[object]]]
    # Optionally, explicit IDs for ParameterSets by index.
    ids: Optional[Sequence[Optional[object]]]
    # Optionally, the pytest config.
    # Used for controlling ASCII escaping, and for calling the
    # :hook:`pytest_make_parametrize_id` hook.
    config: Optional[Config]
    # Optionally, the ID of the node being parametrized.
    # Used only for clearer error messages.
    nodeid: Optional[str]
    # Optionally, the ID of the function being parametrized.
    # Used only for clearer error messages.
    func_name: Optional[str]

    def make_unique_parameterset_ids(self) -> List[str]:
        """Make a unique identifier for each ParameterSet, that may be used to
        identify the parametrization in a node ID.

        Format is <prm_1_token>-...-<prm_n_token>[counter], where prm_x_token is
        - user-provided id, if given
        - else an id derived from the value, applicable for certain types
        - else <argname><parameterset index>
        The counter suffix is appended only in case a string wouldn't be unique
        otherwise.
        """
        resolved_ids = list(self._resolve_ids())
        # All IDs must be unique!
        if len(resolved_ids) != len(set(resolved_ids)):
            # Record the number of occurrences of each ID.
            id_counts = Counter(resolved_ids)
            # Map the ID to its next suffix.
            id_suffixes: Dict[str, int] = defaultdict(int)
            # Suffix non-unique IDs to make them unique.
            for index, id in enumerate(resolved_ids):
                if id_counts[id] > 1:
                    resolved_ids[index] = f"{id}{id_suffixes[id]}"
                    id_suffixes[id] += 1
        return resolved_ids

    def _resolve_ids(self) -> Iterable[str]:
        """Resolve IDs for all ParameterSets (may contain duplicates)."""
        for idx, parameterset in enumerate(self.parametersets):
            if parameterset.id is not None:
                # ID provided directly - pytest.param(..., id="...")
                yield parameterset.id
            elif self.ids and idx < len(self.ids) and self.ids[idx] is not None:
                # ID provided in the IDs list - parametrize(..., ids=[...]).
                yield self._idval_from_value_required(self.ids[idx], idx)
            else:
                # ID not provided - generate it.
                yield "-".join(
                    self._idval(val, argname, idx)
                    for val, argname in zip(parameterset.values, self.argnames)
                )

    def _idval(self, val: object, argname: str, idx: int) -> str:
        """Make an ID for a parameter in a ParameterSet."""
        idval = self._idval_from_function(val, argname, idx)
        if idval is not None:
            return idval
        idval = self._idval_from_hook(val, argname)
        if idval is not None:
            return idval
        idval = self._idval_from_value(val)
        if idval is not None:
            return idval
        return self._idval_from_argname(argname, idx)

    def _idval_from_function(
        self, val: object, argname: str, idx: int
    ) -> Optional[str]:
        """Try to make an ID for a parameter in a ParameterSet using the
        user-provided id callable, if given."""
        if self.idfn is None:
            return None
        try:
            id = self.idfn(val)
        except Exception as e:
            prefix = f"{self.nodeid}: " if self.nodeid is not None else ""
            msg = "error raised while trying to determine id of parameter '{}' at position {}"
            msg = prefix + msg.format(argname, idx)
            raise ValueError(msg) from e
        if id is None:
            return None
        return self._idval_from_value(id)

    def _idval_from_hook(self, val: object, argname: str) -> Optional[str]:
        """Try to make an ID for a parameter in a ParameterSet by calling the
        :hook:`pytest_make_parametrize_id` hook."""
        if self.config:
            id: Optional[str] = self.config.hook.pytest_make_parametrize_id(
                config=self.config, val=val, argname=argname
            )
            return id
        return None

    def _idval_from_value(self, val: object) -> Optional[str]:
        """Try to make an ID for a parameter in a ParameterSet from its value,
        if the value type is supported."""
        if isinstance(val, STRING_TYPES):
            return _ascii_escaped_by_config(val, self.config)
        elif val is None or isinstance(val, (float, int, bool, complex)):
            return str(val)
        elif isinstance(val, Pattern):
            return ascii_escaped(val.pattern)
        elif val is NOTSET:
            # Fallback to default. Note that NOTSET is an enum.Enum.
            pass
        elif isinstance(val, enum.Enum):
            return str(val)
        elif isinstance(getattr(val, "__name__", None), str):
            # Name of a class, function, module, etc.
            name: str = getattr(val, "__name__")
            return name
        return None

    def _idval_from_value_required(self, val: object, idx: int) -> str:
        """Like _idval_from_value(), but fails if the type is not supported."""
        id = self._idval_from_value(val)
        if id is not None:
            return id

        # Fail.
        if self.func_name is not None:
            prefix = f"In {self.func_name}: "
        elif self.nodeid is not None:
            prefix = f"In {self.nodeid}: "
        else:
            prefix = ""
        msg = (
            f"{prefix}ids contains unsupported value {saferepr(val)} (type: {type(val)!r}) at index {idx}. "
            "Supported types are: str, bytes, int, float, complex, bool, enum, regex or anything with a __name__."
        )
        fail(msg, pytrace=False)

    @staticmethod
    def _idval_from_argname(argname: str, idx: int) -> str:
        """Make an ID for a parameter in a ParameterSet from the argument name
        and the index of the ParameterSet."""
        return str(argname) + str(idx)


@final
@dataclasses.dataclass(frozen=True)
class CallSpec2:
    """A planned parameterized invocation of a test function.

    Calculated during collection for a given test function's Metafunc.
    Once collection is over, each callspec is turned into a single Item
    and stored in item.callspec.
    """

    # arg name -> arg value which will be passed to a fixture or pseudo-fixture
    # of the same name. (indirect or direct parametrization respectively)
    params: Dict[str, object] = dataclasses.field(default_factory=dict)
    # arg name -> arg index.
    indices: Dict[str, int] = dataclasses.field(default_factory=dict)
    # Used for sorting parametrized resources.
    _arg2scope: Dict[str, Scope] = dataclasses.field(default_factory=dict)
    # Parts which will be added to the item's name in `[..]` separated by "-".
    _idlist: List[str] = dataclasses.field(default_factory=list)
    # Marks which will be applied to the item.
    marks: List[Mark] = dataclasses.field(default_factory=list)

    def setmulti(
        self,
        *,
        argnames: Iterable[str],
        valset: Iterable[object],
        id: str,
        marks: Iterable[Union[Mark, MarkDecorator]],
        scope: Scope,
        param_index: int,
    ) -> "CallSpec2":
        params = self.params.copy()
        indices = self.indices.copy()
        arg2scope = self._arg2scope.copy()
        for arg, val in zip(argnames, valset):
<<<<<<< HEAD
            if arg in params:
                raise ValueError(f"duplicate {arg!r}")
            params[arg] = val
=======
            if arg in params or arg in funcargs:
                raise ValueError(f"duplicate parametrization of {arg!r}")
            valtype_for_arg = valtypes[arg]
            if valtype_for_arg == "params":
                params[arg] = val
            elif valtype_for_arg == "funcargs":
                funcargs[arg] = val
            else:
                assert_never(valtype_for_arg)
>>>>>>> b2186e24
            indices[arg] = param_index
            arg2scope[arg] = scope
        return CallSpec2(
            params=params,
            indices=indices,
            _arg2scope=arg2scope,
            _idlist=[*self._idlist, id],
            marks=[*self.marks, *normalize_mark_list(marks)],
        )

    def getparam(self, name: str) -> object:
        try:
            return self.params[name]
        except KeyError as e:
            raise ValueError(name) from e

    @property
    def id(self) -> str:
        return "-".join(self._idlist)


def get_direct_param_fixture_func(request: FixtureRequest) -> Any:
    return request.param


# Used for storing pseudo fixturedefs for direct parametrization.
name2pseudofixturedef_key = StashKey[Dict[str, FixtureDef[Any]]]()


@final
class Metafunc:
    """Objects passed to the :hook:`pytest_generate_tests` hook.

    They help to inspect a test function and to generate tests according to
    test configuration or values specified in the class or module where a
    test function is defined.
    """

    def __init__(
        self,
        definition: "FunctionDefinition",
        fixtureinfo: fixtures.FuncFixtureInfo,
        config: Config,
        cls=None,
        module=None,
        *,
        _ispytest: bool = False,
    ) -> None:
        check_ispytest(_ispytest)

        #: Access to the underlying :class:`_pytest.python.FunctionDefinition`.
        self.definition = definition

        #: Access to the :class:`pytest.Config` object for the test session.
        self.config = config

        #: The module object where the test function is defined in.
        self.module = module

        #: Underlying Python test function.
        self.function = definition.obj

        #: Set of fixture names required by the test function.
        self.fixturenames = fixtureinfo.names_closure

        #: Class object where the test function is defined in or ``None``.
        self.cls = cls

        self._arg2fixturedefs = fixtureinfo.name2fixturedefs

        # Result of parametrize().
        self._calls: List[CallSpec2] = []

    def parametrize(
        self,
        argnames: Union[str, Sequence[str]],
        argvalues: Iterable[Union[ParameterSet, Sequence[object], object]],
        indirect: Union[bool, Sequence[str]] = False,
        ids: Optional[
            Union[Iterable[Optional[object]], Callable[[Any], Optional[object]]]
        ] = None,
        scope: Optional[_ScopeName] = None,
        *,
        _param_mark: Optional[Mark] = None,
    ) -> None:
        """Add new invocations to the underlying test function using the list
        of argvalues for the given argnames. Parametrization is performed
        during the collection phase. If you need to setup expensive resources
        see about setting indirect to do it rather than at test setup time.

        Can be called multiple times per test function (but only on different
        argument names), in which case each call parametrizes all previous
        parametrizations, e.g.

        ::

            unparametrized:         t
            parametrize ["x", "y"]: t[x], t[y]
            parametrize [1, 2]:     t[x-1], t[x-2], t[y-1], t[y-2]

        :param argnames:
            A comma-separated string denoting one or more argument names, or
            a list/tuple of argument strings.

        :param argvalues:
            The list of argvalues determines how often a test is invoked with
            different argument values.

            If only one argname was specified argvalues is a list of values.
            If N argnames were specified, argvalues must be a list of
            N-tuples, where each tuple-element specifies a value for its
            respective argname.

        :param indirect:
            A list of arguments' names (subset of argnames) or a boolean.
            If True the list contains all names from the argnames. Each
            argvalue corresponding to an argname in this list will
            be passed as request.param to its respective argname fixture
            function so that it can perform more expensive setups during the
            setup phase of a test rather than at collection time.

        :param ids:
            Sequence of (or generator for) ids for ``argvalues``,
            or a callable to return part of the id for each argvalue.

            With sequences (and generators like ``itertools.count()``) the
            returned ids should be of type ``string``, ``int``, ``float``,
            ``bool``, or ``None``.
            They are mapped to the corresponding index in ``argvalues``.
            ``None`` means to use the auto-generated id.

            If it is a callable it will be called for each entry in
            ``argvalues``, and the return value is used as part of the
            auto-generated id for the whole set (where parts are joined with
            dashes ("-")).
            This is useful to provide more specific ids for certain items, e.g.
            dates.  Returning ``None`` will use an auto-generated id.

            If no ids are provided they will be generated automatically from
            the argvalues.

        :param scope:
            If specified it denotes the scope of the parameters.
            The scope is used for grouping tests by parameter instances.
            It will also override any fixture-function defined scope, allowing
            to set a dynamic scope using test context or configuration.
        """
        argnames, parametersets = ParameterSet._for_parametrize(
            argnames,
            argvalues,
            self.function,
            self.config,
            nodeid=self.definition.nodeid,
        )
        del argvalues

        if "request" in argnames:
            fail(
                "'request' is a reserved name and cannot be used in @pytest.mark.parametrize",
                pytrace=False,
            )

        if scope is not None:
            scope_ = Scope.from_user(
                scope, descr=f"parametrize() call in {self.function.__name__}"
            )
        else:
            scope_ = _find_parametrized_scope(argnames, self._arg2fixturedefs, indirect)

        self._validate_if_using_arg_names(argnames, indirect)

        # Use any already (possibly) generated ids with parametrize Marks.
        if _param_mark and _param_mark._param_ids_from:
            generated_ids = _param_mark._param_ids_from._param_ids_generated
            if generated_ids is not None:
                ids = generated_ids

        ids = self._resolve_parameter_set_ids(
            argnames, ids, parametersets, nodeid=self.definition.nodeid
        )

        # Store used (possibly generated) ids with parametrize Marks.
        if _param_mark and _param_mark._param_ids_from and generated_ids is None:
            object.__setattr__(_param_mark._param_ids_from, "_param_ids_generated", ids)

        # Add funcargs as fixturedefs to fixtureinfo.arg2fixturedefs by registering
        # artificial "pseudo" FixtureDef's so that later at test execution time we can
        # rely on a proper FixtureDef to exist for fixture setup.
        arg2fixturedefs = self._arg2fixturedefs
        node = None
        # If we have a scope that is higher than function, we need
        # to make sure we only ever create an according fixturedef on
        # a per-scope basis. We thus store and cache the fixturedef on the
        # node related to the scope.
        if scope_ is not Scope.Function:
            collector = self.definition.parent
            assert collector is not None
            node = get_scope_node(collector, scope_)
            if node is None:
                # If used class scope and there is no class, use module-level
                # collector (for now).
                if scope_ is Scope.Class:
                    assert isinstance(collector, _pytest.python.Module)
                    node = collector
                # If used package scope and there is no package, use session
                # (for now).
                elif scope_ is Scope.Package:
                    node = collector.session
                else:
                    assert False, f"Unhandled missing scope: {scope}"
        if node is None:
            name2pseudofixturedef = None
        else:
            default: Dict[str, FixtureDef[Any]] = {}
            name2pseudofixturedef = node.stash.setdefault(
                name2pseudofixturedef_key, default
            )
        arg_values_types = self._resolve_arg_value_types(argnames, indirect)
        for argname in argnames:
            if arg_values_types[argname] == "params":
                continue
            if name2pseudofixturedef is not None and argname in name2pseudofixturedef:
                fixturedef = name2pseudofixturedef[argname]
            else:
                fixturedef = FixtureDef(
                    fixturemanager=self.definition.session._fixturemanager,
                    baseid="",
                    argname=argname,
                    func=get_direct_param_fixture_func,
                    scope=scope_,
                    params=None,
                    unittest=False,
                    ids=None,
                    _ispytest=True,
                )
                if name2pseudofixturedef is not None:
                    name2pseudofixturedef[argname] = fixturedef
            arg2fixturedefs[argname] = [fixturedef]

        # Create the new calls: if we are parametrize() multiple times (by applying the decorator
        # more than once) then we accumulate those calls generating the cartesian product
        # of all calls.
        newcalls = []
        for callspec in self._calls or [CallSpec2()]:
            for param_index, (param_id, param_set) in enumerate(
                zip(ids, parametersets)
            ):
                newcallspec = callspec.setmulti(
                    argnames=argnames,
                    valset=param_set.values,
                    id=param_id,
                    marks=param_set.marks,
                    scope=scope_,
                    param_index=param_index,
                )
                newcalls.append(newcallspec)
        self._calls = newcalls

    def _resolve_parameter_set_ids(
        self,
        argnames: Sequence[str],
        ids: Optional[
            Union[Iterable[Optional[object]], Callable[[Any], Optional[object]]]
        ],
        parametersets: Sequence[ParameterSet],
        nodeid: str,
    ) -> List[str]:
        """Resolve the actual ids for the given parameter sets.

        :param argnames:
            Argument names passed to ``parametrize()``.
        :param ids:
            The `ids` parameter of the ``parametrize()`` call (see docs).
        :param parametersets:
            The parameter sets, each containing a set of values corresponding
            to ``argnames``.
        :param nodeid str:
            The nodeid of the definition item that generated this
            parametrization.
        :returns:
            List with ids for each parameter set given.
        """
        if ids is None:
            idfn = None
            ids_ = None
        elif callable(ids):
            idfn = ids
            ids_ = None
        else:
            idfn = None
            ids_ = self._validate_ids(ids, parametersets, self.function.__name__)
        id_maker = IdMaker(
            argnames,
            parametersets,
            idfn,
            ids_,
            self.config,
            nodeid=nodeid,
            func_name=self.function.__name__,
        )
        return id_maker.make_unique_parameterset_ids()

    def _validate_ids(
        self,
        ids: Iterable[Optional[object]],
        parametersets: Sequence[ParameterSet],
        func_name: str,
    ) -> List[Optional[object]]:
        try:
            num_ids = len(ids)  # type: ignore[arg-type]
        except TypeError:
            try:
                iter(ids)
            except TypeError as e:
                raise TypeError("ids must be a callable or an iterable") from e
            num_ids = len(parametersets)

        # num_ids == 0 is a special case: https://github.com/pytest-dev/pytest/issues/1849
        if num_ids != len(parametersets) and num_ids != 0:
            msg = "In {}: {} parameter sets specified, with different number of ids: {}"
            fail(msg.format(func_name, len(parametersets), num_ids), pytrace=False)

        return list(itertools.islice(ids, num_ids))

    def _resolve_arg_value_types(
        self,
        argnames: Sequence[str],
        indirect: Union[bool, Sequence[str]],
    ) -> Dict[str, "Literal['params', 'funcargs']"]:
        """Resolve if each parametrized argument must be considered a
        parameter to a fixture or a "funcarg" to the function, based on the
        ``indirect`` parameter of the parametrized() call.

        :param List[str] argnames: List of argument names passed to ``parametrize()``.
        :param indirect: Same as the ``indirect`` parameter of ``parametrize()``.
        :rtype: Dict[str, str]
            A dict mapping each arg name to either:
            * "params" if the argname should be the parameter of a fixture of the same name.
            * "funcargs" if the argname should be a parameter to the parametrized test function.
        """
        if isinstance(indirect, bool):
            valtypes: Dict[str, Literal["params", "funcargs"]] = dict.fromkeys(
                argnames, "params" if indirect else "funcargs"
            )
        elif isinstance(indirect, Sequence):
            valtypes = dict.fromkeys(argnames, "funcargs")
            for arg in indirect:
                if arg not in argnames:
                    fail(
                        "In {}: indirect fixture '{}' doesn't exist".format(
                            self.function.__name__, arg
                        ),
                        pytrace=False,
                    )
                valtypes[arg] = "params"
        else:
            fail(
                "In {func}: expected Sequence or boolean for indirect, got {type}".format(
                    type=type(indirect).__name__, func=self.function.__name__
                ),
                pytrace=False,
            )
        return valtypes

    def _validate_if_using_arg_names(
        self,
        argnames: Sequence[str],
        indirect: Union[bool, Sequence[str]],
    ) -> None:
        """Check if all argnames are being used, by default values, or directly/indirectly.

        :param List[str] argnames: List of argument names passed to ``parametrize()``.
        :param indirect: Same as the ``indirect`` parameter of ``parametrize()``.
        :raises ValueError: If validation fails.
        """
        default_arg_names = set(get_default_arg_names(self.function))
        func_name = self.function.__name__
        for arg in argnames:
            if arg not in self.fixturenames:
                if arg in default_arg_names:
                    fail(
                        "In {}: function already takes an argument '{}' with a default value".format(
                            func_name, arg
                        ),
                        pytrace=False,
                    )
                else:
                    if isinstance(indirect, Sequence):
                        name = "fixture" if arg in indirect else "argument"
                    else:
                        name = "fixture" if indirect else "argument"
                    fail(
                        f"In {func_name}: function uses no {name} '{arg}'",
                        pytrace=False,
                    )


def _find_parametrized_scope(
    argnames: Sequence[str],
    arg2fixturedefs: Mapping[str, Sequence[fixtures.FixtureDef[object]]],
    indirect: Union[bool, Sequence[str]],
) -> Scope:
    """Find the most appropriate scope for a parametrized call based on its arguments.

    When there's at least one direct argument, always use "function" scope.

    When a test function is parametrized and all its arguments are indirect
    (e.g. fixtures), return the most narrow scope based on the fixtures used.

    Related to issue #1832, based on code posted by @Kingdread.
    """
    if isinstance(indirect, Sequence):
        all_arguments_are_fixtures = len(indirect) == len(argnames)
    else:
        all_arguments_are_fixtures = bool(indirect)

    if all_arguments_are_fixtures:
        fixturedefs = arg2fixturedefs or {}
        used_scopes = [
            fixturedef[-1]._scope
            for name, fixturedef in fixturedefs.items()
            if name in argnames
        ]
        # Takes the most narrow scope from used fixtures.
        return min(used_scopes, default=Scope.Function)

    return Scope.Function


def _ascii_escaped_by_config(val: Union[str, bytes], config: Optional[Config]) -> str:
    if config is None:
        escape_option = False
    else:
        escape_option = config.getini(
            "disable_test_id_escaping_and_forfeit_all_rights_to_community_support"
        )
    # TODO: If escaping is turned off and the user passes bytes,
    #       will return a bytes. For now we ignore this but the
    #       code *probably* doesn't handle this case.
    return val if escape_option else ascii_escaped(val)  # type: ignore


def _pretty_fixture_path(func) -> str:
    cwd = Path.cwd()
    loc = Path(getlocation(func, str(cwd)))
    prefix = Path("...", "_pytest")
    try:
        return str(prefix / loc.relative_to(_PYTEST_DIR))
    except ValueError:
        return bestrelpath(cwd, loc)


def show_fixtures_per_test(config):
    from _pytest.main import wrap_session

    return wrap_session(config, _show_fixtures_per_test)


def _show_fixtures_per_test(config: Config, session: Session) -> None:
    import _pytest.config

    session.perform_collect()
    curdir = Path.cwd()
    tw = _pytest.config.create_terminal_writer(config)
    verbose = config.getvalue("verbose")

    def get_best_relpath(func) -> str:
        loc = getlocation(func, str(curdir))
        return bestrelpath(curdir, Path(loc))

    def write_fixture(fixture_def: fixtures.FixtureDef[object]) -> None:
        argname = fixture_def.argname
        if verbose <= 0 and argname.startswith("_"):
            return
        prettypath = _pretty_fixture_path(fixture_def.func)
        tw.write(f"{argname}", green=True)
        tw.write(f" -- {prettypath}", yellow=True)
        tw.write("\n")
        fixture_doc = inspect.getdoc(fixture_def.func)
        if fixture_doc:
            write_docstring(
                tw, fixture_doc.split("\n\n")[0] if verbose <= 0 else fixture_doc
            )
        else:
            tw.line("    no docstring available", red=True)

    def write_item(item: nodes.Item) -> None:
        # Not all items have _fixtureinfo attribute.
        info: Optional[FuncFixtureInfo] = getattr(item, "_fixtureinfo", None)
        if info is None or not info.name2fixturedefs:
            # This test item does not use any fixtures.
            return
        tw.line()
        tw.sep("-", f"fixtures used by {item.name}")
        # TODO: Fix this type ignore.
        tw.sep("-", f"({get_best_relpath(item.function)})")  # type: ignore[attr-defined]
        # dict key not used in loop but needed for sorting.
        for _, fixturedefs in sorted(info.name2fixturedefs.items()):
            assert fixturedefs is not None
            if not fixturedefs:
                continue
            # Last item is expected to be the one used by the test item.
            write_fixture(fixturedefs[-1])

    for session_item in session.items:
        write_item(session_item)


def showfixtures(config: Config) -> Union[int, ExitCode]:
    from _pytest.main import wrap_session

    return wrap_session(config, _showfixtures_main)


def _showfixtures_main(config: Config, session: Session) -> None:
    import _pytest.config

    session.perform_collect()
    curdir = Path.cwd()
    tw = _pytest.config.create_terminal_writer(config)
    verbose = config.getvalue("verbose")

    fm = session._fixturemanager

    available = []
    seen: Set[Tuple[str, str]] = set()

    for argname, fixturedefs in fm._arg2fixturedefs.items():
        assert fixturedefs is not None
        if not fixturedefs:
            continue
        for fixturedef in fixturedefs:
            loc = getlocation(fixturedef.func, str(curdir))
            if (fixturedef.argname, loc) in seen:
                continue
            seen.add((fixturedef.argname, loc))
            available.append(
                (
                    len(fixturedef.baseid),
                    fixturedef.func.__module__,
                    _pretty_fixture_path(fixturedef.func),
                    fixturedef.argname,
                    fixturedef,
                )
            )

    available.sort()
    currentmodule = None
    for baseid, module, prettypath, argname, fixturedef in available:
        if currentmodule != module:
            if not module.startswith("_pytest."):
                tw.line()
                tw.sep("-", f"fixtures defined from {module}")
                currentmodule = module
        if verbose <= 0 and argname.startswith("_"):
            continue
        tw.write(f"{argname}", green=True)
        if fixturedef.scope != "function":
            tw.write(" [%s scope]" % fixturedef.scope, cyan=True)
        tw.write(f" -- {prettypath}", yellow=True)
        tw.write("\n")
        doc = inspect.getdoc(fixturedef.func)
        if doc:
            write_docstring(tw, doc.split("\n\n")[0] if verbose <= 0 else doc)
        else:
            tw.line("    no docstring available", red=True)
        tw.line()


def write_docstring(tw: TerminalWriter, doc: str, indent: str = "    ") -> None:
    for line in doc.split("\n"):
        tw.line(indent + line)


class Function(PyobjMixin, nodes.Item):
    """Item responsible for setting up and executing a Python test function.

    :param name:
        The full function name, including any decorations like those
        added by parametrization (``my_func[my_param]``).
    :param parent:
        The parent Node.
    :param config:
        The pytest Config object.
    :param callspec:
        If given, this function has been parametrized and the callspec contains
        meta information about the parametrization.
    :param callobj:
        If given, the object which will be called when the Function is invoked,
        otherwise the callobj will be obtained from ``parent`` using ``originalname``.
    :param keywords:
        Keywords bound to the function object for "-k" matching.
    :param session:
        The pytest Session object.
    :param fixtureinfo:
        Fixture information already resolved at this fixture node..
    :param originalname:
        The attribute name to use for accessing the underlying function object.
        Defaults to ``name``. Set this if name is different from the original name,
        for example when it contains decorations like those added by parametrization
        (``my_func[my_param]``).
    """

    # Disable since functions handle it themselves.
    _ALLOW_MARKERS = False

    def __init__(
        self,
        name: str,
        parent,
        config: Optional[Config] = None,
        callspec: Optional[CallSpec2] = None,
        callobj=NOTSET,
        keywords: Optional[Mapping[str, Any]] = None,
        session: Optional[Session] = None,
        fixtureinfo: Optional[FuncFixtureInfo] = None,
        originalname: Optional[str] = None,
    ) -> None:
        super().__init__(name, parent, config=config, session=session)

        if callobj is not NOTSET:
            self.obj = callobj

        #: Original function name, without any decorations (for example
        #: parametrization adds a ``"[...]"`` suffix to function names), used to access
        #: the underlying function object from ``parent`` (in case ``callobj`` is not given
        #: explicitly).
        #:
        #: .. versionadded:: 3.0
        self.originalname = originalname or name

        # Note: when FunctionDefinition is introduced, we should change ``originalname``
        # to a readonly property that returns FunctionDefinition.name.

        self.own_markers.extend(get_unpacked_marks(self.obj))
        if callspec:
            self.callspec = callspec
            self.own_markers.extend(callspec.marks)

        # todo: this is a hell of a hack
        # https://github.com/pytest-dev/pytest/issues/4569
        # Note: the order of the updates is important here; indicates what
        # takes priority (ctor argument over function attributes over markers).
        # Take own_markers only; NodeKeywords handles parent traversal on its own.
        self.keywords.update((mark.name, mark) for mark in self.own_markers)
        self.keywords.update(self.obj.__dict__)
        if keywords:
            self.keywords.update(keywords)

        if fixtureinfo is None:
            fixtureinfo = self.session._fixturemanager.getfixtureinfo(
                self, self.obj, self.cls, funcargs=True
            )
        self._fixtureinfo: FuncFixtureInfo = fixtureinfo
        self.fixturenames = fixtureinfo.names_closure
        self._initrequest()

    @classmethod
    def from_parent(cls, parent, **kw):  # todo: determine sound type limitations
        """The public constructor."""
        return super().from_parent(parent=parent, **kw)

    def _initrequest(self) -> None:
        self.funcargs: Dict[str, object] = {}
        self._request = fixtures.FixtureRequest(self, _ispytest=True)

    @property
    def function(self):
        """Underlying python 'function' object."""
        return getimfunc(self.obj)

    def _getobj(self):
        assert self.parent is not None
        if isinstance(self.parent, Class):
            # Each Function gets a fresh class instance.
            parent_obj = self.parent.newinstance()
        else:
            parent_obj = self.parent.obj  # type: ignore[attr-defined]
        return getattr(parent_obj, self.originalname)

    @property
    def _pyfuncitem(self):
        """(compatonly) for code expecting pytest-2.2 style request objects."""
        return self

    def runtest(self) -> None:
        """Execute the underlying test function."""
        self.ihook.pytest_pyfunc_call(pyfuncitem=self)

    def setup(self) -> None:
        self._request._fillfixtures()

    def _traceback_filter(self, excinfo: ExceptionInfo[BaseException]) -> Traceback:
        if hasattr(self, "_obj") and not self.config.getoption("fulltrace", False):
            code = _pytest._code.Code.from_function(get_real_func(self.obj))
            path, firstlineno = code.path, code.firstlineno
            traceback = excinfo.traceback
            ntraceback = traceback.cut(path=path, firstlineno=firstlineno)
            if ntraceback == traceback:
                ntraceback = ntraceback.cut(path=path)
                if ntraceback == traceback:
                    ntraceback = ntraceback.filter(filter_traceback)
                    if not ntraceback:
                        ntraceback = traceback
            ntraceback = ntraceback.filter(excinfo)

            # issue364: mark all but first and last frames to
            # only show a single-line message for each frame.
            if self.config.getoption("tbstyle", "auto") == "auto":
                if len(ntraceback) > 2:
                    ntraceback = Traceback(
                        entry
                        if i == 0 or i == len(ntraceback) - 1
                        else entry.with_repr_style("short")
                        for i, entry in enumerate(ntraceback)
                    )

            return ntraceback
        return excinfo.traceback

    # TODO: Type ignored -- breaks Liskov Substitution.
    def repr_failure(  # type: ignore[override]
        self,
        excinfo: ExceptionInfo[BaseException],
    ) -> Union[str, TerminalRepr]:
        style = self.config.getoption("tbstyle", "auto")
        if style == "auto":
            style = "long"
        return self._repr_failure_py(excinfo, style=style)


class FunctionDefinition(Function):
    """This class is a stop gap solution until we evolve to have actual function
    definition nodes and manage to get rid of ``metafunc``."""

    def runtest(self) -> None:
        raise RuntimeError("function definitions are not supposed to be run as tests")

    setup = runtest<|MERGE_RESOLUTION|>--- conflicted
+++ resolved
@@ -1143,21 +1143,9 @@
         indices = self.indices.copy()
         arg2scope = self._arg2scope.copy()
         for arg, val in zip(argnames, valset):
-<<<<<<< HEAD
             if arg in params:
                 raise ValueError(f"duplicate {arg!r}")
             params[arg] = val
-=======
-            if arg in params or arg in funcargs:
-                raise ValueError(f"duplicate parametrization of {arg!r}")
-            valtype_for_arg = valtypes[arg]
-            if valtype_for_arg == "params":
-                params[arg] = val
-            elif valtype_for_arg == "funcargs":
-                funcargs[arg] = val
-            else:
-                assert_never(valtype_for_arg)
->>>>>>> b2186e24
             indices[arg] = param_index
             arg2scope[arg] = scope
         return CallSpec2(
