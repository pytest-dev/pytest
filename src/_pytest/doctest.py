""" discover and run doctests in modules and test files."""
from __future__ import absolute_import
from __future__ import division
from __future__ import print_function

import inspect
import platform
import sys
import traceback
from contextlib import contextmanager

from _pytest._code.code import ExceptionInfo
from _pytest._code.code import ReprFileLocation
from _pytest._code.code import TerminalRepr
<<<<<<< HEAD
from _pytest.fixtures import fixture
=======
from _pytest.compat import safe_getattr
>>>>>>> ba452dbc
from _pytest.fixtures import FixtureRequest
from _pytest.nodes import Item
from _pytest.outcomes import skip
from _pytest.python import Module

DOCTEST_REPORT_CHOICE_NONE = "none"
DOCTEST_REPORT_CHOICE_CDIFF = "cdiff"
DOCTEST_REPORT_CHOICE_NDIFF = "ndiff"
DOCTEST_REPORT_CHOICE_UDIFF = "udiff"
DOCTEST_REPORT_CHOICE_ONLY_FIRST_FAILURE = "only_first_failure"

DOCTEST_REPORT_CHOICES = (
    DOCTEST_REPORT_CHOICE_NONE,
    DOCTEST_REPORT_CHOICE_CDIFF,
    DOCTEST_REPORT_CHOICE_NDIFF,
    DOCTEST_REPORT_CHOICE_UDIFF,
    DOCTEST_REPORT_CHOICE_ONLY_FIRST_FAILURE,
)

# Lazy definition of runner class
RUNNER_CLASS = None


def pytest_addoption(parser):
    parser.addini(
        "doctest_optionflags",
        "option flags for doctests",
        type="args",
        default=["ELLIPSIS"],
    )
    parser.addini(
        "doctest_encoding", "encoding used for doctest files", default="utf-8"
    )
    group = parser.getgroup("collect")
    group.addoption(
        "--doctest-modules",
        action="store_true",
        default=False,
        help="run doctests in all .py modules",
        dest="doctestmodules",
    )
    group.addoption(
        "--doctest-report",
        type=str.lower,
        default="udiff",
        help="choose another output format for diffs on doctest failure",
        choices=DOCTEST_REPORT_CHOICES,
        dest="doctestreport",
    )
    group.addoption(
        "--doctest-glob",
        action="append",
        default=[],
        metavar="pat",
        help="doctests file matching pattern, default: test*.txt",
        dest="doctestglob",
    )
    group.addoption(
        "--doctest-ignore-import-errors",
        action="store_true",
        default=False,
        help="ignore doctest ImportErrors",
        dest="doctest_ignore_import_errors",
    )
    group.addoption(
        "--doctest-continue-on-failure",
        action="store_true",
        default=False,
        help="for a given doctest, continue to run after the first failure",
        dest="doctest_continue_on_failure",
    )


def pytest_collect_file(path, parent):
    config = parent.config
    if path.ext == ".py":
        if config.option.doctestmodules and not _is_setup_py(config, path, parent):
            return DoctestModule(path, parent)
    elif _is_doctest(config, path, parent):
        return DoctestTextfile(path, parent)


def _is_setup_py(config, path, parent):
    if path.basename != "setup.py":
        return False
    contents = path.read()
    return "setuptools" in contents or "distutils" in contents


def _is_doctest(config, path, parent):
    if path.ext in (".txt", ".rst") and parent.session.isinitpath(path):
        return True
    globs = config.getoption("doctestglob") or ["test*.txt"]
    for glob in globs:
        if path.check(fnmatch=glob):
            return True
    return False


class ReprFailDoctest(TerminalRepr):
    def __init__(self, reprlocation_lines):
        # List of (reprlocation, lines) tuples
        self.reprlocation_lines = reprlocation_lines

    def toterminal(self, tw):
        for reprlocation, lines in self.reprlocation_lines:
            for line in lines:
                tw.line(line)
            reprlocation.toterminal(tw)


class MultipleDoctestFailures(Exception):
    def __init__(self, failures):
        super(MultipleDoctestFailures, self).__init__()
        self.failures = failures


def _init_runner_class():
    import doctest

    class PytestDoctestRunner(doctest.DebugRunner):
        """
        Runner to collect failures.  Note that the out variable in this case is
        a list instead of a stdout-like object
        """

        def __init__(
            self, checker=None, verbose=None, optionflags=0, continue_on_failure=True
        ):
            doctest.DebugRunner.__init__(
                self, checker=checker, verbose=verbose, optionflags=optionflags
            )
            self.continue_on_failure = continue_on_failure

        def report_failure(self, out, test, example, got):
            failure = doctest.DocTestFailure(test, example, got)
            if self.continue_on_failure:
                out.append(failure)
            else:
                raise failure

        def report_unexpected_exception(self, out, test, example, exc_info):
            failure = doctest.UnexpectedException(test, example, exc_info)
            if self.continue_on_failure:
                out.append(failure)
            else:
                raise failure

    return PytestDoctestRunner


def _get_runner(checker=None, verbose=None, optionflags=0, continue_on_failure=True):
    # We need this in order to do a lazy import on doctest
    global RUNNER_CLASS
    if RUNNER_CLASS is None:
        RUNNER_CLASS = _init_runner_class()
    return RUNNER_CLASS(
        checker=checker,
        verbose=verbose,
        optionflags=optionflags,
        continue_on_failure=continue_on_failure,
    )


class DoctestItem(Item):
    def __init__(self, name, parent, runner=None, dtest=None):
        super(DoctestItem, self).__init__(name, parent)
        self.runner = runner
        self.dtest = dtest
        self.obj = None
        self.fixture_request = None

    def setup(self):
        if self.dtest is not None:
            self.fixture_request = _setup_fixtures(self)
            globs = dict(getfixture=self.fixture_request.getfixturevalue)
            for name, value in self.fixture_request.getfixturevalue(
                "doctest_namespace"
            ).items():
                globs[name] = value
            self.dtest.globs.update(globs)

    def runtest(self):
        _check_all_skipped(self.dtest)
        self._disable_output_capturing_for_darwin()
        failures = []
        self.runner.run(self.dtest, out=failures)
        if failures:
            raise MultipleDoctestFailures(failures)

    def _disable_output_capturing_for_darwin(self):
        """
        Disable output capturing. Otherwise, stdout is lost to doctest (#985)
        """
        if platform.system() != "Darwin":
            return
        capman = self.config.pluginmanager.getplugin("capturemanager")
        if capman:
            capman.suspend_global_capture(in_=True)
            out, err = capman.read_global_capture()
            sys.stdout.write(out)
            sys.stderr.write(err)

    def repr_failure(self, excinfo):
        import doctest

        failures = None
        if excinfo.errisinstance((doctest.DocTestFailure, doctest.UnexpectedException)):
            failures = [excinfo.value]
        elif excinfo.errisinstance(MultipleDoctestFailures):
            failures = excinfo.value.failures

        if failures is not None:
            reprlocation_lines = []
            for failure in failures:
                example = failure.example
                test = failure.test
                filename = test.filename
                if test.lineno is None:
                    lineno = None
                else:
                    lineno = test.lineno + example.lineno + 1
                message = type(failure).__name__
                reprlocation = ReprFileLocation(filename, lineno, message)
                checker = _get_checker()
                report_choice = _get_report_choice(
                    self.config.getoption("doctestreport")
                )
                if lineno is not None:
                    lines = failure.test.docstring.splitlines(False)
                    # add line numbers to the left of the error message
                    lines = [
                        "%03d %s" % (i + test.lineno + 1, x)
                        for (i, x) in enumerate(lines)
                    ]
                    # trim docstring error lines to 10
                    lines = lines[max(example.lineno - 9, 0) : example.lineno + 1]
                else:
                    lines = [
                        "EXAMPLE LOCATION UNKNOWN, not showing all tests of that example"
                    ]
                    indent = ">>>"
                    for line in example.source.splitlines():
                        lines.append("??? %s %s" % (indent, line))
                        indent = "..."
                if isinstance(failure, doctest.DocTestFailure):
                    lines += checker.output_difference(
                        example, failure.got, report_choice
                    ).split("\n")
                else:
                    inner_excinfo = ExceptionInfo(failure.exc_info)
                    lines += ["UNEXPECTED EXCEPTION: %s" % repr(inner_excinfo.value)]
                    lines += traceback.format_exception(*failure.exc_info)
                reprlocation_lines.append((reprlocation, lines))
            return ReprFailDoctest(reprlocation_lines)
        else:
            return super(DoctestItem, self).repr_failure(excinfo)

    def reportinfo(self):
        return self.fspath, self.dtest.lineno, "[doctest] %s" % self.name


def _get_flag_lookup():
    import doctest

    return dict(
        DONT_ACCEPT_TRUE_FOR_1=doctest.DONT_ACCEPT_TRUE_FOR_1,
        DONT_ACCEPT_BLANKLINE=doctest.DONT_ACCEPT_BLANKLINE,
        NORMALIZE_WHITESPACE=doctest.NORMALIZE_WHITESPACE,
        ELLIPSIS=doctest.ELLIPSIS,
        IGNORE_EXCEPTION_DETAIL=doctest.IGNORE_EXCEPTION_DETAIL,
        COMPARISON_FLAGS=doctest.COMPARISON_FLAGS,
        ALLOW_UNICODE=_get_allow_unicode_flag(),
        ALLOW_BYTES=_get_allow_bytes_flag(),
    )


def get_optionflags(parent):
    optionflags_str = parent.config.getini("doctest_optionflags")
    flag_lookup_table = _get_flag_lookup()
    flag_acc = 0
    for flag in optionflags_str:
        flag_acc |= flag_lookup_table[flag]
    return flag_acc


def _get_continue_on_failure(config):
    continue_on_failure = config.getvalue("doctest_continue_on_failure")
    if continue_on_failure:
        # We need to turn off this if we use pdb since we should stop at
        # the first failure
        if config.getvalue("usepdb"):
            continue_on_failure = False
    return continue_on_failure


class DoctestTextfile(Module):
    obj = None

    def collect(self):
        import doctest

        # inspired by doctest.testfile; ideally we would use it directly,
        # but it doesn't support passing a custom checker
        encoding = self.config.getini("doctest_encoding")
        text = self.fspath.read_text(encoding)
        filename = str(self.fspath)
        name = self.fspath.basename
        globs = {"__name__": "__main__"}

        optionflags = get_optionflags(self)

        runner = _get_runner(
            verbose=0,
            optionflags=optionflags,
            checker=_get_checker(),
            continue_on_failure=_get_continue_on_failure(self.config),
        )
        _fix_spoof_python2(runner, encoding)

        parser = doctest.DocTestParser()
        test = parser.get_doctest(text, globs, name, filename, 0)
        if test.examples:
            yield DoctestItem(test.name, self, runner, test)


def _check_all_skipped(test):
    """raises pytest.skip() if all examples in the given DocTest have the SKIP
    option set.
    """
    import doctest

    all_skipped = all(x.options.get(doctest.SKIP, False) for x in test.examples)
    if all_skipped:
        skip("all tests skipped by +SKIP option")


<<<<<<< HEAD
class DoctestModule(Module):
=======
def _is_mocked(obj):
    """
    returns if a object is possibly a mock object by checking the existence of a highly improbable attribute
    """
    return (
        safe_getattr(obj, "pytest_mock_example_attribute_that_shouldnt_exist", None)
        is not None
    )


@contextmanager
def _patch_unwrap_mock_aware():
    """
    contextmanager which replaces ``inspect.unwrap`` with a version
    that's aware of mock objects and doesn't recurse on them
    """
    real_unwrap = getattr(inspect, "unwrap", None)
    if real_unwrap is None:
        yield
    else:

        def _mock_aware_unwrap(obj, stop=None):
            if stop is None:
                return real_unwrap(obj, stop=_is_mocked)
            else:
                return real_unwrap(obj, stop=lambda obj: _is_mocked(obj) or stop(obj))

        inspect.unwrap = _mock_aware_unwrap
        try:
            yield
        finally:
            inspect.unwrap = real_unwrap


class DoctestModule(pytest.Module):
>>>>>>> ba452dbc
    def collect(self):
        import doctest

        class MockAwareDocTestFinder(doctest.DocTestFinder):
            """
            a hackish doctest finder that overrides stdlib internals to fix a stdlib bug

            https://github.com/pytest-dev/pytest/issues/3456
            https://bugs.python.org/issue25532
            """

            def _find(self, tests, obj, name, module, source_lines, globs, seen):
                if _is_mocked(obj):
                    return
                with _patch_unwrap_mock_aware():

                    doctest.DocTestFinder._find(
                        self, tests, obj, name, module, source_lines, globs, seen
                    )

        if self.fspath.basename == "conftest.py":
            module = self.config.pluginmanager._importconftest(self.fspath)
        else:
            try:
                module = self.fspath.pyimport()
            except ImportError:
                if self.config.getvalue("doctest_ignore_import_errors"):
                    skip("unable to import module %r" % self.fspath)
                else:
                    raise
        # uses internal doctest module parsing mechanism
        finder = MockAwareDocTestFinder()
        optionflags = get_optionflags(self)
        runner = _get_runner(
            verbose=0,
            optionflags=optionflags,
            checker=_get_checker(),
            continue_on_failure=_get_continue_on_failure(self.config),
        )

        for test in finder.find(module, module.__name__):
            if test.examples:  # skip empty doctests
                yield DoctestItem(test.name, self, runner, test)


def _setup_fixtures(doctest_item):
    """
    Used by DoctestTextfile and DoctestItem to setup fixture information.
    """

    def func():
        pass

    doctest_item.funcargs = {}
    fm = doctest_item.session._fixturemanager
    doctest_item._fixtureinfo = fm.getfixtureinfo(
        node=doctest_item, func=func, cls=None, funcargs=False
    )
    fixture_request = FixtureRequest(doctest_item)
    fixture_request._fillfixtures()
    return fixture_request


def _get_checker():
    """
    Returns a doctest.OutputChecker subclass that takes in account the
    ALLOW_UNICODE option to ignore u'' prefixes in strings and ALLOW_BYTES
    to strip b'' prefixes.
    Useful when the same doctest should run in Python 2 and Python 3.

    An inner class is used to avoid importing "doctest" at the module
    level.
    """
    if hasattr(_get_checker, "LiteralsOutputChecker"):
        return _get_checker.LiteralsOutputChecker()

    import doctest
    import re

    class LiteralsOutputChecker(doctest.OutputChecker):
        """
        Copied from doctest_nose_plugin.py from the nltk project:
            https://github.com/nltk/nltk

        Further extended to also support byte literals.
        """

        _unicode_literal_re = re.compile(r"(\W|^)[uU]([rR]?[\'\"])", re.UNICODE)
        _bytes_literal_re = re.compile(r"(\W|^)[bB]([rR]?[\'\"])", re.UNICODE)

        def check_output(self, want, got, optionflags):
            res = doctest.OutputChecker.check_output(self, want, got, optionflags)
            if res:
                return True

            allow_unicode = optionflags & _get_allow_unicode_flag()
            allow_bytes = optionflags & _get_allow_bytes_flag()
            if not allow_unicode and not allow_bytes:
                return False

            else:  # pragma: no cover

                def remove_prefixes(regex, txt):
                    return re.sub(regex, r"\1\2", txt)

                if allow_unicode:
                    want = remove_prefixes(self._unicode_literal_re, want)
                    got = remove_prefixes(self._unicode_literal_re, got)
                if allow_bytes:
                    want = remove_prefixes(self._bytes_literal_re, want)
                    got = remove_prefixes(self._bytes_literal_re, got)
                res = doctest.OutputChecker.check_output(self, want, got, optionflags)
                return res

    _get_checker.LiteralsOutputChecker = LiteralsOutputChecker
    return _get_checker.LiteralsOutputChecker()


def _get_allow_unicode_flag():
    """
    Registers and returns the ALLOW_UNICODE flag.
    """
    import doctest

    return doctest.register_optionflag("ALLOW_UNICODE")


def _get_allow_bytes_flag():
    """
    Registers and returns the ALLOW_BYTES flag.
    """
    import doctest

    return doctest.register_optionflag("ALLOW_BYTES")


def _get_report_choice(key):
    """
    This function returns the actual `doctest` module flag value, we want to do it as late as possible to avoid
    importing `doctest` and all its dependencies when parsing options, as it adds overhead and breaks tests.
    """
    import doctest

    return {
        DOCTEST_REPORT_CHOICE_UDIFF: doctest.REPORT_UDIFF,
        DOCTEST_REPORT_CHOICE_CDIFF: doctest.REPORT_CDIFF,
        DOCTEST_REPORT_CHOICE_NDIFF: doctest.REPORT_NDIFF,
        DOCTEST_REPORT_CHOICE_ONLY_FIRST_FAILURE: doctest.REPORT_ONLY_FIRST_FAILURE,
        DOCTEST_REPORT_CHOICE_NONE: 0,
    }[key]


def _fix_spoof_python2(runner, encoding):
    """
    Installs a "SpoofOut" into the given DebugRunner so it properly deals with unicode output. This
    should patch only doctests for text files because they don't have a way to declare their
    encoding. Doctests in docstrings from Python modules don't have the same problem given that
    Python already decoded the strings.

    This fixes the problem related in issue #2434.
    """
    from _pytest.compat import _PY2

    if not _PY2:
        return

    from doctest import _SpoofOut

    class UnicodeSpoof(_SpoofOut):
        def getvalue(self):
            result = _SpoofOut.getvalue(self)
            if encoding and isinstance(result, bytes):
                result = result.decode(encoding)
            return result

    runner._fakeout = UnicodeSpoof()


@fixture(scope="session")
def doctest_namespace():
    """
    Fixture that returns a :py:class:`dict` that will be injected into the namespace of doctests.
    """
    return dict()<|MERGE_RESOLUTION|>--- conflicted
+++ resolved
@@ -12,11 +12,8 @@
 from _pytest._code.code import ExceptionInfo
 from _pytest._code.code import ReprFileLocation
 from _pytest._code.code import TerminalRepr
-<<<<<<< HEAD
+from _pytest.compat import safe_getattr
 from _pytest.fixtures import fixture
-=======
-from _pytest.compat import safe_getattr
->>>>>>> ba452dbc
 from _pytest.fixtures import FixtureRequest
 from _pytest.nodes import Item
 from _pytest.outcomes import skip
@@ -354,9 +351,6 @@
         skip("all tests skipped by +SKIP option")
 
 
-<<<<<<< HEAD
-class DoctestModule(Module):
-=======
 def _is_mocked(obj):
     """
     returns if a object is possibly a mock object by checking the existence of a highly improbable attribute
@@ -391,8 +385,7 @@
             inspect.unwrap = real_unwrap
 
 
-class DoctestModule(pytest.Module):
->>>>>>> ba452dbc
+class DoctestModule(Module):
     def collect(self):
         import doctest
 
