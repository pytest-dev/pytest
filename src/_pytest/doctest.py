--- conflicted
+++ resolved
@@ -9,23 +9,14 @@
 from _pytest._code.code import ExceptionInfo
 from _pytest._code.code import ReprFileLocation
 from _pytest._code.code import TerminalRepr
-<<<<<<< HEAD
-from _pytest.compat import safe_getattr
 from _pytest.fixtures import fixture
 from _pytest.fixtures import FixtureRequest
 from _pytest.nodes import Item
 from _pytest.outcomes import skip
+from _pytest.outcomes import Skipped
 from _pytest.python import Module
-=======
-from _pytest.fixtures import fixture
-from _pytest.fixtures import FixtureRequest
-from _pytest.outcomes import Skipped
 from _pytest.warning_types import PytestWarning
-from _pytest.nodes import Item
-from _pytest.outcomes import skip
-from _pytest.python import Module
-
->>>>>>> 61ef3e6b
+
 
 DOCTEST_REPORT_CHOICE_NONE = "none"
 DOCTEST_REPORT_CHOICE_CDIFF = "cdiff"
@@ -401,11 +392,6 @@
         finally:
             inspect.unwrap = real_unwrap
 
-
-<<<<<<< HEAD
-class DoctestModule(Module):
-=======
->>>>>>> 61ef3e6b
     def collect(self):
         import doctest
 
@@ -558,35 +544,6 @@
     }[key]
 
 
-<<<<<<< HEAD
-def _fix_spoof_python2(runner, encoding):
-    """
-    Installs a "SpoofOut" into the given DebugRunner so it properly deals with unicode output. This
-    should patch only doctests for text files because they don't have a way to declare their
-    encoding. Doctests in docstrings from Python modules don't have the same problem given that
-    Python already decoded the strings.
-
-    This fixes the problem related in issue #2434.
-    """
-    from _pytest.compat import _PY2
-
-    if not _PY2:
-        return
-
-    from doctest import _SpoofOut
-
-    class UnicodeSpoof(_SpoofOut):
-        def getvalue(self):
-            result = _SpoofOut.getvalue(self)
-            if encoding and isinstance(result, bytes):
-                result = result.decode(encoding)
-            return result
-
-    runner._fakeout = UnicodeSpoof()
-
-
-=======
->>>>>>> 61ef3e6b
 @fixture(scope="session")
 def doctest_namespace():
     """
