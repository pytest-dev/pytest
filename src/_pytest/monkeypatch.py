--- conflicted
+++ resolved
@@ -5,11 +5,6 @@
 import warnings
 from contextlib import contextmanager
 
-<<<<<<< HEAD
-import six
-
-=======
->>>>>>> 61ef3e6b
 from .warning_types import PytestWarning
 from _pytest.fixtures import fixture
 from _pytest.pathlib import Path
@@ -224,18 +219,6 @@
             self._setitem.append((dic, name, dic.get(name, notset)))
             del dic[name]
 
-<<<<<<< HEAD
-    def _warn_if_env_name_is_not_str(self, name):
-        """On Python 2, warn if the given environment variable name is not a native str (#4056)"""
-        if six.PY2 and not isinstance(name, str):
-            warnings.warn(
-                PytestWarning(
-                    "Environment variable name {!r} should be str".format(name)
-                )
-            )
-
-=======
->>>>>>> 61ef3e6b
     def setenv(self, name, value, prepend=None):
         """ Set environment variable ``name`` to ``value``.  If ``prepend``
         is a character, read the current environment variable value
