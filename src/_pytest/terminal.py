""" terminal reporting of the full testing process.

This is a good source for looking at the various reporting hooks.
"""
import argparse
import collections
import datetime
import platform
import sys
import time
from functools import partial
from typing import Any
from typing import Callable
from typing import Dict
from typing import List
from typing import Mapping
from typing import Optional
from typing import Set
from typing import Tuple

import attr
import pluggy
import py
from more_itertools import collapse

import pytest
from _pytest import nodes
from _pytest.config import Config
from _pytest.config import ExitCode
from _pytest.main import Session
from _pytest.reports import CollectReport
from _pytest.reports import TestReport

REPORT_COLLECTING_RESOLUTION = 0.5

<<<<<<< HEAD
KNOWN_TYPES = (
    "failed",
    "passed",
    "skipped",
    "deselected",
    "xfailed",
    "xpassed",
    "warnings",
    "error",
)
=======
_REPORTCHARS_DEFAULT = "fE"
>>>>>>> 7fc9d4c9


class MoreQuietAction(argparse.Action):
    """
    a modified copy of the argparse count action which counts down and updates
    the legacy quiet attribute at the same time

    used to unify verbosity handling
    """

    def __init__(self, option_strings, dest, default=None, required=False, help=None):
        super().__init__(
            option_strings=option_strings,
            dest=dest,
            nargs=0,
            default=default,
            required=required,
            help=help,
        )

    def __call__(self, parser, namespace, values, option_string=None):
        new_count = getattr(namespace, self.dest, 0) - 1
        setattr(namespace, self.dest, new_count)
        # todo Deprecate config.quiet
        namespace.quiet = getattr(namespace, "quiet", 0) + 1


def pytest_addoption(parser):
    group = parser.getgroup("terminal reporting", "reporting", after="general")
    group._addoption(
        "-v",
        "--verbose",
        action="count",
        default=0,
        dest="verbose",
        help="increase verbosity.",
    )
    group._addoption(
        "-q",
        "--quiet",
        action=MoreQuietAction,
        default=0,
        dest="verbose",
        help="decrease verbosity.",
    )
    group._addoption(
        "--verbosity",
        dest="verbose",
        type=int,
        default=0,
        help="set verbosity. Default is 0.",
    )
    group._addoption(
        "-r",
        action="store",
        dest="reportchars",
        default=_REPORTCHARS_DEFAULT,
        metavar="chars",
        help="show extra test summary info as specified by chars: (f)ailed, "
        "(E)rror, (s)kipped, (x)failed, (X)passed, "
        "(p)assed, (P)assed with output, (a)ll except passed (p/P), or (A)ll. "
        "(w)arnings are enabled by default (see --disable-warnings), "
        "'N' can be used to reset the list. (default: 'fE').",
    )
    group._addoption(
        "--disable-warnings",
        "--disable-pytest-warnings",
        default=False,
        dest="disable_warnings",
        action="store_true",
        help="disable warnings summary",
    )
    group._addoption(
        "-l",
        "--showlocals",
        action="store_true",
        dest="showlocals",
        default=False,
        help="show locals in tracebacks (disabled by default).",
    )
    group._addoption(
        "--tb",
        metavar="style",
        action="store",
        dest="tbstyle",
        default="auto",
        choices=["auto", "long", "short", "no", "line", "native"],
        help="traceback print mode (auto/long/short/line/native/no).",
    )
    group._addoption(
        "--show-capture",
        action="store",
        dest="showcapture",
        choices=["no", "stdout", "stderr", "log", "all"],
        default="all",
        help="Controls how captured stdout/stderr/log is shown on failed tests. "
        "Default is 'all'.",
    )
    group._addoption(
        "--fulltrace",
        "--full-trace",
        action="store_true",
        default=False,
        help="don't cut any tracebacks (default is to cut).",
    )
    group._addoption(
        "--color",
        metavar="color",
        action="store",
        dest="color",
        default="auto",
        choices=["yes", "no", "auto"],
        help="color terminal output (yes/no/auto).",
    )

    parser.addini(
        "console_output_style",
        help='console output: "classic", or with additional progress information ("progress" (percentage) | "count").',
        default="progress",
    )


def pytest_configure(config: Config) -> None:
    reporter = TerminalReporter(config, sys.stdout)
    config.pluginmanager.register(reporter, "terminalreporter")
    if config.option.debug or config.option.traceconfig:

        def mywriter(tags, args):
            msg = " ".join(map(str, args))
            reporter.write_line("[traceconfig] " + msg)

        config.trace.root.setprocessor("pytest:config", mywriter)


def getreportopt(config: Config) -> str:
    reportchars = config.option.reportchars

    old_aliases = {"F", "S"}
    reportopts = ""
    for char in reportchars:
        if char in old_aliases:
            char = char.lower()
        if char == "a":
            reportopts = "sxXEf"
        elif char == "A":
            reportopts = "PpsxXEf"
        elif char == "N":
            reportopts = ""
        elif char not in reportopts:
            reportopts += char

    if not config.option.disable_warnings and "w" not in reportopts:
        reportopts = "w" + reportopts
    elif config.option.disable_warnings and "w" in reportopts:
        reportopts = reportopts.replace("w", "")

    return reportopts


@pytest.hookimpl(trylast=True)  # after _pytest.runner
def pytest_report_teststatus(report: TestReport) -> Tuple[str, str, str]:
    letter = "F"
    if report.passed:
        letter = "."
    elif report.skipped:
        letter = "s"

    outcome = report.outcome
    if report.when in ("collect", "setup", "teardown") and outcome == "failed":
        outcome = "error"
        letter = "E"

    return outcome, letter, outcome.upper()


@attr.s
class WarningReport:
    """
    Simple structure to hold warnings information captured by ``pytest_warning_captured``.

    :ivar str message: user friendly message about the warning
    :ivar str|None nodeid: node id that generated the warning (see ``get_location``).
    :ivar tuple|py.path.local fslocation:
        file system location of the source of the warning (see ``get_location``).
    """

    message = attr.ib(type=str)
    nodeid = attr.ib(type=Optional[str], default=None)
    fslocation = attr.ib(default=None)
    count_towards_summary = True

    def get_location(self, config):
        """
        Returns the more user-friendly information about the location
        of a warning, or None.
        """
        if self.nodeid:
            return self.nodeid
        if self.fslocation:
            if isinstance(self.fslocation, tuple) and len(self.fslocation) >= 2:
                filename, linenum = self.fslocation[:2]
                relpath = py.path.local(filename).relto(config.invocation_dir)
                if not relpath:
                    relpath = str(filename)
                return "{}:{}".format(relpath, linenum)
            else:
                return str(self.fslocation)
        return None


class TerminalReporter:
    def __init__(self, config: Config, file=None) -> None:
        import _pytest.config

        self.config = config
        self._numcollected = 0
        self._session = None  # type: Optional[Session]
        self._showfspath = None

        self.stats = {}  # type: Dict[str, List[Any]]
        self._main_color = None  # type: Optional[str]
        self._known_types = None  # type: Optional[List]
        self.startdir = config.invocation_dir
        if file is None:
            file = sys.stdout
        self._tw = _pytest.config.create_terminal_writer(config, file)
        # self.writer will be deprecated in pytest-3.4
        self.writer = self._tw
        self._screen_width = self._tw.fullwidth
        self.currentfspath = None  # type: Any
        self.reportchars = getreportopt(config)
        self.hasmarkup = self._tw.hasmarkup
        self.isatty = file.isatty()
        self._progress_nodeids_reported = set()  # type: Set[str]
        self._show_progress_info = self._determine_show_progress_info()
        self._collect_report_last_write = None  # type: Optional[float]

    def _determine_show_progress_info(self):
        """Return True if we should display progress information based on the current config"""
        # do not show progress if we are not capturing output (#3038)
        if self.config.getoption("capture", "no") == "no":
            return False
        # do not show progress if we are showing fixture setup/teardown
        if self.config.getoption("setupshow", False):
            return False
        cfg = self.config.getini("console_output_style")
        if cfg in ("progress", "count"):
            return cfg
        return False

    @property
    def verbosity(self):
        return self.config.option.verbose

    @property
    def showheader(self):
        return self.verbosity >= 0

    @property
    def showfspath(self):
        if self._showfspath is None:
            return self.verbosity >= 0
        return self._showfspath

    @showfspath.setter
    def showfspath(self, value):
        self._showfspath = value

    @property
    def showlongtestinfo(self):
        return self.verbosity > 0

    def hasopt(self, char):
        char = {"xfailed": "x", "skipped": "s"}.get(char, char)
        return char in self.reportchars

    def write_fspath_result(self, nodeid, res, **markup):
        fspath = self.config.rootdir.join(nodeid.split("::")[0])
        # NOTE: explicitly check for None to work around py bug, and for less
        # overhead in general (https://github.com/pytest-dev/py/pull/207).
        if self.currentfspath is None or fspath != self.currentfspath:
            if self.currentfspath is not None and self._show_progress_info:
                self._write_progress_information_filling_space()
            self.currentfspath = fspath
            fspath = self.startdir.bestrelpath(fspath)
            self._tw.line()
            self._tw.write(fspath + " ")
        self._tw.write(res, **markup)

    def write_ensure_prefix(self, prefix, extra="", **kwargs):
        if self.currentfspath != prefix:
            self._tw.line()
            self.currentfspath = prefix
            self._tw.write(prefix)
        if extra:
            self._tw.write(extra, **kwargs)
            self.currentfspath = -2

    def ensure_newline(self):
        if self.currentfspath:
            self._tw.line()
            self.currentfspath = None

    def write(self, content, **markup):
        self._tw.write(content, **markup)

    def write_line(self, line, **markup):
        if not isinstance(line, str):
            line = str(line, errors="replace")
        self.ensure_newline()
        self._tw.line(line, **markup)

    def rewrite(self, line, **markup):
        """
        Rewinds the terminal cursor to the beginning and writes the given line.

        :kwarg erase: if True, will also add spaces until the full terminal width to ensure
            previous lines are properly erased.

        The rest of the keyword arguments are markup instructions.
        """
        erase = markup.pop("erase", False)
        if erase:
            fill_count = self._tw.fullwidth - len(line) - 1
            fill = " " * fill_count
        else:
            fill = ""
        line = str(line)
        self._tw.write("\r" + line + fill, **markup)

    def write_sep(self, sep, title=None, **markup):
        self.ensure_newline()
        self._tw.sep(sep, title, **markup)

    def section(self, title, sep="=", **kw):
        self._tw.sep(sep, title, **kw)

    def line(self, msg, **kw):
        self._tw.line(msg, **kw)

    def _add_stats(self, category: str, items: List) -> None:
        set_main_color = category not in self.stats
        self.stats.setdefault(category, []).extend(items[:])
        if set_main_color:
            self._set_main_color()

    def pytest_internalerror(self, excrepr):
        for line in str(excrepr).split("\n"):
            self.write_line("INTERNALERROR> " + line)
        return 1

    def pytest_warning_captured(self, warning_message, item):
        # from _pytest.nodes import get_fslocation_from_item
        from _pytest.warnings import warning_record_to_str

        fslocation = warning_message.filename, warning_message.lineno
        message = warning_record_to_str(warning_message)

        nodeid = item.nodeid if item is not None else ""
        warning_report = WarningReport(
            fslocation=fslocation, message=message, nodeid=nodeid
        )
        self._add_stats("warnings", [warning_report])

    def pytest_plugin_registered(self, plugin):
        if self.config.option.traceconfig:
            msg = "PLUGIN registered: {}".format(plugin)
            # XXX this event may happen during setup/teardown time
            #     which unfortunately captures our output here
            #     which garbles our output if we use self.write_line
            self.write_line(msg)

    def pytest_deselected(self, items):
        self._add_stats("deselected", items)

    def pytest_runtest_logstart(self, nodeid, location):
        # ensure that the path is printed before the
        # 1st test of a module starts running
        if self.showlongtestinfo:
            line = self._locationline(nodeid, *location)
            self.write_ensure_prefix(line, "")
        elif self.showfspath:
            fsid = nodeid.split("::")[0]
            self.write_fspath_result(fsid, "")

    def pytest_runtest_logreport(self, report: TestReport) -> None:
        self._tests_ran = True
        rep = report
        res = self.config.hook.pytest_report_teststatus(report=rep, config=self.config)
        category, letter, word = res
        if isinstance(word, tuple):
            word, markup = word
        else:
            markup = None
        self._add_stats(category, [rep])
        if not letter and not word:
            # probably passed setup/teardown
            return
        running_xdist = hasattr(rep, "node")
        if markup is None:
            was_xfail = hasattr(report, "wasxfail")
            if rep.passed and not was_xfail:
                markup = {"green": True}
            elif rep.passed and was_xfail:
                markup = {"yellow": True}
            elif rep.failed:
                markup = {"red": True}
            elif rep.skipped:
                markup = {"yellow": True}
            else:
                markup = {}
        if self.verbosity <= 0:
            if not running_xdist and self.showfspath:
                self.write_fspath_result(rep.nodeid, letter, **markup)
            else:
                self._tw.write(letter, **markup)
        else:
            self._progress_nodeids_reported.add(rep.nodeid)
            line = self._locationline(rep.nodeid, *rep.location)
            if not running_xdist:
                self.write_ensure_prefix(line, word, **markup)
                if self._show_progress_info:
                    self._write_progress_information_filling_space()
            else:
                self.ensure_newline()
                self._tw.write("[%s]" % rep.node.gateway.id)  # type: ignore
                if self._show_progress_info:
                    self._tw.write(
                        self._get_progress_information_message() + " ", cyan=True
                    )
                else:
                    self._tw.write(" ")
                self._tw.write(word, **markup)
                self._tw.write(" " + line)
                self.currentfspath = -2

    @property
    def _is_last_item(self):
        return len(self._progress_nodeids_reported) == self._session.testscollected

    def pytest_runtest_logfinish(self, nodeid):
        assert self._session
        if self.verbosity <= 0 and self._show_progress_info:
            if self._show_progress_info == "count":
                num_tests = self._session.testscollected
                progress_length = len(" [{}/{}]".format(str(num_tests), str(num_tests)))
            else:
                progress_length = len(" [100%]")

            self._progress_nodeids_reported.add(nodeid)

            if self._is_last_item:
                self._write_progress_information_filling_space()
            else:
                main_color, _ = self._get_main_color()
                w = self._width_of_current_line
                past_edge = w + progress_length + 1 >= self._screen_width
                if past_edge:
                    msg = self._get_progress_information_message()
                    self._tw.write(msg + "\n", **{main_color: True})

    def _get_progress_information_message(self) -> str:
        assert self._session
        collected = self._session.testscollected
        if self._show_progress_info == "count":
            if collected:
                progress = self._progress_nodeids_reported
                counter_format = "{{:{}d}}".format(len(str(collected)))
                format_string = " [{}/{{}}]".format(counter_format)
                return format_string.format(len(progress), collected)
            return " [ {} / {} ]".format(collected, collected)
        else:
            if collected:
                return " [{:3d}%]".format(
                    len(self._progress_nodeids_reported) * 100 // collected
                )
            return " [100%]"

    def _write_progress_information_filling_space(self):
        color, _ = self._get_main_color()
        msg = self._get_progress_information_message()
        w = self._width_of_current_line
        fill = self._tw.fullwidth - w - 1
        self.write(msg.rjust(fill), **{color: True})

    @property
    def _width_of_current_line(self):
        """Return the width of current line, using the superior implementation of py-1.6 when available"""
        try:
            return self._tw.width_of_current_line
        except AttributeError:
            # py < 1.6.0
            return self._tw.chars_on_current_line

    def pytest_collection(self) -> None:
        if self.isatty:
            if self.config.option.verbose >= 0:
                self.write("collecting ... ", bold=True)
                self._collect_report_last_write = time.time()
        elif self.config.option.verbose >= 1:
            self.write("collecting ... ", bold=True)

    def pytest_collectreport(self, report: CollectReport) -> None:
        if report.failed:
            self._add_stats("error", [report])
        elif report.skipped:
            self._add_stats("skipped", [report])
        items = [x for x in report.result if isinstance(x, pytest.Item)]
        self._numcollected += len(items)
        if self.isatty:
            self.report_collect()

    def report_collect(self, final=False):
        if self.config.option.verbose < 0:
            return

        if not final:
            # Only write "collecting" report every 0.5s.
            t = time.time()
            if (
                self._collect_report_last_write is not None
                and self._collect_report_last_write > t - REPORT_COLLECTING_RESOLUTION
            ):
                return
            self._collect_report_last_write = t

        errors = len(self.stats.get("error", []))
        skipped = len(self.stats.get("skipped", []))
        deselected = len(self.stats.get("deselected", []))
        selected = self._numcollected - errors - skipped - deselected
        if final:
            line = "collected "
        else:
            line = "collecting "
        line += (
            str(self._numcollected) + " item" + ("" if self._numcollected == 1 else "s")
        )
        if errors:
            line += " / %d error%s" % (errors, "s" if errors != 1 else "")
        if deselected:
            line += " / %d deselected" % deselected
        if skipped:
            line += " / %d skipped" % skipped
        if self._numcollected > selected > 0:
            line += " / %d selected" % selected
        if self.isatty:
            self.rewrite(line, bold=True, erase=True)
            if final:
                self.write("\n")
        else:
            self.write_line(line)

    @pytest.hookimpl(trylast=True)
    def pytest_sessionstart(self, session: Session) -> None:
        self._session = session
        self._sessionstarttime = time.time()
        if not self.showheader:
            return
        self.write_sep("=", "test session starts", bold=True)
        verinfo = platform.python_version()
        msg = "platform {} -- Python {}".format(sys.platform, verinfo)
        pypy_version_info = getattr(sys, "pypy_version_info", None)
        if pypy_version_info:
            verinfo = ".".join(map(str, pypy_version_info[:3]))
            msg += "[pypy-{}-{}]".format(verinfo, pypy_version_info[3])
        msg += ", pytest-{}, py-{}, pluggy-{}".format(
            pytest.__version__, py.__version__, pluggy.__version__
        )
        if (
            self.verbosity > 0
            or self.config.option.debug
            or getattr(self.config.option, "pastebin", None)
        ):
            msg += " -- " + str(sys.executable)
        self.write_line(msg)
        lines = self.config.hook.pytest_report_header(
            config=self.config, startdir=self.startdir
        )
        self._write_report_lines_from_hooks(lines)

    def _write_report_lines_from_hooks(self, lines):
        lines.reverse()
        for line in collapse(lines):
            self.write_line(line)

    def pytest_report_header(self, config):
        line = "rootdir: %s" % config.rootdir

        if config.inifile:
            line += ", inifile: " + config.rootdir.bestrelpath(config.inifile)

        testpaths = config.getini("testpaths")
        if testpaths and config.args == testpaths:
            rel_paths = [config.rootdir.bestrelpath(x) for x in testpaths]
            line += ", testpaths: {}".format(", ".join(rel_paths))
        result = [line]

        plugininfo = config.pluginmanager.list_plugin_distinfo()
        if plugininfo:
            result.append("plugins: %s" % ", ".join(_plugin_nameversions(plugininfo)))
        return result

    def pytest_collection_finish(self, session):
        self.report_collect(True)

        if self.config.getoption("collectonly"):
            self._printcollecteditems(session.items)

        lines = self.config.hook.pytest_report_collectionfinish(
            config=self.config, startdir=self.startdir, items=session.items
        )
        self._write_report_lines_from_hooks(lines)

        if self.config.getoption("collectonly"):
            failed = self.stats.get("failed")
            if failed:
                self._tw.sep("!", "collection failures")
                for rep in failed:
                    rep.toterminal(self._tw)

    def _printcollecteditems(self, items):
        # to print out items and their parent collectors
        # we take care to leave out Instances aka ()
        # because later versions are going to get rid of them anyway
        if self.config.option.verbose < 0:
            if self.config.option.verbose < -1:
                counts = {}  # type: Dict[str, int]
                for item in items:
                    name = item.nodeid.split("::", 1)[0]
                    counts[name] = counts.get(name, 0) + 1
                for name, count in sorted(counts.items()):
                    self._tw.line("%s: %d" % (name, count))
            else:
                for item in items:
                    self._tw.line(item.nodeid)
            return
        stack = []
        indent = ""
        for item in items:
            needed_collectors = item.listchain()[1:]  # strip root node
            while stack:
                if stack == needed_collectors[: len(stack)]:
                    break
                stack.pop()
            for col in needed_collectors[len(stack) :]:
                stack.append(col)
                if col.name == "()":  # Skip Instances.
                    continue
                indent = (len(stack) - 1) * "  "
                self._tw.line("{}{}".format(indent, col))
                if self.config.option.verbose >= 1:
                    if hasattr(col, "_obj") and col._obj.__doc__:
                        for line in col._obj.__doc__.strip().splitlines():
                            self._tw.line("{}{}".format(indent + "  ", line.strip()))

    @pytest.hookimpl(hookwrapper=True)
    def pytest_sessionfinish(self, session: Session, exitstatus: ExitCode):
        outcome = yield
        outcome.get_result()
        self._tw.line("")
        summary_exit_codes = (
            ExitCode.OK,
            ExitCode.TESTS_FAILED,
            ExitCode.INTERRUPTED,
            ExitCode.USAGE_ERROR,
            ExitCode.NO_TESTS_COLLECTED,
        )
        if exitstatus in summary_exit_codes:
            self.config.hook.pytest_terminal_summary(
                terminalreporter=self, exitstatus=exitstatus, config=self.config
            )
        if session.shouldfail:
            self.write_sep("!", session.shouldfail, red=True)
        if exitstatus == ExitCode.INTERRUPTED:
            self._report_keyboardinterrupt()
            del self._keyboardinterrupt_memo
        elif session.shouldstop:
            self.write_sep("!", session.shouldstop, red=True)
        self.summary_stats()

    @pytest.hookimpl(hookwrapper=True)
    def pytest_terminal_summary(self):
        self.summary_errors()
        self.summary_failures()
        self.summary_warnings()
        self.summary_passes()
        yield
        self.short_test_summary()
        # Display any extra warnings from teardown here (if any).
        self.summary_warnings()

    def pytest_keyboard_interrupt(self, excinfo):
        self._keyboardinterrupt_memo = excinfo.getrepr(funcargs=True)

    def pytest_unconfigure(self):
        if hasattr(self, "_keyboardinterrupt_memo"):
            self._report_keyboardinterrupt()

    def _report_keyboardinterrupt(self):
        excrepr = self._keyboardinterrupt_memo
        msg = excrepr.reprcrash.message
        self.write_sep("!", msg)
        if "KeyboardInterrupt" in msg:
            if self.config.option.fulltrace:
                excrepr.toterminal(self._tw)
            else:
                excrepr.reprcrash.toterminal(self._tw)
                self._tw.line(
                    "(to show a full traceback on KeyboardInterrupt use --full-trace)",
                    yellow=True,
                )

    def _locationline(self, nodeid, fspath, lineno, domain):
        def mkrel(nodeid):
            line = self.config.cwd_relative_nodeid(nodeid)
            if domain and line.endswith(domain):
                line = line[: -len(domain)]
                values = domain.split("[")
                values[0] = values[0].replace(".", "::")  # don't replace '.' in params
                line += "[".join(values)
            return line

        # collect_fspath comes from testid which has a "/"-normalized path

        if fspath:
            res = mkrel(nodeid)
            if self.verbosity >= 2 and nodeid.split("::")[0] != fspath.replace(
                "\\", nodes.SEP
            ):
                res += " <- " + self.startdir.bestrelpath(fspath)
        else:
            res = "[location]"
        return res + " "

    def _getfailureheadline(self, rep):
        head_line = rep.head_line
        if head_line:
            return head_line
        return "test session"  # XXX?

    def _getcrashline(self, rep):
        try:
            return str(rep.longrepr.reprcrash)
        except AttributeError:
            try:
                return str(rep.longrepr)[:50]
            except AttributeError:
                return ""

    #
    # summaries for sessionfinish
    #
    def getreports(self, name):
        values = []
        for x in self.stats.get(name, []):
            if not hasattr(x, "_pdbshown"):
                values.append(x)
        return values

    def summary_warnings(self):
        if self.hasopt("w"):
            all_warnings = self.stats.get(
                "warnings"
            )  # type: Optional[List[WarningReport]]
            if not all_warnings:
                return

            final = hasattr(self, "_already_displayed_warnings")
            if final:
                warning_reports = all_warnings[self._already_displayed_warnings :]
            else:
                warning_reports = all_warnings
            self._already_displayed_warnings = len(warning_reports)
            if not warning_reports:
                return

            reports_grouped_by_message = (
                collections.OrderedDict()
            )  # type: collections.OrderedDict[str, List[WarningReport]]
            for wr in warning_reports:
                reports_grouped_by_message.setdefault(wr.message, []).append(wr)

            title = "warnings summary (final)" if final else "warnings summary"
            self.write_sep("=", title, yellow=True, bold=False)
            for message, warning_reports in reports_grouped_by_message.items():
                has_any_location = False
                for w in warning_reports:
                    location = w.get_location(self.config)
                    if location:
                        self._tw.line(str(location))
                        has_any_location = True
                if has_any_location:
                    lines = message.splitlines()
                    indented = "\n".join("  " + x for x in lines)
                    message = indented.rstrip()
                else:
                    message = message.rstrip()
                self._tw.line(message)
                self._tw.line()
            self._tw.line("-- Docs: https://docs.pytest.org/en/latest/warnings.html")

    def summary_passes(self):
        if self.config.option.tbstyle != "no":
            if self.hasopt("P"):
                reports = self.getreports("passed")
                if not reports:
                    return
                self.write_sep("=", "PASSES")
                for rep in reports:
                    if rep.sections:
                        msg = self._getfailureheadline(rep)
                        self.write_sep("_", msg, green=True, bold=True)
                        self._outrep_summary(rep)
                    self._handle_teardown_sections(rep.nodeid)

    def _get_teardown_reports(self, nodeid: str) -> List[TestReport]:
        return [
            report
            for report in self.getreports("")
            if report.when == "teardown" and report.nodeid == nodeid
        ]

    def _handle_teardown_sections(self, nodeid: str) -> None:
        for report in self._get_teardown_reports(nodeid):
            self.print_teardown_sections(report)

    def print_teardown_sections(self, rep: TestReport) -> None:
        showcapture = self.config.option.showcapture
        if showcapture == "no":
            return
        for secname, content in rep.sections:
            if showcapture != "all" and showcapture not in secname:
                continue
            if "teardown" in secname:
                self._tw.sep("-", secname)
                if content[-1:] == "\n":
                    content = content[:-1]
                self._tw.line(content)

    def summary_failures(self):
        if self.config.option.tbstyle != "no":
            reports = self.getreports("failed")
            if not reports:
                return
            self.write_sep("=", "FAILURES")
            if self.config.option.tbstyle == "line":
                for rep in reports:
                    line = self._getcrashline(rep)
                    self.write_line(line)
            else:
                for rep in reports:
                    msg = self._getfailureheadline(rep)
                    self.write_sep("_", msg, red=True, bold=True)
                    self._outrep_summary(rep)
                    self._handle_teardown_sections(rep.nodeid)

    def summary_errors(self):
        if self.config.option.tbstyle != "no":
            reports = self.getreports("error")
            if not reports:
                return
            self.write_sep("=", "ERRORS")
            for rep in self.stats["error"]:
                msg = self._getfailureheadline(rep)
                if rep.when == "collect":
                    msg = "ERROR collecting " + msg
                else:
                    msg = "ERROR at {} of {}".format(rep.when, msg)
                self.write_sep("_", msg, red=True, bold=True)
                self._outrep_summary(rep)

    def _outrep_summary(self, rep):
        rep.toterminal(self._tw)
        showcapture = self.config.option.showcapture
        if showcapture == "no":
            return
        for secname, content in rep.sections:
            if showcapture != "all" and showcapture not in secname:
                continue
            self._tw.sep("-", secname)
            if content[-1:] == "\n":
                content = content[:-1]
            self._tw.line(content)

    def summary_stats(self):
        if self.verbosity < -1:
            return

        session_duration = time.time() - self._sessionstarttime
        (parts, main_color) = self.build_summary_stats_line()
        line_parts = []

        display_sep = self.verbosity >= 0
        if display_sep:
            fullwidth = self._tw.fullwidth
        for text, markup in parts:
            with_markup = self._tw.markup(text, **markup)
            if display_sep:
                fullwidth += len(with_markup) - len(text)
            line_parts.append(with_markup)
        msg = ", ".join(line_parts)

        main_markup = {main_color: True}
        duration = " in {}".format(format_session_duration(session_duration))
        duration_with_markup = self._tw.markup(duration, **main_markup)
        if display_sep:
            fullwidth += len(duration_with_markup) - len(duration)
        msg += duration_with_markup

        if display_sep:
            markup_for_end_sep = self._tw.markup("", **main_markup)
            if markup_for_end_sep.endswith("\x1b[0m"):
                markup_for_end_sep = markup_for_end_sep[:-4]
            fullwidth += len(markup_for_end_sep)
            msg += markup_for_end_sep

        if display_sep:
            self.write_sep("=", msg, fullwidth=fullwidth, **main_markup)
        else:
            self.write_line(msg, **main_markup)

    def short_test_summary(self) -> None:
        if not self.reportchars:
            return

        def show_simple(stat, lines: List[str]) -> None:
            failed = self.stats.get(stat, [])
            if not failed:
                return
            termwidth = self.writer.fullwidth
            config = self.config
            for rep in failed:
                line = _get_line_with_reprcrash_message(config, rep, termwidth)
                lines.append(line)

        def show_xfailed(lines: List[str]) -> None:
            xfailed = self.stats.get("xfailed", [])
            for rep in xfailed:
                verbose_word = rep._get_verbose_word(self.config)
                pos = _get_pos(self.config, rep)
                lines.append("{} {}".format(verbose_word, pos))
                reason = rep.wasxfail
                if reason:
                    lines.append("  " + str(reason))

        def show_xpassed(lines: List[str]) -> None:
            xpassed = self.stats.get("xpassed", [])
            for rep in xpassed:
                verbose_word = rep._get_verbose_word(self.config)
                pos = _get_pos(self.config, rep)
                reason = rep.wasxfail
                lines.append("{} {} {}".format(verbose_word, pos, reason))

        def show_skipped(lines: List[str]) -> None:
            skipped = self.stats.get("skipped", [])
            fskips = _folded_skips(skipped) if skipped else []
            if not fskips:
                return
            verbose_word = skipped[0]._get_verbose_word(self.config)
            for num, fspath, lineno, reason in fskips:
                if reason.startswith("Skipped: "):
                    reason = reason[9:]
                if lineno is not None:
                    lines.append(
                        "%s [%d] %s:%d: %s"
                        % (verbose_word, num, fspath, lineno, reason)
                    )
                else:
                    lines.append("%s [%d] %s: %s" % (verbose_word, num, fspath, reason))

        REPORTCHAR_ACTIONS = {
            "x": show_xfailed,
            "X": show_xpassed,
            "f": partial(show_simple, "failed"),
            "s": show_skipped,
            "p": partial(show_simple, "passed"),
            "E": partial(show_simple, "error"),
        }  # type: Mapping[str, Callable[[List[str]], None]]

        lines = []  # type: List[str]
        for char in self.reportchars:
            action = REPORTCHAR_ACTIONS.get(char)
            if action:  # skipping e.g. "P" (passed with output) here.
                action(lines)

        if lines:
            self.write_sep("=", "short test summary info")
            for line in lines:
                self.write_line(line)

    def _get_main_color(self) -> Tuple[str, List[str]]:
        if self._main_color is None or self._known_types is None or self._is_last_item:
            self._set_main_color()
            assert self._main_color
            assert self._known_types
        return self._main_color, self._known_types

    def _determine_main_color(self, unknown_type_seen: bool) -> str:
        stats = self.stats
        if "failed" in stats or "error" in stats:
            main_color = "red"
        elif "warnings" in stats or "xpassed" in stats or unknown_type_seen:
            main_color = "yellow"
        elif "passed" in stats or not self._is_last_item:
            main_color = "green"
        else:
            main_color = "yellow"
        return main_color

    def _set_main_color(self) -> None:
        unknown_types = []  # type: List[str]
        for found_type in self.stats.keys():
            if found_type:  # setup/teardown reports have an empty key, ignore them
                if found_type not in KNOWN_TYPES and found_type not in unknown_types:
                    unknown_types.append(found_type)
        self._known_types = list(KNOWN_TYPES) + unknown_types
        self._main_color = self._determine_main_color(bool(unknown_types))

    def build_summary_stats_line(self) -> Tuple[List[Tuple[str, Dict[str, bool]]], str]:
        main_color, known_types = self._get_main_color()

        parts = []
        for key in known_types:
            reports = self.stats.get(key, None)
            if reports:
                count = sum(
                    1 for rep in reports if getattr(rep, "count_towards_summary", True)
                )
                color = _color_for_type.get(key, _color_for_type_default)
                markup = {color: True, "bold": color == main_color}
                parts.append(("%d %s" % _make_plural(count, key), markup))

        if not parts:
            parts = [("no tests ran", {_color_for_type_default: True})]

        return parts, main_color


def _get_pos(config, rep):
    nodeid = config.cwd_relative_nodeid(rep.nodeid)
    return nodeid


def _get_line_with_reprcrash_message(config, rep, termwidth):
    """Get summary line for a report, trying to add reprcrash message."""
    from wcwidth import wcswidth

    verbose_word = rep._get_verbose_word(config)
    pos = _get_pos(config, rep)

    line = "{} {}".format(verbose_word, pos)
    len_line = wcswidth(line)
    ellipsis, len_ellipsis = "...", 3
    if len_line > termwidth - len_ellipsis:
        # No space for an additional message.
        return line

    try:
        msg = rep.longrepr.reprcrash.message
    except AttributeError:
        pass
    else:
        # Only use the first line.
        i = msg.find("\n")
        if i != -1:
            msg = msg[:i]
        len_msg = wcswidth(msg)

        sep, len_sep = " - ", 3
        max_len_msg = termwidth - len_line - len_sep
        if max_len_msg >= len_ellipsis:
            if len_msg > max_len_msg:
                max_len_msg -= len_ellipsis
                msg = msg[:max_len_msg]
                while wcswidth(msg) > max_len_msg:
                    msg = msg[:-1]
                msg += ellipsis
            line += sep + msg
    return line


def _folded_skips(skipped):
    d = {}
    for event in skipped:
        key = event.longrepr
        assert len(key) == 3, (event, key)
        keywords = getattr(event, "keywords", {})
        # folding reports with global pytestmark variable
        # this is workaround, because for now we cannot identify the scope of a skip marker
        # TODO: revisit after marks scope would be fixed
        if (
            event.when == "setup"
            and "skip" in keywords
            and "pytestmark" not in keywords
        ):
            key = (key[0], None, key[2])
        d.setdefault(key, []).append(event)
    values = []
    for key, events in d.items():
        values.append((len(events),) + key)
    return values


_color_for_type = {
    "failed": "red",
    "error": "red",
    "warnings": "yellow",
    "passed": "green",
}
_color_for_type_default = "yellow"


def _make_plural(count, noun):
    # No need to pluralize words such as `failed` or `passed`.
    if noun not in ["error", "warnings"]:
        return count, noun

    # The `warnings` key is plural. To avoid API breakage, we keep it that way but
    # set it to singular here so we can determine plurality in the same way as we do
    # for `error`.
    noun = noun.replace("warnings", "warning")

    return count, noun + "s" if count != 1 else noun


<<<<<<< HEAD
=======
def _get_main_color(stats) -> Tuple[str, List[str]]:
    known_types = (
        "failed passed skipped deselected xfailed xpassed warnings error".split()
    )
    unknown_type_seen = False
    for found_type in stats.keys():
        if found_type not in known_types:
            if found_type:  # setup/teardown reports have an empty key, ignore them
                known_types.append(found_type)
                unknown_type_seen = True

    # main color
    if "failed" in stats or "error" in stats:
        main_color = "red"
    elif "warnings" in stats or "xpassed" in stats or unknown_type_seen:
        main_color = "yellow"
    elif "passed" in stats:
        main_color = "green"
    else:
        main_color = "yellow"

    return main_color, known_types


def build_summary_stats_line(stats):
    main_color, known_types = _get_main_color(stats)

    parts = []
    for key in known_types:
        reports = stats.get(key, None)
        if reports:
            count = sum(
                1 for rep in reports if getattr(rep, "count_towards_summary", True)
            )
            color = _color_for_type.get(key, _color_for_type_default)
            markup = {color: True, "bold": color == main_color}
            parts.append(("%d %s" % _make_plural(count, key), markup))

    if not parts:
        parts = [("no tests ran", {_color_for_type_default: True})]

    return parts, main_color


>>>>>>> 7fc9d4c9
def _plugin_nameversions(plugininfo) -> List[str]:
    values = []  # type: List[str]
    for plugin, dist in plugininfo:
        # gets us name and version!
        name = "{dist.project_name}-{dist.version}".format(dist=dist)
        # questionable convenience, but it keeps things short
        if name.startswith("pytest-"):
            name = name[7:]
        # we decided to print python package names
        # they can have more than one plugin
        if name not in values:
            values.append(name)
    return values


def format_session_duration(seconds: float) -> str:
    """Format the given seconds in a human readable manner to show in the final summary"""
    if seconds < 60:
        return "{:.2f}s".format(seconds)
    else:
        dt = datetime.timedelta(seconds=int(seconds))
        return "{:.2f}s ({})".format(seconds, dt)<|MERGE_RESOLUTION|>--- conflicted
+++ resolved
@@ -33,7 +33,6 @@
 
 REPORT_COLLECTING_RESOLUTION = 0.5
 
-<<<<<<< HEAD
 KNOWN_TYPES = (
     "failed",
     "passed",
@@ -44,9 +43,8 @@
     "warnings",
     "error",
 )
-=======
+
 _REPORTCHARS_DEFAULT = "fE"
->>>>>>> 7fc9d4c9
 
 
 class MoreQuietAction(argparse.Action):
@@ -1172,53 +1170,6 @@
     return count, noun + "s" if count != 1 else noun
 
 
-<<<<<<< HEAD
-=======
-def _get_main_color(stats) -> Tuple[str, List[str]]:
-    known_types = (
-        "failed passed skipped deselected xfailed xpassed warnings error".split()
-    )
-    unknown_type_seen = False
-    for found_type in stats.keys():
-        if found_type not in known_types:
-            if found_type:  # setup/teardown reports have an empty key, ignore them
-                known_types.append(found_type)
-                unknown_type_seen = True
-
-    # main color
-    if "failed" in stats or "error" in stats:
-        main_color = "red"
-    elif "warnings" in stats or "xpassed" in stats or unknown_type_seen:
-        main_color = "yellow"
-    elif "passed" in stats:
-        main_color = "green"
-    else:
-        main_color = "yellow"
-
-    return main_color, known_types
-
-
-def build_summary_stats_line(stats):
-    main_color, known_types = _get_main_color(stats)
-
-    parts = []
-    for key in known_types:
-        reports = stats.get(key, None)
-        if reports:
-            count = sum(
-                1 for rep in reports if getattr(rep, "count_towards_summary", True)
-            )
-            color = _color_for_type.get(key, _color_for_type_default)
-            markup = {color: True, "bold": color == main_color}
-            parts.append(("%d %s" % _make_plural(count, key), markup))
-
-    if not parts:
-        parts = [("no tests ran", {_color_for_type_default: True})]
-
-    return parts, main_color
-
-
->>>>>>> 7fc9d4c9
 def _plugin_nameversions(plugininfo) -> List[str]:
     values = []  # type: List[str]
     for plugin, dist in plugininfo:
