--- conflicted
+++ resolved
@@ -1,12 +1,6 @@
-<<<<<<< HEAD
-=======
 from __future__ import annotations
 
-from typing import final
 
-
-@final
->>>>>>> 26215b8f
 class UsageError(Exception):
     """Error in pytest usage or invocation."""
 
