""" command line options, ini-file and conftest.py processing. """
import argparse
import contextlib
import copy
import enum
import inspect
import os
import shlex
import sys
import types
import warnings
from functools import lru_cache
from types import TracebackType
from typing import Any
from typing import Callable
from typing import Dict
from typing import IO
from typing import List
from typing import Optional
from typing import Sequence
from typing import Set
from typing import Tuple
from typing import Union

import attr
import py
from pluggy import HookimplMarker
from pluggy import HookspecMarker
from pluggy import PluginManager

import _pytest._code
import _pytest.deprecated
import _pytest.hookspec  # the extension point definitions
from .exceptions import PrintHelp
from .exceptions import UsageError
from .findpaths import determine_setup
from _pytest._code import ExceptionInfo
from _pytest._code import filter_traceback
from _pytest._io import TerminalWriter
from _pytest.compat import importlib_metadata
from _pytest.compat import TYPE_CHECKING
from _pytest.outcomes import fail
from _pytest.outcomes import Skipped
from _pytest.pathlib import import_path
from _pytest.pathlib import Path
from _pytest.store import Store
from _pytest.warning_types import PytestConfigWarning

if TYPE_CHECKING:
    from typing import Type

    from _pytest._code.code import _TracebackStyle
    from .argparsing import Argument


_PluggyPlugin = object
"""A type to represent plugin objects.
Plugins can be any namespace, so we can't narrow it down much, but we use an
alias to make the intent clear.
Ideally this type would be provided by pluggy itself."""


hookimpl = HookimplMarker("pytest")
hookspec = HookspecMarker("pytest")


class ExitCode(enum.IntEnum):
    """
    .. versionadded:: 5.0

    Encodes the valid exit codes by pytest.

    Currently users and plugins may supply other exit codes as well.
    """

    #: tests passed
    OK = 0
    #: tests failed
    TESTS_FAILED = 1
    #: pytest was interrupted
    INTERRUPTED = 2
    #: an internal error got in the way
    INTERNAL_ERROR = 3
    #: pytest was misused
    USAGE_ERROR = 4
    #: pytest couldn't find tests
    NO_TESTS_COLLECTED = 5


class ConftestImportFailure(Exception):
    def __init__(self, path, excinfo):
        super().__init__(path, excinfo)
        self.path = path
        self.excinfo = excinfo  # type: Tuple[Type[Exception], Exception, TracebackType]

    def __str__(self):
        return "{}: {} (from {})".format(
            self.excinfo[0].__name__, self.excinfo[1], self.path
        )


def filter_traceback_for_conftest_import_failure(entry) -> bool:
    """filters tracebacks entries which point to pytest internals or importlib.

    Make a special case for importlib because we use it to import test modules and conftest files
    in _pytest.pathlib.import_path.
    """
    return filter_traceback(entry) and "importlib" not in str(entry.path).split(os.sep)


def main(args=None, plugins=None) -> Union[int, ExitCode]:
    """ return exit code, after performing an in-process test run.

    :arg args: list of command line arguments.

    :arg plugins: list of plugin objects to be auto-registered during
                  initialization.
    """
    try:
        try:
            config = _prepareconfig(args, plugins)
        except ConftestImportFailure as e:
            exc_info = ExceptionInfo(e.excinfo)
            tw = TerminalWriter(sys.stderr)
            tw.line(
                "ImportError while loading conftest '{e.path}'.".format(e=e), red=True
            )
            exc_info.traceback = exc_info.traceback.filter(
                filter_traceback_for_conftest_import_failure
            )
            exc_repr = (
                exc_info.getrepr(style="short", chain=False)
                if exc_info.traceback
                else exc_info.exconly()
            )
            formatted_tb = str(exc_repr)
            for line in formatted_tb.splitlines():
                tw.line(line.rstrip(), red=True)
            return ExitCode.USAGE_ERROR
        else:
            try:
                ret = config.hook.pytest_cmdline_main(
                    config=config
                )  # type: Union[ExitCode, int]
                try:
                    return ExitCode(ret)
                except ValueError:
                    return ret
            finally:
                config._ensure_unconfigure()
    except UsageError as e:
        tw = TerminalWriter(sys.stderr)
        for msg in e.args:
            tw.line("ERROR: {}\n".format(msg), red=True)
        return ExitCode.USAGE_ERROR


def console_main() -> int:
    """pytest's CLI entry point.

    This function is not meant for programmable use; use `main()` instead.
    """
    # https://docs.python.org/3/library/signal.html#note-on-sigpipe
    try:
        code = main()
        sys.stdout.flush()
        return code
    except BrokenPipeError:
        # Python flushes standard streams on exit; redirect remaining output
        # to devnull to avoid another BrokenPipeError at shutdown
        devnull = os.open(os.devnull, os.O_WRONLY)
        os.dup2(devnull, sys.stdout.fileno())
        return 1  # Python exits with error code 1 on EPIPE


class cmdline:  # compatibility namespace
    main = staticmethod(main)


def filename_arg(path, optname):
    """ Argparse type validator for filename arguments.

    :path: path of filename
    :optname: name of the option
    """
    if os.path.isdir(path):
        raise UsageError("{} must be a filename, given: {}".format(optname, path))
    return path


def directory_arg(path, optname):
    """Argparse type validator for directory arguments.

    :path: path of directory
    :optname: name of the option
    """
    if not os.path.isdir(path):
        raise UsageError("{} must be a directory, given: {}".format(optname, path))
    return path


# Plugins that cannot be disabled via "-p no:X" currently.
essential_plugins = (
    "mark",
    "main",
    "runner",
    "fixtures",
    "helpconfig",  # Provides -p.
)

default_plugins = essential_plugins + (
    "python",
    "terminal",
    "debugging",
    "unittest",
    "capture",
    "skipping",
    "tmpdir",
    "monkeypatch",
    "recwarn",
    "pastebin",
    "nose",
    "assertion",
    "junitxml",
    "resultlog",
    "doctest",
    "cacheprovider",
    "freeze_support",
    "setuponly",
    "setupplan",
    "stepwise",
    "warnings",
    "logging",
    "reports",
    "faulthandler",
)

builtin_plugins = set(default_plugins)
builtin_plugins.add("pytester")


def get_config(args=None, plugins=None):
    # subsequent calls to main will create a fresh instance
    pluginmanager = PytestPluginManager()
    config = Config(
        pluginmanager,
        invocation_params=Config.InvocationParams(
            args=args or (), plugins=plugins, dir=Path.cwd()
        ),
    )

    if args is not None:
        # Handle any "-p no:plugin" args.
        pluginmanager.consider_preparse(args, exclude_only=True)

    for spec in default_plugins:
        pluginmanager.import_plugin(spec)
    return config


def get_plugin_manager():
    """
    Obtain a new instance of the
    :py:class:`_pytest.config.PytestPluginManager`, with default plugins
    already loaded.

    This function can be used by integration with other tools, like hooking
    into pytest to run tests into an IDE.
    """
    return get_config().pluginmanager


def _prepareconfig(
    args: Optional[Union[py.path.local, List[str]]] = None, plugins=None
):
    if args is None:
        args = sys.argv[1:]
    elif isinstance(args, py.path.local):
        args = [str(args)]
    elif not isinstance(args, list):
        msg = "`args` parameter expected to be a list of strings, got: {!r} (type: {})"
        raise TypeError(msg.format(args, type(args)))

    config = get_config(args, plugins)
    pluginmanager = config.pluginmanager
    try:
        if plugins:
            for plugin in plugins:
                if isinstance(plugin, str):
                    pluginmanager.consider_pluginarg(plugin)
                else:
                    pluginmanager.register(plugin)
        return pluginmanager.hook.pytest_cmdline_parse(
            pluginmanager=pluginmanager, args=args
        )
    except BaseException:
        config._ensure_unconfigure()
        raise


class PytestPluginManager(PluginManager):
    """
    Overwrites :py:class:`pluggy.PluginManager <pluggy.PluginManager>` to add pytest-specific
    functionality:

    * loading plugins from the command line, ``PYTEST_PLUGINS`` env variable and
      ``pytest_plugins`` global variables found in plugins being loaded;
    * ``conftest.py`` loading during start-up;
    """

    def __init__(self) -> None:
        import _pytest.assertion

        super().__init__("pytest")
        # The objects are module objects, only used generically.
        self._conftest_plugins = set()  # type: Set[object]

        # state related to local conftest plugins
        # Maps a py.path.local to a list of module objects.
        self._dirpath2confmods = {}  # type: Dict[Any, List[object]]
        # Maps a py.path.local to a module object.
        self._conftestpath2mod = {}  # type: Dict[Any, object]
        self._confcutdir = None  # type: Optional[py.path.local]
        self._noconftest = False
        self._duplicatepaths = set()  # type: Set[py.path.local]

        self.add_hookspecs(_pytest.hookspec)
        self.register(self)
        if os.environ.get("PYTEST_DEBUG"):
            err = sys.stderr  # type: IO[str]
            encoding = getattr(err, "encoding", "utf8")
            try:
                err = open(
                    os.dup(err.fileno()), mode=err.mode, buffering=1, encoding=encoding,
                )
            except Exception:
                pass
            self.trace.root.setwriter(err.write)
            self.enable_tracing()

        # Config._consider_importhook will set a real object if required.
        self.rewrite_hook = _pytest.assertion.DummyRewriteHook()
        # Used to know when we are importing conftests after the pytest_configure stage
        self._configured = False

    def parse_hookimpl_opts(self, plugin, name):
        # pytest hooks are always prefixed with pytest_
        # so we avoid accessing possibly non-readable attributes
        # (see issue #1073)
        if not name.startswith("pytest_"):
            return
        # ignore names which can not be hooks
        if name == "pytest_plugins":
            return

        method = getattr(plugin, name)
        opts = super().parse_hookimpl_opts(plugin, name)

        # consider only actual functions for hooks (#3775)
        if not inspect.isroutine(method):
            return

        # collect unmarked hooks as long as they have the `pytest_' prefix
        if opts is None and name.startswith("pytest_"):
            opts = {}
        if opts is not None:
            # TODO: DeprecationWarning, people should use hookimpl
            # https://github.com/pytest-dev/pytest/issues/4562
            known_marks = {m.name for m in getattr(method, "pytestmark", [])}

            for name in ("tryfirst", "trylast", "optionalhook", "hookwrapper"):
                opts.setdefault(name, hasattr(method, name) or name in known_marks)
        return opts

    def parse_hookspec_opts(self, module_or_class, name):
        opts = super().parse_hookspec_opts(module_or_class, name)
        if opts is None:
            method = getattr(module_or_class, name)

            if name.startswith("pytest_"):
                # todo: deprecate hookspec hacks
                # https://github.com/pytest-dev/pytest/issues/4562
                known_marks = {m.name for m in getattr(method, "pytestmark", [])}
                opts = {
                    "firstresult": hasattr(method, "firstresult")
                    or "firstresult" in known_marks,
                    "historic": hasattr(method, "historic")
                    or "historic" in known_marks,
                }
        return opts

    def register(self, plugin: _PluggyPlugin, name: Optional[str] = None):
        if name in _pytest.deprecated.DEPRECATED_EXTERNAL_PLUGINS:
            warnings.warn(
                PytestConfigWarning(
                    "{} plugin has been merged into the core, "
                    "please remove it from your requirements.".format(
                        name.replace("_", "-")
                    )
                )
            )
            return
        ret = super().register(plugin, name)
        if ret:
            self.hook.pytest_plugin_registered.call_historic(
                kwargs=dict(plugin=plugin, manager=self)
            )

            if isinstance(plugin, types.ModuleType):
                self.consider_module(plugin)
        return ret

    def getplugin(self, name):
        # support deprecated naming because plugins (xdist e.g.) use it
        return self.get_plugin(name)

    def hasplugin(self, name):
        """Return True if the plugin with the given name is registered."""
        return bool(self.get_plugin(name))

    def pytest_configure(self, config: "Config") -> None:
        # XXX now that the pluginmanager exposes hookimpl(tryfirst...)
        # we should remove tryfirst/trylast as markers
        config.addinivalue_line(
            "markers",
            "tryfirst: mark a hook implementation function such that the "
            "plugin machinery will try to call it first/as early as possible.",
        )
        config.addinivalue_line(
            "markers",
            "trylast: mark a hook implementation function such that the "
            "plugin machinery will try to call it last/as late as possible.",
        )
        self._configured = True

    #
    # internal API for local conftest plugin handling
    #
    def _set_initial_conftests(self, namespace):
        """ load initial conftest files given a preparsed "namespace".
            As conftest files may add their own command line options
            which have arguments ('--my-opt somepath') we might get some
            false positives.  All builtin and 3rd party plugins will have
            been loaded, however, so common options will not confuse our logic
            here.
        """
        current = py.path.local()
        self._confcutdir = (
            current.join(namespace.confcutdir, abs=True)
            if namespace.confcutdir
            else None
        )
        self._noconftest = namespace.noconftest
        self._using_pyargs = namespace.pyargs
        testpaths = namespace.file_or_dir
        foundanchor = False
        for path in testpaths:
            path = str(path)
            # remove node-id syntax
            i = path.find("::")
            if i != -1:
                path = path[:i]
            anchor = current.join(path, abs=1)
            if anchor.exists():  # we found some file object
                self._try_load_conftest(anchor, namespace.importmode)
                foundanchor = True
        if not foundanchor:
            self._try_load_conftest(current, namespace.importmode)

    def _try_load_conftest(self, anchor, importmode):
        self._getconftestmodules(anchor, importmode)
        # let's also consider test* subdirs
        if anchor.check(dir=1):
            for x in anchor.listdir("test*"):
                if x.check(dir=1):
                    self._getconftestmodules(x, importmode)

    @lru_cache(maxsize=128)
    def _getconftestmodules(self, path, importmode):
        if self._noconftest:
            return []

        if path.isfile():
            directory = path.dirpath()
        else:
            directory = path

        # XXX these days we may rather want to use config.rootdir
        # and allow users to opt into looking into the rootdir parent
        # directories instead of requiring to specify confcutdir
        clist = []
        for parent in directory.parts():
            if self._confcutdir and self._confcutdir.relto(parent):
                continue
            conftestpath = parent.join("conftest.py")
            if conftestpath.isfile():
                mod = self._importconftest(conftestpath, importmode)
                clist.append(mod)
        self._dirpath2confmods[directory] = clist
        return clist

    def _rget_with_confmod(self, name, path, importmode):
        modules = self._getconftestmodules(path, importmode)
        for mod in reversed(modules):
            try:
                return mod, getattr(mod, name)
            except AttributeError:
                continue
        raise KeyError(name)

    def _importconftest(self, conftestpath, importmode):
        # Use a resolved Path object as key to avoid loading the same conftest twice
        # with build systems that create build directories containing
        # symlinks to actual files.
        # Using Path().resolve() is better than py.path.realpath because
        # it resolves to the correct path/drive in case-insensitive file systems (#5792)
        key = Path(str(conftestpath)).resolve()

        with contextlib.suppress(KeyError):
            return self._conftestpath2mod[key]

        pkgpath = conftestpath.pypkgpath()
        if pkgpath is None:
            _ensure_removed_sysmodule(conftestpath.purebasename)

        try:
            mod = import_path(conftestpath, mode=importmode)
        except Exception as e:
            raise ConftestImportFailure(conftestpath, sys.exc_info()) from e

        self._check_non_top_pytest_plugins(mod, conftestpath)

        self._conftest_plugins.add(mod)
        self._conftestpath2mod[key] = mod
        dirpath = conftestpath.dirpath()
        if dirpath in self._dirpath2confmods:
            for path, mods in self._dirpath2confmods.items():
                if path and path.relto(dirpath) or path == dirpath:
                    assert mod not in mods
                    mods.append(mod)
        self.trace("loading conftestmodule {!r}".format(mod))
        self.consider_conftest(mod)
        return mod

    def _check_non_top_pytest_plugins(self, mod, conftestpath):
        if (
            hasattr(mod, "pytest_plugins")
            and self._configured
            and not self._using_pyargs
        ):
            msg = (
                "Defining 'pytest_plugins' in a non-top-level conftest is no longer supported:\n"
                "It affects the entire test suite instead of just below the conftest as expected.\n"
                "  {}\n"
                "Please move it to a top level conftest file at the rootdir:\n"
                "  {}\n"
                "For more information, visit:\n"
                "  https://docs.pytest.org/en/latest/deprecations.html#pytest-plugins-in-non-top-level-conftest-files"
            )
            fail(msg.format(conftestpath, self._confcutdir), pytrace=False)

    #
    # API for bootstrapping plugin loading
    #
    #

    def consider_preparse(self, args, *, exclude_only: bool = False) -> None:
        i = 0
        n = len(args)
        while i < n:
            opt = args[i]
            i += 1
            if isinstance(opt, str):
                if opt == "-p":
                    try:
                        parg = args[i]
                    except IndexError:
                        return
                    i += 1
                elif opt.startswith("-p"):
                    parg = opt[2:]
                else:
                    continue
                if exclude_only and not parg.startswith("no:"):
                    continue
                self.consider_pluginarg(parg)

    def consider_pluginarg(self, arg) -> None:
        if arg.startswith("no:"):
            name = arg[3:]
            if name in essential_plugins:
                raise UsageError("plugin %s cannot be disabled" % name)

            # PR #4304 : remove stepwise if cacheprovider is blocked
            if name == "cacheprovider":
                self.set_blocked("stepwise")
                self.set_blocked("pytest_stepwise")

            self.set_blocked(name)
            if not name.startswith("pytest_"):
                self.set_blocked("pytest_" + name)
        else:
            name = arg
            # Unblock the plugin.  None indicates that it has been blocked.
            # There is no interface with pluggy for this.
            if self._name2plugin.get(name, -1) is None:
                del self._name2plugin[name]
            if not name.startswith("pytest_"):
                if self._name2plugin.get("pytest_" + name, -1) is None:
                    del self._name2plugin["pytest_" + name]
            self.import_plugin(arg, consider_entry_points=True)

    def consider_conftest(self, conftestmodule) -> None:
        self.register(conftestmodule, name=conftestmodule.__file__)

    def consider_env(self) -> None:
        self._import_plugin_specs(os.environ.get("PYTEST_PLUGINS"))

    def consider_module(self, mod: types.ModuleType) -> None:
        self._import_plugin_specs(getattr(mod, "pytest_plugins", []))

    def _import_plugin_specs(self, spec):
        plugins = _get_plugin_specs_as_list(spec)
        for import_spec in plugins:
            self.import_plugin(import_spec)

    def import_plugin(self, modname: str, consider_entry_points: bool = False) -> None:
        """
        Imports a plugin with ``modname``. If ``consider_entry_points`` is True, entry point
        names are also considered to find a plugin.
        """
        # most often modname refers to builtin modules, e.g. "pytester",
        # "terminal" or "capture".  Those plugins are registered under their
        # basename for historic purposes but must be imported with the
        # _pytest prefix.
        assert isinstance(modname, str), (
            "module name as text required, got %r" % modname
        )
        modname = str(modname)
        if self.is_blocked(modname) or self.get_plugin(modname) is not None:
            return

        importspec = "_pytest." + modname if modname in builtin_plugins else modname
        self.rewrite_hook.mark_rewrite(importspec)

        if consider_entry_points:
            loaded = self.load_setuptools_entrypoints("pytest11", name=modname)
            if loaded:
                return

        try:
            __import__(importspec)
        except ImportError as e:
            raise ImportError(
                'Error importing plugin "{}": {}'.format(modname, str(e.args[0]))
            ).with_traceback(e.__traceback__)

        except Skipped as e:
            from _pytest.warnings import _issue_warning_captured

            _issue_warning_captured(
                PytestConfigWarning("skipped plugin {!r}: {}".format(modname, e.msg)),
                self.hook,
                stacklevel=2,
            )
        else:
            mod = sys.modules[importspec]
            self.register(mod, modname)


def _get_plugin_specs_as_list(specs):
    """
    Parses a list of "plugin specs" and returns a list of plugin names.

    Plugin specs can be given as a list of strings separated by "," or already as a list/tuple in
    which case it is returned as a list. Specs can also be `None` in which case an
    empty list is returned.
    """
    if specs is not None and not isinstance(specs, types.ModuleType):
        if isinstance(specs, str):
            specs = specs.split(",") if specs else []
        if not isinstance(specs, (list, tuple)):
            raise UsageError(
                "Plugin specs must be a ','-separated string or a "
                "list/tuple of strings for plugin names. Given: %r" % specs
            )
        return list(specs)
    return []


def _ensure_removed_sysmodule(modname):
    try:
        del sys.modules[modname]
    except KeyError:
        pass


class Notset:
    def __repr__(self):
        return "<NOTSET>"


notset = Notset()


def _iter_rewritable_modules(package_files):
    """
    Given an iterable of file names in a source distribution, return the "names" that should
    be marked for assertion rewrite (for example the package "pytest_mock/__init__.py" should
    be added as "pytest_mock" in the assertion rewrite mechanism.

    This function has to deal with dist-info based distributions and egg based distributions
    (which are still very much in use for "editable" installs).

    Here are the file names as seen in a dist-info based distribution:

        pytest_mock/__init__.py
        pytest_mock/_version.py
        pytest_mock/plugin.py
        pytest_mock.egg-info/PKG-INFO

    Here are the file names as seen in an egg based distribution:

        src/pytest_mock/__init__.py
        src/pytest_mock/_version.py
        src/pytest_mock/plugin.py
        src/pytest_mock.egg-info/PKG-INFO
        LICENSE
        setup.py

    We have to take in account those two distribution flavors in order to determine which
    names should be considered for assertion rewriting.

    More information:
        https://github.com/pytest-dev/pytest-mock/issues/167
    """
    package_files = list(package_files)
    seen_some = False
    for fn in package_files:
        is_simple_module = "/" not in fn and fn.endswith(".py")
        is_package = fn.count("/") == 1 and fn.endswith("__init__.py")
        if is_simple_module:
            module_name, _ = os.path.splitext(fn)
            # we ignore "setup.py" at the root of the distribution
            if module_name != "setup":
                seen_some = True
                yield module_name
        elif is_package:
            package_name = os.path.dirname(fn)
            seen_some = True
            yield package_name

    if not seen_some:
        # at this point we did not find any packages or modules suitable for assertion
        # rewriting, so we try again by stripping the first path component (to account for
        # "src" based source trees for example)
        # this approach lets us have the common case continue to be fast, as egg-distributions
        # are rarer
        new_package_files = []
        for fn in package_files:
            parts = fn.split("/")
            new_fn = "/".join(parts[1:])
            if new_fn:
                new_package_files.append(new_fn)
        if new_package_files:
            yield from _iter_rewritable_modules(new_package_files)


class Config:
    """
    Access to configuration values, pluginmanager and plugin hooks.

    :param PytestPluginManager pluginmanager:

    :param InvocationParams invocation_params:
        Object containing the parameters regarding the ``pytest.main``
        invocation.
    """

    @attr.s(frozen=True)
    class InvocationParams:
        """Holds parameters passed during ``pytest.main()``

        The object attributes are read-only.

        .. versionadded:: 5.1

        .. note::

            Note that the environment variable ``PYTEST_ADDOPTS`` and the ``addopts``
            ini option are handled by pytest, not being included in the ``args`` attribute.

            Plugins accessing ``InvocationParams`` must be aware of that.
        """

        args = attr.ib(converter=tuple)
        """tuple of command-line arguments as passed to ``pytest.main()``."""
        plugins = attr.ib()
        """list of extra plugins, might be `None`."""
        dir = attr.ib(type=Path)
        """directory where ``pytest.main()`` was invoked from."""

    def __init__(
        self,
        pluginmanager: PytestPluginManager,
        *,
        invocation_params: Optional[InvocationParams] = None
    ) -> None:
        from .argparsing import Parser, FILE_OR_DIR

        if invocation_params is None:
            invocation_params = self.InvocationParams(
                args=(), plugins=None, dir=Path.cwd()
            )

        self.option = argparse.Namespace()
        """access to command line option as attributes.

          :type: argparse.Namespace"""

        self.invocation_params = invocation_params

        _a = FILE_OR_DIR
        self._parser = Parser(
            usage="%(prog)s [options] [{}] [{}] [...]".format(_a, _a),
            processopt=self._processopt,
        )
        self.pluginmanager = pluginmanager
        """the plugin manager handles plugin registration and hook invocation.

          :type: PytestPluginManager"""

        self.trace = self.pluginmanager.trace.root.get("config")
        self.hook = self.pluginmanager.hook
        self._inicache = {}  # type: Dict[str, Any]
        self._append_ini = ()  # type: Sequence[str]
        self._override_ini = ()  # type: Sequence[str]
        self._opt2dest = {}  # type: Dict[str, str]
        self._cleanup = []  # type: List[Callable[[], None]]
        # A place where plugins can store information on the config for their
        # own use. Currently only intended for internal plugins.
        self._store = Store()
        self.pluginmanager.register(self, "pytestconfig")
        self._configured = False
        self.hook.pytest_addoption.call_historic(
            kwargs=dict(parser=self._parser, pluginmanager=self.pluginmanager)
        )

        if TYPE_CHECKING:
            from _pytest.cacheprovider import Cache

            self.cache = None  # type: Optional[Cache]

    @property
    def invocation_dir(self) -> py.path.local:
        """Backward compatibility"""
        return py.path.local(str(self.invocation_params.dir))

    def add_cleanup(self, func) -> None:
        """ Add a function to be called when the config object gets out of
        use (usually coninciding with pytest_unconfigure)."""
        self._cleanup.append(func)

    def _do_configure(self) -> None:
        assert not self._configured
        self._configured = True
        with warnings.catch_warnings():
            warnings.simplefilter("default")
            self.hook.pytest_configure.call_historic(kwargs=dict(config=self))

    def _ensure_unconfigure(self) -> None:
        if self._configured:
            self._configured = False
            self.hook.pytest_unconfigure(config=self)
            self.hook.pytest_configure._call_history = []
        while self._cleanup:
            fin = self._cleanup.pop()
            fin()

    def get_terminal_writer(self):
        return self.pluginmanager.get_plugin("terminalreporter")._tw

    def pytest_cmdline_parse(
        self, pluginmanager: PytestPluginManager, args: List[str]
    ) -> object:
        try:
            self.parse(args)
        except UsageError:

            # Handle --version and --help here in a minimal fashion.
            # This gets done via helpconfig normally, but its
            # pytest_cmdline_main is not called in case of errors.
            if getattr(self.option, "version", False) or "--version" in args:
                from _pytest.helpconfig import showversion

                showversion(self)
            elif (
                getattr(self.option, "help", False) or "--help" in args or "-h" in args
            ):
                self._parser._getparser().print_help()
                sys.stdout.write(
                    "\nNOTE: displaying only minimal help due to UsageError.\n\n"
                )

            raise

        return self

    def notify_exception(
        self,
        excinfo: ExceptionInfo[BaseException],
        option: Optional[argparse.Namespace] = None,
    ) -> None:
        if option and getattr(option, "fulltrace", False):
            style = "long"  # type: _TracebackStyle
        else:
            style = "native"
        excrepr = excinfo.getrepr(
            funcargs=True, showlocals=getattr(option, "showlocals", False), style=style
        )
        res = self.hook.pytest_internalerror(excrepr=excrepr, excinfo=excinfo)
        if not any(res):
            for line in str(excrepr).split("\n"):
                sys.stderr.write("INTERNALERROR> %s\n" % line)
                sys.stderr.flush()

    def cwd_relative_nodeid(self, nodeid):
        # nodeid's are relative to the rootpath, compute relative to cwd
        if self.invocation_dir != self.rootdir:
            fullpath = self.rootdir.join(nodeid)
            nodeid = self.invocation_dir.bestrelpath(fullpath)
        return nodeid

    @classmethod
    def fromdictargs(cls, option_dict, args):
        """ constructor usable for subprocesses. """
        config = get_config(args)
        config.option.__dict__.update(option_dict)
        config.parse(args, addopts=False)
        for x in config.option.plugins:
            config.pluginmanager.consider_pluginarg(x)
        return config

    def _processopt(self, opt: "Argument") -> None:
        for name in opt._short_opts + opt._long_opts:
            self._opt2dest[name] = opt.dest

        if hasattr(opt, "default"):
            if not hasattr(self.option, opt.dest):
                setattr(self.option, opt.dest, opt.default)

    @hookimpl(trylast=True)
    def pytest_load_initial_conftests(self, early_config):
        self.pluginmanager._set_initial_conftests(early_config.known_args_namespace)

    def _initini(self, args: Sequence[str]) -> None:
        ns, unknown_args = self._parser.parse_known_and_unknown_args(
            args, namespace=copy.copy(self.option)
        )
        self.rootdir, self.inifile, self.inicfg = determine_setup(
            ns.inifilename,
            ns.file_or_dir + unknown_args,
            rootdir_cmd_arg=ns.rootdir or None,
            config=self,
        )
        self._parser.extra_info["rootdir"] = self.rootdir
        self._parser.extra_info["inifile"] = self.inifile
        self._parser.addini("addopts", "extra command line options", "args")
        self._parser.addini("minversion", "minimally required pytest version")
<<<<<<< HEAD
        self._append_ini = ns.append_ini or ()
=======
        self._parser.addini(
            "required_plugins",
            "plugins that must be present for pytest to run",
            type="args",
            default=[],
        )
>>>>>>> ab6dacf1
        self._override_ini = ns.override_ini or ()

    def _consider_importhook(self, args: Sequence[str]) -> None:
        """Install the PEP 302 import hook if using assertion rewriting.

        Needs to parse the --assert=<mode> option from the commandline
        and find all the installed plugins to mark them for rewriting
        by the importhook.
        """
        ns, unknown_args = self._parser.parse_known_and_unknown_args(args)
        mode = getattr(ns, "assertmode", "plain")
        if mode == "rewrite":
            import _pytest.assertion

            try:
                hook = _pytest.assertion.install_importhook(self)
            except SystemError:
                mode = "plain"
            else:
                self._mark_plugins_for_rewrite(hook)
        _warn_about_missing_assertion(mode)

    def _mark_plugins_for_rewrite(self, hook) -> None:
        """
        Given an importhook, mark for rewrite any top-level
        modules or packages in the distribution package for
        all pytest plugins.
        """
        self.pluginmanager.rewrite_hook = hook

        if os.environ.get("PYTEST_DISABLE_PLUGIN_AUTOLOAD"):
            # We don't autoload from setuptools entry points, no need to continue.
            return

        package_files = (
            str(file)
            for dist in importlib_metadata.distributions()
            if any(ep.group == "pytest11" for ep in dist.entry_points)
            for file in dist.files or []
        )

        for name in _iter_rewritable_modules(package_files):
            hook.mark_rewrite(name)

    def _validate_args(self, args: List[str], via: str) -> List[str]:
        """Validate known args."""
        self._parser._config_source_hint = via  # type: ignore
        try:
            self._parser.parse_known_and_unknown_args(
                args, namespace=copy.copy(self.option)
            )
        finally:
            del self._parser._config_source_hint  # type: ignore

        return args

    def _preparse(self, args: List[str], addopts: bool = True) -> None:
        if addopts:
            env_addopts = os.environ.get("PYTEST_ADDOPTS", "")
            if len(env_addopts):
                args[:] = (
                    self._validate_args(shlex.split(env_addopts), "via PYTEST_ADDOPTS")
                    + args
                )
        self._initini(args)
        if addopts:
            args[:] = (
                self._validate_args(self.getini("addopts"), "via addopts config") + args
            )

        self._checkversion()
        self._consider_importhook(args)
        self.pluginmanager.consider_preparse(args, exclude_only=False)
        if not os.environ.get("PYTEST_DISABLE_PLUGIN_AUTOLOAD"):
            # Don't autoload from setuptools entry point. Only explicitly specified
            # plugins are going to be loaded.
            self.pluginmanager.load_setuptools_entrypoints("pytest11")
        self.pluginmanager.consider_env()
        self.known_args_namespace = ns = self._parser.parse_known_args(
            args, namespace=copy.copy(self.option)
        )
        self._validate_plugins()
        self._validate_keys()
        if self.known_args_namespace.confcutdir is None and self.inifile:
            confcutdir = py.path.local(self.inifile).dirname
            self.known_args_namespace.confcutdir = confcutdir
        try:
            self.hook.pytest_load_initial_conftests(
                early_config=self, args=args, parser=self._parser
            )
        except ConftestImportFailure as e:
            if ns.help or ns.version:
                # we don't want to prevent --help/--version to work
                # so just let is pass and print a warning at the end
                from _pytest.warnings import _issue_warning_captured

                _issue_warning_captured(
                    PytestConfigWarning(
                        "could not load initial conftests: {}".format(e.path)
                    ),
                    self.hook,
                    stacklevel=2,
                )
            else:
                raise

    def _checkversion(self):
        import pytest

        minver = self.inicfg.get("minversion", None)
        if minver:
            # Imported lazily to improve start-up time.
            from packaging.version import Version

            if not isinstance(minver, str):
                raise pytest.UsageError(
                    "%s: 'minversion' must be a single value" % self.inifile
                )

            if Version(minver) > Version(pytest.__version__):
                raise pytest.UsageError(
                    "%s: 'minversion' requires pytest-%s, actual pytest-%s'"
                    % (self.inifile, minver, pytest.__version__,)
                )

    def _validate_keys(self) -> None:
        for key in sorted(self._get_unknown_ini_keys()):
            self._warn_or_fail_if_strict("Unknown config ini key: {}\n".format(key))

    def _validate_plugins(self) -> None:
        required_plugins = sorted(self.getini("required_plugins"))
        if not required_plugins:
            return

        plugin_info = self.pluginmanager.list_plugin_distinfo()
        plugin_dist_names = [dist.project_name for _, dist in plugin_info]

        missing_plugins = []
        for plugin in required_plugins:
            if plugin not in plugin_dist_names:
                missing_plugins.append(plugin)

        if missing_plugins:
            fail(
                "Missing required plugins: {}".format(", ".join(missing_plugins)),
                pytrace=False,
            )

    def _warn_or_fail_if_strict(self, message: str) -> None:
        if self.known_args_namespace.strict_config:
            fail(message, pytrace=False)
        sys.stderr.write("WARNING: {}".format(message))

    def _get_unknown_ini_keys(self) -> List[str]:
        parser_inicfg = self._parser._inidict
        return [name for name in self.inicfg if name not in parser_inicfg]

    def parse(self, args: List[str], addopts: bool = True) -> None:
        # parse given cmdline arguments into this config object.
        assert not hasattr(
            self, "args"
        ), "can only parse cmdline args at most once per Config object"
        self.hook.pytest_addhooks.call_historic(
            kwargs=dict(pluginmanager=self.pluginmanager)
        )
        self._preparse(args, addopts=addopts)
        # XXX deprecated hook:
        self.hook.pytest_cmdline_preparse(config=self, args=args)
        self._parser.after_preparse = True  # type: ignore
        try:
            args = self._parser.parse_setoption(
                args, self.option, namespace=self.option
            )
            if not args:
                if self.invocation_dir == self.rootdir:
                    args = self.getini("testpaths")
                if not args:
                    args = [str(self.invocation_dir)]
            self.args = args
        except PrintHelp:
            pass

    def addinivalue_line(self, name, line):
        """ add a line to an ini-file option. The option must have been
        declared but might not yet be set in which case the line becomes the
        the first line in its value. """
        x = self.getini(name)
        assert isinstance(x, list)
        x.append(line)  # modifies the cached list inline

    def getini(self, name: str):
        """ return configuration value from an :ref:`ini file <configfiles>`. If the
        specified name hasn't been registered through a prior
        :py:func:`parser.addini <_pytest.config.argparsing.Parser.addini>`
        call (usually from a plugin), a ValueError is raised. """
        try:
            return self._inicache[name]
        except KeyError:
            self._inicache[name] = val = self._getini(name)
            return val

    def _getini(self, name: str) -> Any:
        try:
            description, type, default = self._parser._inidict[name]
        except KeyError:
            raise ValueError("unknown configuration value: {!r}".format(name))
        override_value = self._get_override_ini_value(name)
        if override_value is None:
            try:
                value = self.inicfg[name]
            except KeyError:
                if default is not None:
                    return default
                if type is None:
                    return ""
                return []
        else:
            value = override_value
        # coerce the values based on types
        # note: some coercions are only required if we are reading from .ini files, because
        # the file format doesn't contain type information, but when reading from toml we will
        # get either str or list of str values (see _parse_ini_config_from_pyproject_toml).
        # for example:
        #
        #   ini:
        #     a_line_list = "tests acceptance"
        #   in this case, we need to split the string to obtain a list of strings
        #
        #   toml:
        #     a_line_list = ["tests", "acceptance"]
        #   in this case, we already have a list ready to use
        #
        append_value = self._get_append_ini_value(name)
        if append_value:
            value = " ".join([value, append_value])
        if type == "pathlist":
            # TODO: This assert is probably not valid in all cases.
            assert self.inifile is not None
            dp = py.path.local(self.inifile).dirpath()
            input_values = shlex.split(value) if isinstance(value, str) else value
            return [dp.join(x, abs=True) for x in input_values]
        elif type == "args":
            return shlex.split(value) if isinstance(value, str) else value
        elif type == "linelist":
            if isinstance(value, str):
                return [t for t in map(lambda x: x.strip(), value.split("\n")) if t]
            else:
                return value
        elif type == "bool":
            return bool(_strtobool(str(value).strip()))
        else:
            assert type is None
            return value

    def _getconftest_pathlist(self, name, path):
        try:
            mod, relroots = self.pluginmanager._rget_with_confmod(
                name, path, self.getoption("importmode")
            )
        except KeyError:
            return None
        modpath = py.path.local(mod.__file__).dirpath()
        values = []
        for relroot in relroots:
            if not isinstance(relroot, py.path.local):
                relroot = relroot.replace("/", py.path.local.sep)
                relroot = modpath.join(relroot, abs=True)
            values.append(relroot)
        return values

    def _get_append_ini_value(self, name: str) -> Optional[str]:
        value = None
        # append_ini is a list of "ini=value" options
        # append all values if multiple values are set for same ini-name,
        # e.g. -a foo=bar1 -a foo=bar2 will append 'bar1 bar2' to foo
        for ini_config in self._append_ini:
            try:
                key, append_ini_value = ini_config.split("=", 1)
            except ValueError:
                raise UsageError(
                    "-a/--append-ini expects option=value style (got: {!r}).".format(
                        ini_config
                    )
                )
            else:
                if key == name:
                    value = (
                        append_ini_value
                        if value is None
                        else " ".join([value, append_ini_value])
                    )
        return value

    def _get_override_ini_value(self, name: str) -> Optional[str]:
        value = None
        # override_ini is a list of "ini=value" options
        # always use the last item if multiple values are set for same ini-name,
        # e.g. -o foo=bar1 -o foo=bar2 will set foo to bar2
        for ini_config in self._override_ini:
            try:
                key, user_ini_value = ini_config.split("=", 1)
            except ValueError:
                raise UsageError(
                    "-o/--override-ini expects option=value style (got: {!r}).".format(
                        ini_config
                    )
                )
            else:
                if key == name:
                    value = user_ini_value
        return value

    def getoption(self, name: str, default=notset, skip: bool = False):
        """ return command line option value.

        :arg name: name of the option.  You may also specify
            the literal ``--OPT`` option instead of the "dest" option name.
        :arg default: default value if no option of that name exists.
        :arg skip: if True raise pytest.skip if option does not exists
            or has a None value.
        """
        name = self._opt2dest.get(name, name)
        try:
            val = getattr(self.option, name)
            if val is None and skip:
                raise AttributeError(name)
            return val
        except AttributeError:
            if default is not notset:
                return default
            if skip:
                import pytest

                pytest.skip("no {!r} option found".format(name))
            raise ValueError("no option named {!r}".format(name))

    def getvalue(self, name, path=None):
        """ (deprecated, use getoption()) """
        return self.getoption(name)

    def getvalueorskip(self, name, path=None):
        """ (deprecated, use getoption(skip=True)) """
        return self.getoption(name, skip=True)


def _assertion_supported():
    try:
        assert False
    except AssertionError:
        return True
    else:
        return False


def _warn_about_missing_assertion(mode):
    if not _assertion_supported():
        if mode == "plain":
            sys.stderr.write(
                "WARNING: ASSERTIONS ARE NOT EXECUTED"
                " and FAILING TESTS WILL PASS.  Are you"
                " using python -O?"
            )
        else:
            sys.stderr.write(
                "WARNING: assertions not in test modules or"
                " plugins will be ignored"
                " because assert statements are not executed "
                "by the underlying Python interpreter "
                "(are you using python -O?)\n"
            )


def create_terminal_writer(config: Config, *args, **kwargs) -> TerminalWriter:
    """Create a TerminalWriter instance configured according to the options
    in the config object. Every code which requires a TerminalWriter object
    and has access to a config object should use this function.
    """
    tw = TerminalWriter(*args, **kwargs)
    if config.option.color == "yes":
        tw.hasmarkup = True
    if config.option.color == "no":
        tw.hasmarkup = False
    return tw


def _strtobool(val):
    """Convert a string representation of truth to true (1) or false (0).

    True values are 'y', 'yes', 't', 'true', 'on', and '1'; false values
    are 'n', 'no', 'f', 'false', 'off', and '0'.  Raises ValueError if
    'val' is anything else.

    .. note:: copied from distutils.util
    """
    val = val.lower()
    if val in ("y", "yes", "t", "true", "on", "1"):
        return 1
    elif val in ("n", "no", "f", "false", "off", "0"):
        return 0
    else:
        raise ValueError("invalid truth value {!r}".format(val))<|MERGE_RESOLUTION|>--- conflicted
+++ resolved
@@ -967,16 +967,14 @@
         self._parser.extra_info["inifile"] = self.inifile
         self._parser.addini("addopts", "extra command line options", "args")
         self._parser.addini("minversion", "minimally required pytest version")
-<<<<<<< HEAD
-        self._append_ini = ns.append_ini or ()
-=======
         self._parser.addini(
             "required_plugins",
             "plugins that must be present for pytest to run",
             type="args",
             default=[],
         )
->>>>>>> ab6dacf1
+
+        self._append_ini = ns.append_ini or ()
         self._override_ini = ns.override_ini or ()
 
     def _consider_importhook(self, args: Sequence[str]) -> None:
@@ -1211,7 +1209,7 @@
         #
         append_value = self._get_append_ini_value(name)
         if append_value:
-            value = " ".join([value, append_value])
+            value = value  # + append_value
         if type == "pathlist":
             # TODO: This assert is probably not valid in all cases.
             assert self.inifile is not None
@@ -1266,7 +1264,7 @@
                     value = (
                         append_ini_value
                         if value is None
-                        else " ".join([value, append_ini_value])
+                        else value  # + append_ini_value
                     )
         return value
 
