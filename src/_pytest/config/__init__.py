""" command line options, ini-file and conftest.py processing. """
import argparse
import collections.abc
import contextlib
import copy
import enum
import inspect
import os
import shlex
import sys
import types
import warnings
from functools import lru_cache
from types import TracebackType
from typing import Any
from typing import Callable
from typing import Dict
from typing import IO
from typing import Iterable
from typing import Iterator
from typing import List
from typing import Optional
from typing import Sequence
from typing import Set
from typing import TextIO
from typing import Tuple
from typing import Union

import attr
import py
from pluggy import HookimplMarker
from pluggy import HookspecMarker
from pluggy import PluginManager

import _pytest._code
import _pytest.deprecated
import _pytest.hookspec  # the extension point definitions
from .exceptions import PrintHelp
from .exceptions import UsageError
from .findpaths import determine_setup
from _pytest._code import ExceptionInfo
from _pytest._code import filter_traceback
from _pytest._io import TerminalWriter
from _pytest.compat import importlib_metadata
from _pytest.compat import TYPE_CHECKING
from _pytest.outcomes import fail
from _pytest.outcomes import Skipped
from _pytest.pathlib import import_path
from _pytest.pathlib import ImportMode
from _pytest.pathlib import Path
from _pytest.store import Store
from _pytest.warning_types import PytestConfigWarning

if TYPE_CHECKING:
    from typing import Type

    from _pytest._code.code import _TracebackStyle
    from _pytest.terminal import TerminalReporter
    from .argparsing import Argument


_PluggyPlugin = object
"""A type to represent plugin objects.
Plugins can be any namespace, so we can't narrow it down much, but we use an
alias to make the intent clear.
Ideally this type would be provided by pluggy itself."""


hookimpl = HookimplMarker("pytest")
hookspec = HookspecMarker("pytest")


class ExitCode(enum.IntEnum):
    """
    .. versionadded:: 5.0

    Encodes the valid exit codes by pytest.

    Currently users and plugins may supply other exit codes as well.
    """

    #: tests passed
    OK = 0
    #: tests failed
    TESTS_FAILED = 1
    #: pytest was interrupted
    INTERRUPTED = 2
    #: an internal error got in the way
    INTERNAL_ERROR = 3
    #: pytest was misused
    USAGE_ERROR = 4
    #: pytest couldn't find tests
    NO_TESTS_COLLECTED = 5


class ConftestImportFailure(Exception):
    def __init__(
        self,
        path: py.path.local,
        excinfo: Tuple["Type[Exception]", Exception, TracebackType],
    ) -> None:
        super().__init__(path, excinfo)
        self.path = path
        self.excinfo = excinfo

    def __str__(self) -> str:
        return "{}: {} (from {})".format(
            self.excinfo[0].__name__, self.excinfo[1], self.path
        )


def filter_traceback_for_conftest_import_failure(
    entry: _pytest._code.TracebackEntry,
) -> bool:
    """filters tracebacks entries which point to pytest internals or importlib.

    Make a special case for importlib because we use it to import test modules and conftest files
    in _pytest.pathlib.import_path.
    """
    return filter_traceback(entry) and "importlib" not in str(entry.path).split(os.sep)


def main(
    args: Optional[List[str]] = None,
    plugins: Optional[Sequence[Union[str, _PluggyPlugin]]] = None,
) -> Union[int, ExitCode]:
    """ return exit code, after performing an in-process test run.

    :arg args: list of command line arguments.

    :arg plugins: list of plugin objects to be auto-registered during
                  initialization.
    """
    try:
        try:
            config = _prepareconfig(args, plugins)
        except ConftestImportFailure as e:
            exc_info = ExceptionInfo(e.excinfo)
            tw = TerminalWriter(sys.stderr)
            tw.line(
                "ImportError while loading conftest '{e.path}'.".format(e=e), red=True
            )
            exc_info.traceback = exc_info.traceback.filter(
                filter_traceback_for_conftest_import_failure
            )
            exc_repr = (
                exc_info.getrepr(style="short", chain=False)
                if exc_info.traceback
                else exc_info.exconly()
            )
            formatted_tb = str(exc_repr)
            for line in formatted_tb.splitlines():
                tw.line(line.rstrip(), red=True)
            return ExitCode.USAGE_ERROR
        else:
            try:
                ret = config.hook.pytest_cmdline_main(
                    config=config
                )  # type: Union[ExitCode, int]
                try:
                    return ExitCode(ret)
                except ValueError:
                    return ret
            finally:
                config._ensure_unconfigure()
    except UsageError as e:
        tw = TerminalWriter(sys.stderr)
        for msg in e.args:
            tw.line("ERROR: {}\n".format(msg), red=True)
        return ExitCode.USAGE_ERROR


def console_main() -> int:
    """pytest's CLI entry point.

    This function is not meant for programmable use; use `main()` instead.
    """
    # https://docs.python.org/3/library/signal.html#note-on-sigpipe
    try:
        code = main()
        sys.stdout.flush()
        return code
    except BrokenPipeError:
        # Python flushes standard streams on exit; redirect remaining output
        # to devnull to avoid another BrokenPipeError at shutdown
        devnull = os.open(os.devnull, os.O_WRONLY)
        os.dup2(devnull, sys.stdout.fileno())
        return 1  # Python exits with error code 1 on EPIPE


class cmdline:  # compatibility namespace
    main = staticmethod(main)


def filename_arg(path: str, optname: str) -> str:
    """ Argparse type validator for filename arguments.

    :path: path of filename
    :optname: name of the option
    """
    if os.path.isdir(path):
        raise UsageError("{} must be a filename, given: {}".format(optname, path))
    return path


def directory_arg(path: str, optname: str) -> str:
    """Argparse type validator for directory arguments.

    :path: path of directory
    :optname: name of the option
    """
    if not os.path.isdir(path):
        raise UsageError("{} must be a directory, given: {}".format(optname, path))
    return path


# Plugins that cannot be disabled via "-p no:X" currently.
essential_plugins = (
    "mark",
    "main",
    "runner",
    "fixtures",
    "helpconfig",  # Provides -p.
)

default_plugins = essential_plugins + (
    "python",
    "terminal",
    "debugging",
    "unittest",
    "capture",
    "skipping",
    "tmpdir",
    "monkeypatch",
    "recwarn",
    "pastebin",
    "nose",
    "assertion",
    "junitxml",
    "resultlog",
    "doctest",
    "cacheprovider",
    "freeze_support",
    "setuponly",
    "setupplan",
    "stepwise",
    "warnings",
    "logging",
    "reports",
    "faulthandler",
)

builtin_plugins = set(default_plugins)
builtin_plugins.add("pytester")


def get_config(
    args: Optional[List[str]] = None,
    plugins: Optional[Sequence[Union[str, _PluggyPlugin]]] = None,
) -> "Config":
    # subsequent calls to main will create a fresh instance
    pluginmanager = PytestPluginManager()
    config = Config(
        pluginmanager,
        invocation_params=Config.InvocationParams(
            args=args or (), plugins=plugins, dir=Path.cwd(),
        ),
    )

    if args is not None:
        # Handle any "-p no:plugin" args.
        pluginmanager.consider_preparse(args, exclude_only=True)

    for spec in default_plugins:
        pluginmanager.import_plugin(spec)

    return config


def get_plugin_manager() -> "PytestPluginManager":
    """
    Obtain a new instance of the
    :py:class:`_pytest.config.PytestPluginManager`, with default plugins
    already loaded.

    This function can be used by integration with other tools, like hooking
    into pytest to run tests into an IDE.
    """
    return get_config().pluginmanager


def _prepareconfig(
    args: Optional[Union[py.path.local, List[str]]] = None,
    plugins: Optional[Sequence[Union[str, _PluggyPlugin]]] = None,
) -> "Config":
    if args is None:
        args = sys.argv[1:]
    elif isinstance(args, py.path.local):
        args = [str(args)]
    elif not isinstance(args, list):
        msg = "`args` parameter expected to be a list of strings, got: {!r} (type: {})"
        raise TypeError(msg.format(args, type(args)))

    config = get_config(args, plugins)
    pluginmanager = config.pluginmanager
    try:
        if plugins:
            for plugin in plugins:
                if isinstance(plugin, str):
                    pluginmanager.consider_pluginarg(plugin)
                else:
                    pluginmanager.register(plugin)
        config = pluginmanager.hook.pytest_cmdline_parse(
            pluginmanager=pluginmanager, args=args
        )
        return config
    except BaseException:
        config._ensure_unconfigure()
        raise


class PytestPluginManager(PluginManager):
    """
    Overwrites :py:class:`pluggy.PluginManager <pluggy.PluginManager>` to add pytest-specific
    functionality:

    * loading plugins from the command line, ``PYTEST_PLUGINS`` env variable and
      ``pytest_plugins`` global variables found in plugins being loaded;
    * ``conftest.py`` loading during start-up;
    """

    def __init__(self) -> None:
        import _pytest.assertion

        super().__init__("pytest")
        # The objects are module objects, only used generically.
        self._conftest_plugins = set()  # type: Set[types.ModuleType]

        # State related to local conftest plugins.
        self._dirpath2confmods = {}  # type: Dict[py.path.local, List[types.ModuleType]]
        self._conftestpath2mod = {}  # type: Dict[Path, types.ModuleType]
        self._confcutdir = None  # type: Optional[py.path.local]
        self._noconftest = False
        self._duplicatepaths = set()  # type: Set[py.path.local]

        self.add_hookspecs(_pytest.hookspec)
        self.register(self)
        if os.environ.get("PYTEST_DEBUG"):
            err = sys.stderr  # type: IO[str]
            encoding = getattr(err, "encoding", "utf8")  # type: str
            try:
                err = open(
                    os.dup(err.fileno()), mode=err.mode, buffering=1, encoding=encoding,
                )
            except Exception:
                pass
            self.trace.root.setwriter(err.write)
            self.enable_tracing()

        # Config._consider_importhook will set a real object if required.
        self.rewrite_hook = _pytest.assertion.DummyRewriteHook()
        # Used to know when we are importing conftests after the pytest_configure stage
        self._configured = False

    def parse_hookimpl_opts(self, plugin: _PluggyPlugin, name: str):
        # pytest hooks are always prefixed with pytest_
        # so we avoid accessing possibly non-readable attributes
        # (see issue #1073)
        if not name.startswith("pytest_"):
            return
        # ignore names which can not be hooks
        if name == "pytest_plugins":
            return

        method = getattr(plugin, name)
        opts = super().parse_hookimpl_opts(plugin, name)

        # consider only actual functions for hooks (#3775)
        if not inspect.isroutine(method):
            return

        # collect unmarked hooks as long as they have the `pytest_' prefix
        if opts is None and name.startswith("pytest_"):
            opts = {}
        if opts is not None:
            # TODO: DeprecationWarning, people should use hookimpl
            # https://github.com/pytest-dev/pytest/issues/4562
            known_marks = {m.name for m in getattr(method, "pytestmark", [])}

            for name in ("tryfirst", "trylast", "optionalhook", "hookwrapper"):
                opts.setdefault(name, hasattr(method, name) or name in known_marks)
        return opts

    def parse_hookspec_opts(self, module_or_class, name: str):
        opts = super().parse_hookspec_opts(module_or_class, name)
        if opts is None:
            method = getattr(module_or_class, name)

            if name.startswith("pytest_"):
                # todo: deprecate hookspec hacks
                # https://github.com/pytest-dev/pytest/issues/4562
                known_marks = {m.name for m in getattr(method, "pytestmark", [])}
                opts = {
                    "firstresult": hasattr(method, "firstresult")
                    or "firstresult" in known_marks,
                    "historic": hasattr(method, "historic")
                    or "historic" in known_marks,
                }
        return opts

    def register(
        self, plugin: _PluggyPlugin, name: Optional[str] = None
    ) -> Optional[str]:
        if name in _pytest.deprecated.DEPRECATED_EXTERNAL_PLUGINS:
            warnings.warn(
                PytestConfigWarning(
                    "{} plugin has been merged into the core, "
                    "please remove it from your requirements.".format(
                        name.replace("_", "-")
                    )
                )
            )
            return None
        ret = super().register(plugin, name)  # type: Optional[str]
        if ret:
            self.hook.pytest_plugin_registered.call_historic(
                kwargs=dict(plugin=plugin, manager=self)
            )

            if isinstance(plugin, types.ModuleType):
                self.consider_module(plugin)
        return ret

    def getplugin(self, name: str):
        # support deprecated naming because plugins (xdist e.g.) use it
        plugin = self.get_plugin(name)  # type: Optional[_PluggyPlugin]
        return plugin

    def hasplugin(self, name: str) -> bool:
        """Return True if the plugin with the given name is registered."""
        return bool(self.get_plugin(name))

    def pytest_configure(self, config: "Config") -> None:
        # XXX now that the pluginmanager exposes hookimpl(tryfirst...)
        # we should remove tryfirst/trylast as markers
        config.addinivalue_line(
            "markers",
            "tryfirst: mark a hook implementation function such that the "
            "plugin machinery will try to call it first/as early as possible.",
        )
        config.addinivalue_line(
            "markers",
            "trylast: mark a hook implementation function such that the "
            "plugin machinery will try to call it last/as late as possible.",
        )
        self._configured = True

    #
    # internal API for local conftest plugin handling
    #
    def _set_initial_conftests(self, namespace: argparse.Namespace) -> None:
        """ load initial conftest files given a preparsed "namespace".
            As conftest files may add their own command line options
            which have arguments ('--my-opt somepath') we might get some
            false positives.  All builtin and 3rd party plugins will have
            been loaded, however, so common options will not confuse our logic
            here.
        """
        current = py.path.local()
        self._confcutdir = (
            current.join(namespace.confcutdir, abs=True)
            if namespace.confcutdir
            else None
        )
        self._noconftest = namespace.noconftest
        self._using_pyargs = namespace.pyargs
        testpaths = namespace.file_or_dir
        foundanchor = False
        for testpath in testpaths:
            path = str(testpath)
            # remove node-id syntax
            i = path.find("::")
            if i != -1:
                path = path[:i]
            anchor = current.join(path, abs=1)
            if anchor.exists():  # we found some file object
                self._try_load_conftest(anchor, namespace.importmode)
                foundanchor = True
        if not foundanchor:
            self._try_load_conftest(current, namespace.importmode)

    def _try_load_conftest(
        self, anchor: py.path.local, importmode: Union[str, ImportMode]
    ) -> None:
        self._getconftestmodules(anchor, importmode)
        # let's also consider test* subdirs
        if anchor.check(dir=1):
            for x in anchor.listdir("test*"):
                if x.check(dir=1):
                    self._getconftestmodules(x, importmode)

    @lru_cache(maxsize=128)
    def _getconftestmodules(
        self, path: py.path.local, importmode: Union[str, ImportMode],
    ) -> List[types.ModuleType]:
        if self._noconftest:
            return []

        if path.isfile():
            directory = path.dirpath()
        else:
            directory = path

        # XXX these days we may rather want to use config.rootdir
        # and allow users to opt into looking into the rootdir parent
        # directories instead of requiring to specify confcutdir
        clist = []
        for parent in directory.parts():
            if self._confcutdir and self._confcutdir.relto(parent):
                continue
            conftestpath = parent.join("conftest.py")
            if conftestpath.isfile():
                mod = self._importconftest(conftestpath, importmode)
                clist.append(mod)
        self._dirpath2confmods[directory] = clist
        return clist

    def _rget_with_confmod(
        self, name: str, path: py.path.local, importmode: Union[str, ImportMode],
    ) -> Tuple[types.ModuleType, Any]:
        modules = self._getconftestmodules(path, importmode)
        for mod in reversed(modules):
            try:
                return mod, getattr(mod, name)
            except AttributeError:
                continue
        raise KeyError(name)

    def _importconftest(
        self, conftestpath: py.path.local, importmode: Union[str, ImportMode],
    ) -> types.ModuleType:
        # Use a resolved Path object as key to avoid loading the same conftest twice
        # with build systems that create build directories containing
        # symlinks to actual files.
        # Using Path().resolve() is better than py.path.realpath because
        # it resolves to the correct path/drive in case-insensitive file systems (#5792)
        key = Path(str(conftestpath)).resolve()

        with contextlib.suppress(KeyError):
            return self._conftestpath2mod[key]

        pkgpath = conftestpath.pypkgpath()
        if pkgpath is None:
            _ensure_removed_sysmodule(conftestpath.purebasename)

        try:
            mod = import_path(conftestpath, mode=importmode)
        except Exception as e:
            assert e.__traceback__ is not None
            exc_info = (type(e), e, e.__traceback__)
            raise ConftestImportFailure(conftestpath, exc_info) from e

        self._check_non_top_pytest_plugins(mod, conftestpath)

        self._conftest_plugins.add(mod)
        self._conftestpath2mod[key] = mod
        dirpath = conftestpath.dirpath()
        if dirpath in self._dirpath2confmods:
            for path, mods in self._dirpath2confmods.items():
                if path and path.relto(dirpath) or path == dirpath:
                    assert mod not in mods
                    mods.append(mod)
        self.trace("loading conftestmodule {!r}".format(mod))
        self.consider_conftest(mod)
        return mod

    def _check_non_top_pytest_plugins(
        self, mod: types.ModuleType, conftestpath: py.path.local,
    ) -> None:
        if (
            hasattr(mod, "pytest_plugins")
            and self._configured
            and not self._using_pyargs
        ):
            msg = (
                "Defining 'pytest_plugins' in a non-top-level conftest is no longer supported:\n"
                "It affects the entire test suite instead of just below the conftest as expected.\n"
                "  {}\n"
                "Please move it to a top level conftest file at the rootdir:\n"
                "  {}\n"
                "For more information, visit:\n"
                "  https://docs.pytest.org/en/latest/deprecations.html#pytest-plugins-in-non-top-level-conftest-files"
            )
            fail(msg.format(conftestpath, self._confcutdir), pytrace=False)

    #
    # API for bootstrapping plugin loading
    #
    #

    def consider_preparse(
        self, args: Sequence[str], *, exclude_only: bool = False
    ) -> None:
        i = 0
        n = len(args)
        while i < n:
            opt = args[i]
            i += 1
            if isinstance(opt, str):
                if opt == "-p":
                    try:
                        parg = args[i]
                    except IndexError:
                        return
                    i += 1
                elif opt.startswith("-p"):
                    parg = opt[2:]
                else:
                    continue
                if exclude_only and not parg.startswith("no:"):
                    continue
                self.consider_pluginarg(parg)

    def consider_pluginarg(self, arg: str) -> None:
        if arg.startswith("no:"):
            name = arg[3:]
            if name in essential_plugins:
                raise UsageError("plugin %s cannot be disabled" % name)

            # PR #4304 : remove stepwise if cacheprovider is blocked
            if name == "cacheprovider":
                self.set_blocked("stepwise")
                self.set_blocked("pytest_stepwise")

            self.set_blocked(name)
            if not name.startswith("pytest_"):
                self.set_blocked("pytest_" + name)
        else:
            name = arg
            # Unblock the plugin.  None indicates that it has been blocked.
            # There is no interface with pluggy for this.
            if self._name2plugin.get(name, -1) is None:
                del self._name2plugin[name]
            if not name.startswith("pytest_"):
                if self._name2plugin.get("pytest_" + name, -1) is None:
                    del self._name2plugin["pytest_" + name]
            self.import_plugin(arg, consider_entry_points=True)

    def consider_conftest(self, conftestmodule: types.ModuleType) -> None:
        self.register(conftestmodule, name=conftestmodule.__file__)

    def consider_env(self) -> None:
        self._import_plugin_specs(os.environ.get("PYTEST_PLUGINS"))

    def consider_module(self, mod: types.ModuleType) -> None:
        self._import_plugin_specs(getattr(mod, "pytest_plugins", []))

    def _import_plugin_specs(
        self, spec: Union[None, types.ModuleType, str, Sequence[str]]
    ) -> None:
        plugins = _get_plugin_specs_as_list(spec)
        for import_spec in plugins:
            self.import_plugin(import_spec)

    def import_plugin(self, modname: str, consider_entry_points: bool = False) -> None:
        """
        Imports a plugin with ``modname``. If ``consider_entry_points`` is True, entry point
        names are also considered to find a plugin.
        """
        # most often modname refers to builtin modules, e.g. "pytester",
        # "terminal" or "capture".  Those plugins are registered under their
        # basename for historic purposes but must be imported with the
        # _pytest prefix.
        assert isinstance(modname, str), (
            "module name as text required, got %r" % modname
        )
        if self.is_blocked(modname) or self.get_plugin(modname) is not None:
            return

        importspec = "_pytest." + modname if modname in builtin_plugins else modname
        self.rewrite_hook.mark_rewrite(importspec)

        if consider_entry_points:
            loaded = self.load_setuptools_entrypoints("pytest11", name=modname)
            if loaded:
                return

        try:
            __import__(importspec)
        except ImportError as e:
            raise ImportError(
                'Error importing plugin "{}": {}'.format(modname, str(e.args[0]))
            ).with_traceback(e.__traceback__) from e

        except Skipped as e:
            from _pytest.warnings import _issue_warning_captured

            _issue_warning_captured(
                PytestConfigWarning("skipped plugin {!r}: {}".format(modname, e.msg)),
                self.hook,
                stacklevel=2,
            )
        else:
            mod = sys.modules[importspec]
            self.register(mod, modname)


def _get_plugin_specs_as_list(
    specs: Union[None, types.ModuleType, str, Sequence[str]]
) -> List[str]:
    """Parse a plugins specification into a list of plugin names."""
    # None means empty.
    if specs is None:
        return []
    # Workaround for #3899 - a submodule which happens to be called "pytest_plugins".
    if isinstance(specs, types.ModuleType):
        return []
    # Comma-separated list.
    if isinstance(specs, str):
        return specs.split(",") if specs else []
    # Direct specification.
    if isinstance(specs, collections.abc.Sequence):
        return list(specs)
    raise UsageError(
        "Plugins may be specified as a sequence or a ','-separated string of plugin names. Got: %r"
        % specs
    )


def _ensure_removed_sysmodule(modname: str) -> None:
    try:
        del sys.modules[modname]
    except KeyError:
        pass


class Notset:
    def __repr__(self):
        return "<NOTSET>"


notset = Notset()


def _iter_rewritable_modules(package_files: Iterable[str]) -> Iterator[str]:
    """
    Given an iterable of file names in a source distribution, return the "names" that should
    be marked for assertion rewrite (for example the package "pytest_mock/__init__.py" should
    be added as "pytest_mock" in the assertion rewrite mechanism.

    This function has to deal with dist-info based distributions and egg based distributions
    (which are still very much in use for "editable" installs).

    Here are the file names as seen in a dist-info based distribution:

        pytest_mock/__init__.py
        pytest_mock/_version.py
        pytest_mock/plugin.py
        pytest_mock.egg-info/PKG-INFO

    Here are the file names as seen in an egg based distribution:

        src/pytest_mock/__init__.py
        src/pytest_mock/_version.py
        src/pytest_mock/plugin.py
        src/pytest_mock.egg-info/PKG-INFO
        LICENSE
        setup.py

    We have to take in account those two distribution flavors in order to determine which
    names should be considered for assertion rewriting.

    More information:
        https://github.com/pytest-dev/pytest-mock/issues/167
    """
    package_files = list(package_files)
    seen_some = False
    for fn in package_files:
        is_simple_module = "/" not in fn and fn.endswith(".py")
        is_package = fn.count("/") == 1 and fn.endswith("__init__.py")
        if is_simple_module:
            module_name, _ = os.path.splitext(fn)
            # we ignore "setup.py" at the root of the distribution
            if module_name != "setup":
                seen_some = True
                yield module_name
        elif is_package:
            package_name = os.path.dirname(fn)
            seen_some = True
            yield package_name

    if not seen_some:
        # at this point we did not find any packages or modules suitable for assertion
        # rewriting, so we try again by stripping the first path component (to account for
        # "src" based source trees for example)
        # this approach lets us have the common case continue to be fast, as egg-distributions
        # are rarer
        new_package_files = []
        for fn in package_files:
            parts = fn.split("/")
            new_fn = "/".join(parts[1:])
            if new_fn:
                new_package_files.append(new_fn)
        if new_package_files:
            yield from _iter_rewritable_modules(new_package_files)


def _args_converter(args: Iterable[str]) -> Tuple[str, ...]:
    return tuple(args)


class Config:
    """
    Access to configuration values, pluginmanager and plugin hooks.

    :param PytestPluginManager pluginmanager:

    :param InvocationParams invocation_params:
        Object containing the parameters regarding the ``pytest.main``
        invocation.
    """

    @attr.s(frozen=True)
    class InvocationParams:
        """Holds parameters passed during ``pytest.main()``

        The object attributes are read-only.

        .. versionadded:: 5.1

        .. note::

            Note that the environment variable ``PYTEST_ADDOPTS`` and the ``addopts``
            ini option are handled by pytest, not being included in the ``args`` attribute.

            Plugins accessing ``InvocationParams`` must be aware of that.
        """

        args = attr.ib(type=Tuple[str, ...], converter=_args_converter)
        """tuple of command-line arguments as passed to ``pytest.main()``."""
        plugins = attr.ib(type=Optional[Sequence[Union[str, _PluggyPlugin]]])
        """list of extra plugins, might be `None`."""
        dir = attr.ib(type=Path)
        """directory where ``pytest.main()`` was invoked from."""

    def __init__(
        self,
        pluginmanager: PytestPluginManager,
        *,
        invocation_params: Optional[InvocationParams] = None
    ) -> None:
        from .argparsing import Parser, FILE_OR_DIR

        if invocation_params is None:
            invocation_params = self.InvocationParams(
                args=(), plugins=None, dir=Path.cwd()
            )

        self.option = argparse.Namespace()
        """access to command line option as attributes.

          :type: argparse.Namespace"""

        self.invocation_params = invocation_params

        _a = FILE_OR_DIR
        self._parser = Parser(
            usage="%(prog)s [options] [{}] [{}] [...]".format(_a, _a),
            processopt=self._processopt,
        )
        self.pluginmanager = pluginmanager
        """the plugin manager handles plugin registration and hook invocation.

          :type: PytestPluginManager"""

        self.trace = self.pluginmanager.trace.root.get("config")
        self.hook = self.pluginmanager.hook
        self._inicache = {}  # type: Dict[str, Any]
        self._append_ini = ()  # type: Sequence[str]
        self._override_ini = ()  # type: Sequence[str]
        self._opt2dest = {}  # type: Dict[str, str]
        self._cleanup = []  # type: List[Callable[[], None]]
        # A place where plugins can store information on the config for their
        # own use. Currently only intended for internal plugins.
        self._store = Store()
        self.pluginmanager.register(self, "pytestconfig")
        self._configured = False
        self.hook.pytest_addoption.call_historic(
            kwargs=dict(parser=self._parser, pluginmanager=self.pluginmanager)
        )

        if TYPE_CHECKING:
            from _pytest.cacheprovider import Cache

            self.cache = None  # type: Optional[Cache]

    @property
    def invocation_dir(self) -> py.path.local:
        """Backward compatibility"""
        return py.path.local(str(self.invocation_params.dir))

    def add_cleanup(self, func: Callable[[], None]) -> None:
        """ Add a function to be called when the config object gets out of
        use (usually coninciding with pytest_unconfigure)."""
        self._cleanup.append(func)

    def _do_configure(self) -> None:
        assert not self._configured
        self._configured = True
        with warnings.catch_warnings():
            warnings.simplefilter("default")
            self.hook.pytest_configure.call_historic(kwargs=dict(config=self))

    def _ensure_unconfigure(self) -> None:
        if self._configured:
            self._configured = False
            self.hook.pytest_unconfigure(config=self)
            self.hook.pytest_configure._call_history = []
        while self._cleanup:
            fin = self._cleanup.pop()
            fin()

    def get_terminal_writer(self) -> TerminalWriter:
        terminalreporter = self.pluginmanager.get_plugin(
            "terminalreporter"
        )  # type: TerminalReporter
        return terminalreporter._tw

    def pytest_cmdline_parse(
        self, pluginmanager: PytestPluginManager, args: List[str]
    ) -> "Config":
        try:
            self.parse(args)
        except UsageError:

            # Handle --version and --help here in a minimal fashion.
            # This gets done via helpconfig normally, but its
            # pytest_cmdline_main is not called in case of errors.
            if getattr(self.option, "version", False) or "--version" in args:
                from _pytest.helpconfig import showversion

                showversion(self)
            elif (
                getattr(self.option, "help", False) or "--help" in args or "-h" in args
            ):
                self._parser._getparser().print_help()
                sys.stdout.write(
                    "\nNOTE: displaying only minimal help due to UsageError.\n\n"
                )

            raise

        return self

    def notify_exception(
        self,
        excinfo: ExceptionInfo[BaseException],
        option: Optional[argparse.Namespace] = None,
    ) -> None:
        if option and getattr(option, "fulltrace", False):
            style = "long"  # type: _TracebackStyle
        else:
            style = "native"
        excrepr = excinfo.getrepr(
            funcargs=True, showlocals=getattr(option, "showlocals", False), style=style
        )
        res = self.hook.pytest_internalerror(excrepr=excrepr, excinfo=excinfo)
        if not any(res):
            for line in str(excrepr).split("\n"):
                sys.stderr.write("INTERNALERROR> %s\n" % line)
                sys.stderr.flush()

    def cwd_relative_nodeid(self, nodeid: str) -> str:
        # nodeid's are relative to the rootpath, compute relative to cwd
        if self.invocation_dir != self.rootdir:
            fullpath = self.rootdir.join(nodeid)
            nodeid = self.invocation_dir.bestrelpath(fullpath)
        return nodeid

    @classmethod
    def fromdictargs(cls, option_dict, args) -> "Config":
        """ constructor usable for subprocesses. """
        config = get_config(args)
        config.option.__dict__.update(option_dict)
        config.parse(args, addopts=False)
        for x in config.option.plugins:
            config.pluginmanager.consider_pluginarg(x)
        return config

    def _processopt(self, opt: "Argument") -> None:
        for name in opt._short_opts + opt._long_opts:
            self._opt2dest[name] = opt.dest

        if hasattr(opt, "default"):
            if not hasattr(self.option, opt.dest):
                setattr(self.option, opt.dest, opt.default)

    @hookimpl(trylast=True)
    def pytest_load_initial_conftests(self, early_config: "Config") -> None:
        self.pluginmanager._set_initial_conftests(early_config.known_args_namespace)

    def _initini(self, args: Sequence[str]) -> None:
        ns, unknown_args = self._parser.parse_known_and_unknown_args(
            args, namespace=copy.copy(self.option)
        )
        self.rootdir, self.inifile, self.inicfg = determine_setup(
            ns.inifilename,
            ns.file_or_dir + unknown_args,
            rootdir_cmd_arg=ns.rootdir or None,
            config=self,
        )
        self._parser.extra_info["rootdir"] = self.rootdir
        self._parser.extra_info["inifile"] = self.inifile
        self._parser.addini("addopts", "extra command line options", "args")
        self._parser.addini("minversion", "minimally required pytest version")
        self._parser.addini(
            "required_plugins",
            "plugins that must be present for pytest to run",
            type="args",
            default=[],
        )

        self._append_ini = ns.append_ini or ()
        self._override_ini = ns.override_ini or ()

    def _consider_importhook(self, args: Sequence[str]) -> None:
        """Install the PEP 302 import hook if using assertion rewriting.

        Needs to parse the --assert=<mode> option from the commandline
        and find all the installed plugins to mark them for rewriting
        by the importhook.
        """
        ns, unknown_args = self._parser.parse_known_and_unknown_args(args)
        mode = getattr(ns, "assertmode", "plain")
        if mode == "rewrite":
            import _pytest.assertion

            try:
                hook = _pytest.assertion.install_importhook(self)
            except SystemError:
                mode = "plain"
            else:
                self._mark_plugins_for_rewrite(hook)
        self._warn_about_missing_assertion(mode)

    def _mark_plugins_for_rewrite(self, hook) -> None:
        """
        Given an importhook, mark for rewrite any top-level
        modules or packages in the distribution package for
        all pytest plugins.
        """
        self.pluginmanager.rewrite_hook = hook

        if os.environ.get("PYTEST_DISABLE_PLUGIN_AUTOLOAD"):
            # We don't autoload from setuptools entry points, no need to continue.
            return

        package_files = (
            str(file)
            for dist in importlib_metadata.distributions()
            if any(ep.group == "pytest11" for ep in dist.entry_points)
            for file in dist.files or []
        )

        for name in _iter_rewritable_modules(package_files):
            hook.mark_rewrite(name)

    def _validate_args(self, args: List[str], via: str) -> List[str]:
        """Validate known args."""
        self._parser._config_source_hint = via  # type: ignore
        try:
            self._parser.parse_known_and_unknown_args(
                args, namespace=copy.copy(self.option)
            )
        finally:
            del self._parser._config_source_hint  # type: ignore

        return args

    def _preparse(self, args: List[str], addopts: bool = True) -> None:
        if addopts:
            env_addopts = os.environ.get("PYTEST_ADDOPTS", "")
            if len(env_addopts):
                args[:] = (
                    self._validate_args(shlex.split(env_addopts), "via PYTEST_ADDOPTS")
                    + args
                )
        self._initini(args)
        if addopts:
            args[:] = (
                self._validate_args(self.getini("addopts"), "via addopts config") + args
            )

        self._checkversion()
        self._consider_importhook(args)
        self.pluginmanager.consider_preparse(args, exclude_only=False)
        if not os.environ.get("PYTEST_DISABLE_PLUGIN_AUTOLOAD"):
            # Don't autoload from setuptools entry point. Only explicitly specified
            # plugins are going to be loaded.
            self.pluginmanager.load_setuptools_entrypoints("pytest11")
        self.pluginmanager.consider_env()
        self.known_args_namespace = ns = self._parser.parse_known_args(
            args, namespace=copy.copy(self.option)
        )
        self._validate_plugins()
        if self.known_args_namespace.confcutdir is None and self.inifile:
            confcutdir = py.path.local(self.inifile).dirname
            self.known_args_namespace.confcutdir = confcutdir
        try:
            self.hook.pytest_load_initial_conftests(
                early_config=self, args=args, parser=self._parser
            )
        except ConftestImportFailure as e:
            if ns.help or ns.version:
                # we don't want to prevent --help/--version to work
                # so just let is pass and print a warning at the end
                from _pytest.warnings import _issue_warning_captured

                _issue_warning_captured(
                    PytestConfigWarning(
                        "could not load initial conftests: {}".format(e.path)
                    ),
                    self.hook,
                    stacklevel=2,
                )
            else:
                raise
        self._validate_keys()

    def _checkversion(self) -> None:
        import pytest

        minver = self.inicfg.get("minversion", None)
        if minver:
            # Imported lazily to improve start-up time.
            from packaging.version import Version

            if not isinstance(minver, str):
                raise pytest.UsageError(
                    "%s: 'minversion' must be a single value" % self.inifile
                )

            if Version(minver) > Version(pytest.__version__):
                raise pytest.UsageError(
                    "%s: 'minversion' requires pytest-%s, actual pytest-%s'"
                    % (self.inifile, minver, pytest.__version__,)
                )

    def _validate_keys(self) -> None:
        for key in sorted(self._get_unknown_ini_keys()):
            self._warn_or_fail_if_strict("Unknown config ini key: {}\n".format(key))

    def _validate_plugins(self) -> None:
        required_plugins = sorted(self.getini("required_plugins"))
        if not required_plugins:
            return

        # Imported lazily to improve start-up time.
        from packaging.version import Version
        from packaging.requirements import InvalidRequirement, Requirement

        plugin_info = self.pluginmanager.list_plugin_distinfo()
        plugin_dist_info = {dist.project_name: dist.version for _, dist in plugin_info}

        missing_plugins = []
        for required_plugin in required_plugins:
            spec = None
            try:
                spec = Requirement(required_plugin)
            except InvalidRequirement:
                missing_plugins.append(required_plugin)
                continue

            if spec.name not in plugin_dist_info:
                missing_plugins.append(required_plugin)
            elif Version(plugin_dist_info[spec.name]) not in spec.specifier:
                missing_plugins.append(required_plugin)

        if missing_plugins:
            fail(
                "Missing required plugins: {}".format(", ".join(missing_plugins)),
                pytrace=False,
            )

    def _warn_or_fail_if_strict(self, message: str) -> None:
        # we check for 'known_args_namespace' since at certain steps in the loading process
        # this value is not yet present on self ( e.g.: addopts )
        if hasattr(self, "known_args_namespace"):
            if self.known_args_namespace.strict_config:
                fail(message, pytrace=False)
            else:
                sys.stderr.write("WARNING: {}".format(message))
        else:
            fail(message, pytrace=False)
<<<<<<< HEAD
=======

        from _pytest.warnings import _issue_warning_captured

        _issue_warning_captured(
            PytestConfigWarning(message), self.hook, stacklevel=3,
        )
>>>>>>> e6e300e7

    def _get_unknown_ini_keys(self) -> List[str]:
        parser_inicfg = self._parser._inidict
        return [name for name in self.inicfg if name not in parser_inicfg]

    def parse(self, args: List[str], addopts: bool = True) -> None:
        # parse given cmdline arguments into this config object.
        assert not hasattr(
            self, "args"
        ), "can only parse cmdline args at most once per Config object"
        self.hook.pytest_addhooks.call_historic(
            kwargs=dict(pluginmanager=self.pluginmanager)
        )
        self._preparse(args, addopts=addopts)
        # XXX deprecated hook:
        self.hook.pytest_cmdline_preparse(config=self, args=args)
        self._parser.after_preparse = True  # type: ignore
        try:
            args = self._parser.parse_setoption(
                args, self.option, namespace=self.option
            )
            if not args:
                if self.invocation_dir == self.rootdir:
                    args = self.getini("testpaths")
                if not args:
                    args = [str(self.invocation_dir)]
            self.args = args
        except PrintHelp:
            pass

    def addinivalue_line(self, name: str, line: str) -> None:
        """ add a line to an ini-file option. The option must have been
        declared but might not yet be set in which case the line becomes the
        the first line in its value. """
        x = self.getini(name)
        assert isinstance(x, list)
        x.append(line)  # modifies the cached list inline

    def getini(self, name: str):
        """ return configuration value from an :ref:`ini file <configfiles>`. If the
        specified name hasn't been registered through a prior
        :py:func:`parser.addini <_pytest.config.argparsing.Parser.addini>`
        call (usually from a plugin), a ValueError is raised. """
        try:
            return self._inicache[name]
        except KeyError:
            self._inicache[name] = val = self._getini(name)
            return val

    def _getini(self, name: str):
        try:
            description, type, default = self._parser._inidict[name]
        except KeyError as e:
            raise ValueError("unknown configuration value: {!r}".format(name)) from e
        override_value = self._get_override_ini_value(name)
        append_values = self._get_append_ini_values(name, type)

        value = self.inicfg.get(name, None)
        if override_value is None and not append_values:
            if value is None:
                if default is not None:
                    return default
                if type is None:
                    return ""
                return []
        else:
            if override_value:
                value = override_value
            if append_values:
                if not value:
                    fail(
                        "append_ini option invalid for argument '{}' since it has no value".format(
                            name
                        ),
                        pytrace=False,
                    )
                else:
                    value = (
                        value + append_values
                        if isinstance(value, list)
                        else "{} {}".format(value, " ".join(append_values))
                    )
        # coerce the values based on types
        # note: some coercions are only required if we are reading from .ini files, because
        # the file format doesn't contain type information, but when reading from toml we will
        # get either str or list of str values (see _parse_ini_config_from_pyproject_toml).
        # for example:
        #
        #   ini:
        #     a_line_list = "tests acceptance"
        #   in this case, we need to split the string to obtain a list of strings
        #
        #   toml:
        #     a_line_list = ["tests", "acceptance"]
        #   in this case, we already have a list ready to use
        #
        if type == "pathlist":
            # TODO: This assert is probably not valid in all cases.
            assert self.inifile is not None
            dp = py.path.local(self.inifile).dirpath()
            if not value:  # we need this because otherwise mypy raises an error
                value = []
            input_values = shlex.split(value) if isinstance(value, str) else value
            return [dp.join(x, abs=True) for x in input_values]
        elif type == "args":
            return shlex.split(value) if isinstance(value, str) else value
        elif type == "linelist":
            if isinstance(value, str):
                return [t for t in map(lambda x: x.strip(), value.split("\n")) if t]
            else:
                return value
        elif type == "bool":
            return _strtobool(str(value).strip())
        else:
            assert type is None
            return value

    def _getconftest_pathlist(
        self, name: str, path: py.path.local
    ) -> Optional[List[py.path.local]]:
        try:
            mod, relroots = self.pluginmanager._rget_with_confmod(
                name, path, self.getoption("importmode")
            )
        except KeyError:
            return None
        modpath = py.path.local(mod.__file__).dirpath()
        values = []  # type: List[py.path.local]
        for relroot in relroots:
            if not isinstance(relroot, py.path.local):
                relroot = relroot.replace("/", py.path.local.sep)
                relroot = modpath.join(relroot, abs=True)
            values.append(relroot)
        return values

    def _get_append_ini_values(self, name: str, ini_type) -> List[str]:
        value = []
        # append_ini is a list of "ini=value" options
        # append all values if multiple values are set for same ini-name,
        # e.g. -a foo=bar1 -a foo=bar2 will append 'bar1 bar2' to foo
        for ini_config in self._append_ini:
            try:
                key, append_ini_value = ini_config.split("=", 1)
            except ValueError:
                raise UsageError(
                    "-a/--append-ini expects option=value style (got: {!r}).".format(
                        ini_config
                    )
                )
            else:
                if key == name:
                    if ini_type in ["pathlist", "args"]:
                        value.append(append_ini_value)
                    elif ini_type == "linelist":
                        value.append("\n{}".format(append_ini_value))
                    else:
                        self._warn_or_fail_if_strict(
                            "append_ini option invalid for argument '{}' with type '{}'".format(
                                name, ini_type
                            )
                        )
        return value

    def _get_override_ini_value(self, name: str) -> Optional[str]:
        value = None
        # override_ini is a list of "ini=value" options
        # always use the last item if multiple values are set for same ini-name,
        # e.g. -o foo=bar1 -o foo=bar2 will set foo to bar2
        for ini_config in self._override_ini:
            try:
                key, user_ini_value = ini_config.split("=", 1)
            except ValueError as e:
                raise UsageError(
                    "-o/--override-ini expects option=value style (got: {!r}).".format(
                        ini_config
                    )
                ) from e
            else:
                if key == name:
                    value = user_ini_value
        return value

    def getoption(self, name: str, default=notset, skip: bool = False):
        """ return command line option value.

        :arg name: name of the option.  You may also specify
            the literal ``--OPT`` option instead of the "dest" option name.
        :arg default: default value if no option of that name exists.
        :arg skip: if True raise pytest.skip if option does not exists
            or has a None value.
        """
        name = self._opt2dest.get(name, name)
        try:
            val = getattr(self.option, name)
            if val is None and skip:
                raise AttributeError(name)
            return val
        except AttributeError as e:
            if default is not notset:
                return default
            if skip:
                import pytest

                pytest.skip("no {!r} option found".format(name))
            raise ValueError("no option named {!r}".format(name)) from e

    def getvalue(self, name: str, path=None):
        """ (deprecated, use getoption()) """
        return self.getoption(name)

    def getvalueorskip(self, name: str, path=None):
        """ (deprecated, use getoption(skip=True)) """
        return self.getoption(name, skip=True)

    def _warn_about_missing_assertion(self, mode: str) -> None:
        if not _assertion_supported():
            from _pytest.warnings import _issue_warning_captured

            if mode == "plain":
                warning_text = (
                    "ASSERTIONS ARE NOT EXECUTED"
                    " and FAILING TESTS WILL PASS.  Are you"
                    " using python -O?"
                )
            else:
                warning_text = (
                    "assertions not in test modules or"
                    " plugins will be ignored"
                    " because assert statements are not executed "
                    "by the underlying Python interpreter "
                    "(are you using python -O?)\n"
                )
            _issue_warning_captured(
                PytestConfigWarning(warning_text), self.hook, stacklevel=3,
            )


def _assertion_supported() -> bool:
    try:
        assert False
    except AssertionError:
        return True
    else:
        return False


def create_terminal_writer(
    config: Config, file: Optional[TextIO] = None
) -> TerminalWriter:
    """Create a TerminalWriter instance configured according to the options
    in the config object. Every code which requires a TerminalWriter object
    and has access to a config object should use this function.
    """
    tw = TerminalWriter(file=file)
    if config.option.color == "yes":
        tw.hasmarkup = True
    elif config.option.color == "no":
        tw.hasmarkup = False

    if config.option.code_highlight == "yes":
        tw.code_highlight = True
    elif config.option.code_highlight == "no":
        tw.code_highlight = False
    return tw


def _strtobool(val: str) -> bool:
    """Convert a string representation of truth to True or False.

    True values are 'y', 'yes', 't', 'true', 'on', and '1'; false values
    are 'n', 'no', 'f', 'false', 'off', and '0'.  Raises ValueError if
    'val' is anything else.

    .. note:: copied from distutils.util
    """
    val = val.lower()
    if val in ("y", "yes", "t", "true", "on", "1"):
        return True
    elif val in ("n", "no", "f", "false", "off", "0"):
        return False
    else:
        raise ValueError("invalid truth value {!r}".format(val))<|MERGE_RESOLUTION|>--- conflicted
+++ resolved
@@ -1192,15 +1192,12 @@
                 sys.stderr.write("WARNING: {}".format(message))
         else:
             fail(message, pytrace=False)
-<<<<<<< HEAD
-=======
 
         from _pytest.warnings import _issue_warning_captured
 
         _issue_warning_captured(
             PytestConfigWarning(message), self.hook, stacklevel=3,
         )
->>>>>>> e6e300e7
 
     def _get_unknown_ini_keys(self) -> List[str]:
         parser_inicfg = self._parser._inidict
