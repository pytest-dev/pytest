""" Access and control log capturing. """
import logging
import re
from contextlib import contextmanager
<<<<<<< HEAD
from typing import AbstractSet
from typing import Dict
from typing import List
from typing import Mapping

import py
=======
from io import StringIO
>>>>>>> cefe6bfe

import pytest
from _pytest.compat import nullcontext
from _pytest.config import create_terminal_writer
from _pytest.pathlib import Path

DEFAULT_LOG_FORMAT = "%(levelname)-8s %(name)s:%(filename)s:%(lineno)d %(message)s"
DEFAULT_LOG_DATE_FORMAT = "%H:%M:%S"
_ANSI_ESCAPE_SEQ = re.compile(r"\x1b\[[\d;]+m")


def _remove_ansi_escape_sequences(text):
    return _ANSI_ESCAPE_SEQ.sub("", text)


class ColoredLevelFormatter(logging.Formatter):
    """
    Colorize the %(levelname)..s part of the log format passed to __init__.
    """

    LOGLEVEL_COLOROPTS = {
        logging.CRITICAL: {"red"},
        logging.ERROR: {"red", "bold"},
        logging.WARNING: {"yellow"},
        logging.WARN: {"yellow"},
        logging.INFO: {"green"},
        logging.DEBUG: {"purple"},
        logging.NOTSET: set(),
    }  # type: Mapping[int, AbstractSet[str]]
    LEVELNAME_FMT_REGEX = re.compile(r"%\(levelname\)([+-.]?\d*s)")

    def __init__(self, terminalwriter, *args, **kwargs) -> None:
        super().__init__(*args, **kwargs)
        self._original_fmt = self._style._fmt
        self._level_to_fmt_mapping = {}  # type: Dict[int, str]

        assert self._fmt is not None
        levelname_fmt_match = self.LEVELNAME_FMT_REGEX.search(self._fmt)
        if not levelname_fmt_match:
            return
        levelname_fmt = levelname_fmt_match.group()

        for level, color_opts in self.LOGLEVEL_COLOROPTS.items():
            formatted_levelname = levelname_fmt % {
                "levelname": logging.getLevelName(level)
            }

            # add ANSI escape sequences around the formatted levelname
            color_kwargs = {name: True for name in color_opts}
            colorized_formatted_levelname = terminalwriter.markup(
                formatted_levelname, **color_kwargs
            )
            self._level_to_fmt_mapping[level] = self.LEVELNAME_FMT_REGEX.sub(
                colorized_formatted_levelname, self._fmt
            )

    def format(self, record):
        fmt = self._level_to_fmt_mapping.get(record.levelno, self._original_fmt)
        self._style._fmt = fmt
        return super().format(record)


class PercentStyleMultiline(logging.PercentStyle):
    """A logging style with special support for multiline messages.

    If the message of a record consists of multiple lines, this style
    formats the message as if each line were logged separately.
    """

    @staticmethod
    def _update_message(record_dict, message):
        tmp = record_dict.copy()
        tmp["message"] = message
        return tmp

    def format(self, record):
        if "\n" in record.message:
            lines = record.message.splitlines()
            formatted = self._fmt % self._update_message(record.__dict__, lines[0])
            # TODO optimize this by introducing an option that tells the
            # logging framework that the indentation doesn't
            # change. This allows to compute the indentation only once.
            indentation = _remove_ansi_escape_sequences(formatted).find(lines[0])
            lines[0] = formatted
            return ("\n" + " " * indentation).join(lines)
        else:
            return self._fmt % record.__dict__


def get_option_ini(config, *names):
    for name in names:
        ret = config.getoption(name)  # 'default' arg won't work as expected
        if ret is None:
            ret = config.getini(name)
        if ret:
            return ret


def pytest_addoption(parser):
    """Add options to control log capturing."""
    group = parser.getgroup("logging")

    def add_option_ini(option, dest, default=None, type=None, **kwargs):
        parser.addini(
            dest, default=default, type=type, help="default value for " + option
        )
        group.addoption(option, dest=dest, **kwargs)

    add_option_ini(
        "--no-print-logs",
        dest="log_print",
        action="store_const",
        const=False,
        default=True,
        type="bool",
        help="disable printing caught logs on failed tests.",
    )
    add_option_ini(
        "--log-level",
        dest="log_level",
        default=None,
        help="logging level used by the logging module",
    )
    add_option_ini(
        "--log-format",
        dest="log_format",
        default=DEFAULT_LOG_FORMAT,
        help="log format as used by the logging module.",
    )
    add_option_ini(
        "--log-date-format",
        dest="log_date_format",
        default=DEFAULT_LOG_DATE_FORMAT,
        help="log date format as used by the logging module.",
    )
    parser.addini(
        "log_cli",
        default=False,
        type="bool",
        help='enable log display during test run (also known as "live logging").',
    )
    add_option_ini(
        "--log-cli-level", dest="log_cli_level", default=None, help="cli logging level."
    )
    add_option_ini(
        "--log-cli-format",
        dest="log_cli_format",
        default=None,
        help="log format as used by the logging module.",
    )
    add_option_ini(
        "--log-cli-date-format",
        dest="log_cli_date_format",
        default=None,
        help="log date format as used by the logging module.",
    )
    add_option_ini(
        "--log-file",
        dest="log_file",
        default=None,
        help="path to a file when logging will be written to.",
    )
    add_option_ini(
        "--log-file-level",
        dest="log_file_level",
        default=None,
        help="log file logging level.",
    )
    add_option_ini(
        "--log-file-format",
        dest="log_file_format",
        default=DEFAULT_LOG_FORMAT,
        help="log format as used by the logging module.",
    )
    add_option_ini(
        "--log-file-date-format",
        dest="log_file_date_format",
        default=DEFAULT_LOG_DATE_FORMAT,
        help="log date format as used by the logging module.",
    )


@contextmanager
def catching_logs(handler, formatter=None, level=None):
    """Context manager that prepares the whole logging machinery properly."""
    root_logger = logging.getLogger()

    if formatter is not None:
        handler.setFormatter(formatter)
    if level is not None:
        handler.setLevel(level)

    # Adding the same handler twice would confuse logging system.
    # Just don't do that.
    add_new_handler = handler not in root_logger.handlers

    if add_new_handler:
        root_logger.addHandler(handler)
    if level is not None:
        orig_level = root_logger.level
        root_logger.setLevel(min(orig_level, level))
    try:
        yield handler
    finally:
        if level is not None:
            root_logger.setLevel(orig_level)
        if add_new_handler:
            root_logger.removeHandler(handler)


class LogCaptureHandler(logging.StreamHandler):
    """A logging handler that stores log records and the log text."""

    def __init__(self) -> None:
        """Creates a new log handler."""
<<<<<<< HEAD
        logging.StreamHandler.__init__(self, py.io.TextIO())
        self.records = []  # type: List[logging.LogRecord]
=======
        logging.StreamHandler.__init__(self, StringIO())
        self.records = []
>>>>>>> cefe6bfe

    def emit(self, record: logging.LogRecord) -> None:
        """Keep the log records in a list in addition to the log text."""
        self.records.append(record)
        logging.StreamHandler.emit(self, record)

    def reset(self) -> None:
        self.records = []
        self.stream = StringIO()


class LogCaptureFixture:
    """Provides access and control of log capturing."""

    def __init__(self, item) -> None:
        """Creates a new funcarg."""
        self._item = item
        # dict of log name -> log level
        self._initial_log_levels = {}  # type: Dict[str, int]

    def _finalize(self) -> None:
        """Finalizes the fixture.

        This restores the log levels changed by :meth:`set_level`.
        """
        # restore log levels
        for logger_name, level in self._initial_log_levels.items():
            logger = logging.getLogger(logger_name)
            logger.setLevel(level)

    @property
    def handler(self):
        """
        :rtype: LogCaptureHandler
        """
        return self._item.catch_log_handler

    def get_records(self, when):
        """
        Get the logging records for one of the possible test phases.

        :param str when:
            Which test phase to obtain the records from. Valid values are: "setup", "call" and "teardown".

        :rtype: List[logging.LogRecord]
        :return: the list of captured records at the given stage

        .. versionadded:: 3.4
        """
        handler = self._item.catch_log_handlers.get(when)
        if handler:
            return handler.records
        else:
            return []

    @property
    def text(self):
        """Returns the formatted log text."""
        return _remove_ansi_escape_sequences(self.handler.stream.getvalue())

    @property
    def records(self):
        """Returns the list of log records."""
        return self.handler.records

    @property
    def record_tuples(self):
        """Returns a list of a stripped down version of log records intended
        for use in assertion comparison.

        The format of the tuple is:

            (logger_name, log_level, message)
        """
        return [(r.name, r.levelno, r.getMessage()) for r in self.records]

    @property
    def messages(self):
        """Returns a list of format-interpolated log messages.

        Unlike 'records', which contains the format string and parameters for interpolation, log messages in this list
        are all interpolated.
        Unlike 'text', which contains the output from the handler, log messages in this list are unadorned with
        levels, timestamps, etc, making exact comparisons more reliable.

        Note that traceback or stack info (from :func:`logging.exception` or the `exc_info` or `stack_info` arguments
        to the logging functions) is not included, as this is added by the formatter in the handler.

        .. versionadded:: 3.7
        """
        return [r.getMessage() for r in self.records]

    def clear(self):
        """Reset the list of log records and the captured log text."""
        self.handler.reset()

    def set_level(self, level, logger=None):
        """Sets the level for capturing of logs. The level will be restored to its previous value at the end of
        the test.

        :param int level: the logger to level.
        :param str logger: the logger to update the level. If not given, the root logger level is updated.

        .. versionchanged:: 3.4
            The levels of the loggers changed by this function will be restored to their initial values at the
            end of the test.
        """
        logger_name = logger
        logger = logging.getLogger(logger_name)
        # save the original log-level to restore it during teardown
        self._initial_log_levels.setdefault(logger_name, logger.level)
        logger.setLevel(level)

    @contextmanager
    def at_level(self, level, logger=None):
        """Context manager that sets the level for capturing of logs. After the end of the 'with' statement the
        level is restored to its original value.

        :param int level: the logger to level.
        :param str logger: the logger to update the level. If not given, the root logger level is updated.
        """
        logger = logging.getLogger(logger)
        orig_level = logger.level
        logger.setLevel(level)
        try:
            yield
        finally:
            logger.setLevel(orig_level)


@pytest.fixture
def caplog(request):
    """Access and control log capturing.

    Captured logs are available through the following properties/methods::

    * caplog.messages        -> list of format-interpolated log messages
    * caplog.text            -> string containing formatted log output
    * caplog.records         -> list of logging.LogRecord instances
    * caplog.record_tuples   -> list of (logger_name, level, message) tuples
    * caplog.clear()         -> clear captured records and formatted log output string
    """
    result = LogCaptureFixture(request.node)
    yield result
    result._finalize()


def get_actual_log_level(config, *setting_names):
    """Return the actual logging level."""

    for setting_name in setting_names:
        log_level = config.getoption(setting_name)
        if log_level is None:
            log_level = config.getini(setting_name)
        if log_level:
            break
    else:
        return

    if isinstance(log_level, str):
        log_level = log_level.upper()
    try:
        return int(getattr(logging, log_level, log_level))
    except ValueError:
        # Python logging does not recognise this as a logging level
        raise pytest.UsageError(
            "'{}' is not recognized as a logging level name for "
            "'{}'. Please consider passing the "
            "logging level num instead.".format(log_level, setting_name)
        )


# run after terminalreporter/capturemanager are configured
@pytest.hookimpl(trylast=True)
def pytest_configure(config):
    config.pluginmanager.register(LoggingPlugin(config), "logging-plugin")


class LoggingPlugin:
    """Attaches to the logging module and captures log messages for each test.
    """

    def __init__(self, config):
        """Creates a new plugin to capture log messages.

        The formatter can be safely shared across all handlers so
        create a single one for the entire test session here.
        """
        self._config = config

        self.print_logs = get_option_ini(config, "log_print")
        self.formatter = self._create_formatter(
            get_option_ini(config, "log_format"),
            get_option_ini(config, "log_date_format"),
        )
        self.log_level = get_actual_log_level(config, "log_level")

        self.log_file_level = get_actual_log_level(config, "log_file_level")
        self.log_file_format = get_option_ini(config, "log_file_format", "log_format")
        self.log_file_date_format = get_option_ini(
            config, "log_file_date_format", "log_date_format"
        )
        self.log_file_formatter = logging.Formatter(
            self.log_file_format, datefmt=self.log_file_date_format
        )

        log_file = get_option_ini(config, "log_file")
        if log_file:
            self.log_file_handler = logging.FileHandler(
                log_file, mode="w", encoding="UTF-8"
            )
            self.log_file_handler.setFormatter(self.log_file_formatter)
        else:
            self.log_file_handler = None

        self.log_cli_handler = None

        self.live_logs_context = lambda: nullcontext()
        # Note that the lambda for the live_logs_context is needed because
        # live_logs_context can otherwise not be entered multiple times due
        # to limitations of contextlib.contextmanager.

        if self._log_cli_enabled():
            self._setup_cli_logging()

    def _create_formatter(self, log_format, log_date_format):
        # color option doesn't exist if terminal plugin is disabled
        color = getattr(self._config.option, "color", "no")
        if color != "no" and ColoredLevelFormatter.LEVELNAME_FMT_REGEX.search(
            log_format
        ):
            formatter = ColoredLevelFormatter(
                create_terminal_writer(self._config), log_format, log_date_format
            )  # type: logging.Formatter
        else:
            formatter = logging.Formatter(log_format, log_date_format)

        formatter._style = PercentStyleMultiline(formatter._style._fmt)
        return formatter

    def _setup_cli_logging(self):
        config = self._config
        terminal_reporter = config.pluginmanager.get_plugin("terminalreporter")
        if terminal_reporter is None:
            # terminal reporter is disabled e.g. by pytest-xdist.
            return

        capture_manager = config.pluginmanager.get_plugin("capturemanager")
        # if capturemanager plugin is disabled, live logging still works.
        log_cli_handler = _LiveLoggingStreamHandler(terminal_reporter, capture_manager)

        log_cli_formatter = self._create_formatter(
            get_option_ini(config, "log_cli_format", "log_format"),
            get_option_ini(config, "log_cli_date_format", "log_date_format"),
        )

        log_cli_level = get_actual_log_level(config, "log_cli_level", "log_level")
        self.log_cli_handler = log_cli_handler
        self.live_logs_context = lambda: catching_logs(
            log_cli_handler, formatter=log_cli_formatter, level=log_cli_level
        )

    def set_log_path(self, fname):
        """Public method, which can set filename parameter for
        Logging.FileHandler(). Also creates parent directory if
        it does not exist.

        .. warning::
            Please considered as an experimental API.
        """
        fname = Path(fname)

        if not fname.is_absolute():
            fname = Path(self._config.rootdir, fname)

        if not fname.parent.exists():
            fname.parent.mkdir(exist_ok=True, parents=True)

        self.log_file_handler = logging.FileHandler(
            str(fname), mode="w", encoding="UTF-8"
        )
        self.log_file_handler.setFormatter(self.log_file_formatter)

    def _log_cli_enabled(self):
        """Return True if log_cli should be considered enabled, either explicitly
        or because --log-cli-level was given in the command-line.
        """
        return self._config.getoption(
            "--log-cli-level"
        ) is not None or self._config.getini("log_cli")

    @pytest.hookimpl(hookwrapper=True, tryfirst=True)
    def pytest_collection(self):
        with self.live_logs_context():
            if self.log_cli_handler:
                self.log_cli_handler.set_when("collection")

            if self.log_file_handler is not None:
                with catching_logs(self.log_file_handler, level=self.log_file_level):
                    yield
            else:
                yield

    @contextmanager
    def _runtest_for(self, item, when):
        with self._runtest_for_main(item, when):
            if self.log_file_handler is not None:
                with catching_logs(self.log_file_handler, level=self.log_file_level):
                    yield
            else:
                yield

    @contextmanager
    def _runtest_for_main(self, item, when):
        """Implements the internals of pytest_runtest_xxx() hook."""
        with catching_logs(
            LogCaptureHandler(), formatter=self.formatter, level=self.log_level
        ) as log_handler:
            if self.log_cli_handler:
                self.log_cli_handler.set_when(when)

            if item is None:
                yield  # run the test
                return

            if not hasattr(item, "catch_log_handlers"):
                item.catch_log_handlers = {}
            item.catch_log_handlers[when] = log_handler
            item.catch_log_handler = log_handler
            try:
                yield  # run test
            finally:
                if when == "teardown":
                    del item.catch_log_handler
                    del item.catch_log_handlers

            if self.print_logs:
                # Add a captured log section to the report.
                log = log_handler.stream.getvalue().strip()
                item.add_report_section(when, "log", log)

    @pytest.hookimpl(hookwrapper=True)
    def pytest_runtest_setup(self, item):
        with self._runtest_for(item, "setup"):
            yield

    @pytest.hookimpl(hookwrapper=True)
    def pytest_runtest_call(self, item):
        with self._runtest_for(item, "call"):
            yield

    @pytest.hookimpl(hookwrapper=True)
    def pytest_runtest_teardown(self, item):
        with self._runtest_for(item, "teardown"):
            yield

    @pytest.hookimpl(hookwrapper=True)
    def pytest_runtest_logstart(self):
        if self.log_cli_handler:
            self.log_cli_handler.reset()
        with self._runtest_for(None, "start"):
            yield

    @pytest.hookimpl(hookwrapper=True)
    def pytest_runtest_logfinish(self):
        with self._runtest_for(None, "finish"):
            yield

    @pytest.hookimpl(hookwrapper=True)
    def pytest_runtest_logreport(self):
        with self._runtest_for(None, "logreport"):
            yield

    @pytest.hookimpl(hookwrapper=True, tryfirst=True)
    def pytest_sessionfinish(self):
        with self.live_logs_context():
            if self.log_cli_handler:
                self.log_cli_handler.set_when("sessionfinish")
            if self.log_file_handler is not None:
                try:
                    with catching_logs(
                        self.log_file_handler, level=self.log_file_level
                    ):
                        yield
                finally:
                    # Close the FileHandler explicitly.
                    # (logging.shutdown might have lost the weakref?!)
                    self.log_file_handler.close()
            else:
                yield

    @pytest.hookimpl(hookwrapper=True, tryfirst=True)
    def pytest_sessionstart(self):
        with self.live_logs_context():
            if self.log_cli_handler:
                self.log_cli_handler.set_when("sessionstart")
            if self.log_file_handler is not None:
                with catching_logs(self.log_file_handler, level=self.log_file_level):
                    yield
            else:
                yield

    @pytest.hookimpl(hookwrapper=True)
    def pytest_runtestloop(self, session):
        """Runs all collected test items."""

        if session.config.option.collectonly:
            yield
            return

        if self._log_cli_enabled() and self._config.getoption("verbose") < 1:
            # setting verbose flag is needed to avoid messy test progress output
            self._config.option.verbose = 1

        with self.live_logs_context():
            if self.log_file_handler is not None:
                with catching_logs(self.log_file_handler, level=self.log_file_level):
                    yield  # run all the tests
            else:
                yield  # run all the tests


class _LiveLoggingStreamHandler(logging.StreamHandler):
    """
    Custom StreamHandler used by the live logging feature: it will write a newline before the first log message
    in each test.

    During live logging we must also explicitly disable stdout/stderr capturing otherwise it will get captured
    and won't appear in the terminal.
    """

    def __init__(self, terminal_reporter, capture_manager):
        """
        :param _pytest.terminal.TerminalReporter terminal_reporter:
        :param _pytest.capture.CaptureManager capture_manager:
        """
        logging.StreamHandler.__init__(self, stream=terminal_reporter)
        self.capture_manager = capture_manager
        self.reset()
        self.set_when(None)
        self._test_outcome_written = False

    def reset(self):
        """Reset the handler; should be called before the start of each test"""
        self._first_record_emitted = False

    def set_when(self, when):
        """Prepares for the given test phase (setup/call/teardown)"""
        self._when = when
        self._section_name_shown = False
        if when == "start":
            self._test_outcome_written = False

    def emit(self, record):
        ctx_manager = (
            self.capture_manager.global_and_fixture_disabled()
            if self.capture_manager
            else nullcontext()
        )
        with ctx_manager:
            if not self._first_record_emitted:
                self.stream.write("\n")
                self._first_record_emitted = True
            elif self._when in ("teardown", "finish"):
                if not self._test_outcome_written:
                    self._test_outcome_written = True
                    self.stream.write("\n")
            if not self._section_name_shown and self._when:
                self.stream.section("live log " + self._when, sep="-", bold=True)
                self._section_name_shown = True
            logging.StreamHandler.emit(self, record)<|MERGE_RESOLUTION|>--- conflicted
+++ resolved
@@ -2,16 +2,11 @@
 import logging
 import re
 from contextlib import contextmanager
-<<<<<<< HEAD
+from io import StringIO
 from typing import AbstractSet
 from typing import Dict
 from typing import List
 from typing import Mapping
-
-import py
-=======
-from io import StringIO
->>>>>>> cefe6bfe
 
 import pytest
 from _pytest.compat import nullcontext
@@ -227,13 +222,8 @@
 
     def __init__(self) -> None:
         """Creates a new log handler."""
-<<<<<<< HEAD
-        logging.StreamHandler.__init__(self, py.io.TextIO())
+        logging.StreamHandler.__init__(self, StringIO())
         self.records = []  # type: List[logging.LogRecord]
-=======
-        logging.StreamHandler.__init__(self, StringIO())
-        self.records = []
->>>>>>> cefe6bfe
 
     def emit(self, record: logging.LogRecord) -> None:
         """Keep the log records in a list in addition to the log text."""
