""" Access and control log capturing. """
import logging
import re
from contextlib import contextmanager

import py

from .config import hookimpl
<<<<<<< HEAD
from .fixtures import fixture
from _pytest.compat import dummy_context_manager
from _pytest.config import create_terminal_writer
from _pytest.config import UsageError

DEFAULT_LOG_FORMAT = "%(filename)-25s %(lineno)4d %(levelname)-8s %(message)s"
=======
from _pytest.compat import nullcontext
from _pytest.config import create_terminal_writer
from _pytest.pathlib import Path

DEFAULT_LOG_FORMAT = "%(levelname)-8s %(name)s:%(filename)s:%(lineno)d %(message)s"
>>>>>>> 61ef3e6b
DEFAULT_LOG_DATE_FORMAT = "%H:%M:%S"
_ANSI_ESCAPE_SEQ = re.compile(r"\x1b\[[\d;]+m")


def _remove_ansi_escape_sequences(text):
    return _ANSI_ESCAPE_SEQ.sub("", text)


class ColoredLevelFormatter(logging.Formatter):
    """
    Colorize the %(levelname)..s part of the log format passed to __init__.
    """

    LOGLEVEL_COLOROPTS = {
        logging.CRITICAL: {"red"},
        logging.ERROR: {"red", "bold"},
        logging.WARNING: {"yellow"},
        logging.WARN: {"yellow"},
        logging.INFO: {"green"},
        logging.DEBUG: {"purple"},
        logging.NOTSET: set(),
    }
    LEVELNAME_FMT_REGEX = re.compile(r"%\(levelname\)([+-.]?\d*s)")

    def __init__(self, terminalwriter, *args, **kwargs):
        super().__init__(*args, **kwargs)
        self._original_fmt = self._style._fmt
        self._level_to_fmt_mapping = {}

        levelname_fmt_match = self.LEVELNAME_FMT_REGEX.search(self._fmt)
        if not levelname_fmt_match:
            return
        levelname_fmt = levelname_fmt_match.group()

        for level, color_opts in self.LOGLEVEL_COLOROPTS.items():
            formatted_levelname = levelname_fmt % {
                "levelname": logging.getLevelName(level)
            }

            # add ANSI escape sequences around the formatted levelname
            color_kwargs = {name: True for name in color_opts}
            colorized_formatted_levelname = terminalwriter.markup(
                formatted_levelname, **color_kwargs
            )
            self._level_to_fmt_mapping[level] = self.LEVELNAME_FMT_REGEX.sub(
                colorized_formatted_levelname, self._fmt
            )

    def format(self, record):
        fmt = self._level_to_fmt_mapping.get(record.levelno, self._original_fmt)
        self._style._fmt = fmt
        return super().format(record)


class PercentStyleMultiline(logging.PercentStyle):
    """A logging style with special support for multiline messages.

    If the message of a record consists of multiple lines, this style
    formats the message as if each line were logged separately.
    """

    @staticmethod
    def _update_message(record_dict, message):
        tmp = record_dict.copy()
        tmp["message"] = message
        return tmp

    def format(self, record):
        if "\n" in record.message:
            lines = record.message.splitlines()
            formatted = self._fmt % self._update_message(record.__dict__, lines[0])
            # TODO optimize this by introducing an option that tells the
            # logging framework that the indentation doesn't
            # change. This allows to compute the indentation only once.
            indentation = _remove_ansi_escape_sequences(formatted).find(lines[0])
            lines[0] = formatted
            return ("\n" + " " * indentation).join(lines)
        else:
            return self._fmt % record.__dict__


def get_option_ini(config, *names):
    for name in names:
        ret = config.getoption(name)  # 'default' arg won't work as expected
        if ret is None:
            ret = config.getini(name)
        if ret:
            return ret


def pytest_addoption(parser):
    """Add options to control log capturing."""
    group = parser.getgroup("logging")

    def add_option_ini(option, dest, default=None, type=None, **kwargs):
        parser.addini(
            dest, default=default, type=type, help="default value for " + option
        )
        group.addoption(option, dest=dest, **kwargs)

    add_option_ini(
        "--no-print-logs",
        dest="log_print",
        action="store_const",
        const=False,
        default=True,
        type="bool",
        help="disable printing caught logs on failed tests.",
    )
    add_option_ini(
        "--log-level",
        dest="log_level",
        default=None,
        help="logging level used by the logging module",
    )
    add_option_ini(
        "--log-format",
        dest="log_format",
        default=DEFAULT_LOG_FORMAT,
        help="log format as used by the logging module.",
    )
    add_option_ini(
        "--log-date-format",
        dest="log_date_format",
        default=DEFAULT_LOG_DATE_FORMAT,
        help="log date format as used by the logging module.",
    )
    parser.addini(
        "log_cli",
        default=False,
        type="bool",
        help='enable log display during test run (also known as "live logging").',
    )
    add_option_ini(
        "--log-cli-level", dest="log_cli_level", default=None, help="cli logging level."
    )
    add_option_ini(
        "--log-cli-format",
        dest="log_cli_format",
        default=None,
        help="log format as used by the logging module.",
    )
    add_option_ini(
        "--log-cli-date-format",
        dest="log_cli_date_format",
        default=None,
        help="log date format as used by the logging module.",
    )
    add_option_ini(
        "--log-file",
        dest="log_file",
        default=None,
        help="path to a file when logging will be written to.",
    )
    add_option_ini(
        "--log-file-level",
        dest="log_file_level",
        default=None,
        help="log file logging level.",
    )
    add_option_ini(
        "--log-file-format",
        dest="log_file_format",
        default=DEFAULT_LOG_FORMAT,
        help="log format as used by the logging module.",
    )
    add_option_ini(
        "--log-file-date-format",
        dest="log_file_date_format",
        default=DEFAULT_LOG_DATE_FORMAT,
        help="log date format as used by the logging module.",
    )


@contextmanager
def catching_logs(handler, formatter=None, level=None):
    """Context manager that prepares the whole logging machinery properly."""
    root_logger = logging.getLogger()

    if formatter is not None:
        handler.setFormatter(formatter)
    if level is not None:
        handler.setLevel(level)

    # Adding the same handler twice would confuse logging system.
    # Just don't do that.
    add_new_handler = handler not in root_logger.handlers

    if add_new_handler:
        root_logger.addHandler(handler)
    if level is not None:
        orig_level = root_logger.level
        root_logger.setLevel(min(orig_level, level))
    try:
        yield handler
    finally:
        if level is not None:
            root_logger.setLevel(orig_level)
        if add_new_handler:
            root_logger.removeHandler(handler)


class LogCaptureHandler(logging.StreamHandler):
    """A logging handler that stores log records and the log text."""

    def __init__(self):
        """Creates a new log handler."""
        logging.StreamHandler.__init__(self, py.io.TextIO())
        self.records = []

    def emit(self, record):
        """Keep the log records in a list in addition to the log text."""
        self.records.append(record)
        logging.StreamHandler.emit(self, record)

    def reset(self):
        self.records = []
        self.stream = py.io.TextIO()


class LogCaptureFixture:
    """Provides access and control of log capturing."""

    def __init__(self, item):
        """Creates a new funcarg."""
        self._item = item
        # dict of log name -> log level
        self._initial_log_levels = {}  # Dict[str, int]

    def _finalize(self):
        """Finalizes the fixture.

        This restores the log levels changed by :meth:`set_level`.
        """
        # restore log levels
        for logger_name, level in self._initial_log_levels.items():
            logger = logging.getLogger(logger_name)
            logger.setLevel(level)

    @property
    def handler(self):
        """
        :rtype: LogCaptureHandler
        """
        return self._item.catch_log_handler

    def get_records(self, when):
        """
        Get the logging records for one of the possible test phases.

        :param str when:
            Which test phase to obtain the records from. Valid values are: "setup", "call" and "teardown".

        :rtype: List[logging.LogRecord]
        :return: the list of captured records at the given stage

        .. versionadded:: 3.4
        """
        handler = self._item.catch_log_handlers.get(when)
        if handler:
            return handler.records
        else:
            return []

    @property
    def text(self):
        """Returns the formatted log text."""
        return _remove_ansi_escape_sequences(self.handler.stream.getvalue())

    @property
    def records(self):
        """Returns the list of log records."""
        return self.handler.records

    @property
    def record_tuples(self):
        """Returns a list of a stripped down version of log records intended
        for use in assertion comparison.

        The format of the tuple is:

            (logger_name, log_level, message)
        """
        return [(r.name, r.levelno, r.getMessage()) for r in self.records]

    @property
    def messages(self):
        """Returns a list of format-interpolated log messages.

        Unlike 'records', which contains the format string and parameters for interpolation, log messages in this list
        are all interpolated.
        Unlike 'text', which contains the output from the handler, log messages in this list are unadorned with
        levels, timestamps, etc, making exact comparisons more reliable.

        Note that traceback or stack info (from :func:`logging.exception` or the `exc_info` or `stack_info` arguments
        to the logging functions) is not included, as this is added by the formatter in the handler.

        .. versionadded:: 3.7
        """
        return [r.getMessage() for r in self.records]

    def clear(self):
        """Reset the list of log records and the captured log text."""
        self.handler.reset()

    def set_level(self, level, logger=None):
        """Sets the level for capturing of logs. The level will be restored to its previous value at the end of
        the test.

        :param int level: the logger to level.
        :param str logger: the logger to update the level. If not given, the root logger level is updated.

        .. versionchanged:: 3.4
            The levels of the loggers changed by this function will be restored to their initial values at the
            end of the test.
        """
        logger_name = logger
        logger = logging.getLogger(logger_name)
        # save the original log-level to restore it during teardown
        self._initial_log_levels.setdefault(logger_name, logger.level)
        logger.setLevel(level)

    @contextmanager
    def at_level(self, level, logger=None):
        """Context manager that sets the level for capturing of logs. After the end of the 'with' statement the
        level is restored to its original value.

        :param int level: the logger to level.
        :param str logger: the logger to update the level. If not given, the root logger level is updated.
        """
        logger = logging.getLogger(logger)
        orig_level = logger.level
        logger.setLevel(level)
        try:
            yield
        finally:
            logger.setLevel(orig_level)


@fixture
def caplog(request):
    """Access and control log capturing.

    Captured logs are available through the following properties/methods::

    * caplog.text            -> string containing formatted log output
    * caplog.records         -> list of logging.LogRecord instances
    * caplog.record_tuples   -> list of (logger_name, level, message) tuples
    * caplog.clear()         -> clear captured records and formatted log output string
    """
    result = LogCaptureFixture(request.node)
    yield result
    result._finalize()


def get_actual_log_level(config, *setting_names):
    """Return the actual logging level."""

    for setting_name in setting_names:
        log_level = config.getoption(setting_name)
        if log_level is None:
            log_level = config.getini(setting_name)
        if log_level:
            break
    else:
        return

    if isinstance(log_level, str):
        log_level = log_level.upper()
    try:
        return int(getattr(logging, log_level, log_level))
    except ValueError:
        # Python logging does not recognise this as a logging level
        raise UsageError(
            "'{}' is not recognized as a logging level name for "
            "'{}'. Please consider passing the "
            "logging level num instead.".format(log_level, setting_name)
        )


# run after terminalreporter/capturemanager are configured
@pytest.hookimpl(trylast=True)
def pytest_configure(config):
    config.pluginmanager.register(LoggingPlugin(config), "logging-plugin")


class LoggingPlugin:
    """Attaches to the logging module and captures log messages for each test.
    """

    def __init__(self, config):
        """Creates a new plugin to capture log messages.

        The formatter can be safely shared across all handlers so
        create a single one for the entire test session here.
        """
        self._config = config

        self.print_logs = get_option_ini(config, "log_print")
        self.formatter = self._create_formatter(
            get_option_ini(config, "log_format"),
            get_option_ini(config, "log_date_format"),
        )
        self.log_level = get_actual_log_level(config, "log_level")

        self.log_file_level = get_actual_log_level(config, "log_file_level")
        self.log_file_format = get_option_ini(config, "log_file_format", "log_format")
        self.log_file_date_format = get_option_ini(
            config, "log_file_date_format", "log_date_format"
        )
        self.log_file_formatter = logging.Formatter(
            self.log_file_format, datefmt=self.log_file_date_format
        )

        log_file = get_option_ini(config, "log_file")
        if log_file:
            self.log_file_handler = logging.FileHandler(
                log_file, mode="w", encoding="UTF-8"
            )
            self.log_file_handler.setFormatter(self.log_file_formatter)
        else:
            self.log_file_handler = None

        self.log_cli_handler = None

        self.live_logs_context = lambda: nullcontext()
        # Note that the lambda for the live_logs_context is needed because
        # live_logs_context can otherwise not be entered multiple times due
        # to limitations of contextlib.contextmanager.

        if self._log_cli_enabled():
            self._setup_cli_logging()

    def _create_formatter(self, log_format, log_date_format):
        # color option doesn't exist if terminal plugin is disabled
        color = getattr(self._config.option, "color", "no")
        if color != "no" and ColoredLevelFormatter.LEVELNAME_FMT_REGEX.search(
            log_format
        ):
            formatter = ColoredLevelFormatter(
                create_terminal_writer(self._config), log_format, log_date_format
            )
        else:
            formatter = logging.Formatter(log_format, log_date_format)

        formatter._style = PercentStyleMultiline(formatter._style._fmt)
        return formatter

    def _setup_cli_logging(self):
        config = self._config
        terminal_reporter = config.pluginmanager.get_plugin("terminalreporter")
        if terminal_reporter is None:
            # terminal reporter is disabled e.g. by pytest-xdist.
            return

        capture_manager = config.pluginmanager.get_plugin("capturemanager")
        # if capturemanager plugin is disabled, live logging still works.
        log_cli_handler = _LiveLoggingStreamHandler(terminal_reporter, capture_manager)

        log_cli_formatter = self._create_formatter(
            get_option_ini(config, "log_cli_format", "log_format"),
            get_option_ini(config, "log_cli_date_format", "log_date_format"),
        )

        log_cli_level = get_actual_log_level(config, "log_cli_level", "log_level")
        self.log_cli_handler = log_cli_handler
        self.live_logs_context = lambda: catching_logs(
            log_cli_handler, formatter=log_cli_formatter, level=log_cli_level
        )

    def set_log_path(self, fname):
        """Public method, which can set filename parameter for
        Logging.FileHandler(). Also creates parent directory if
        it does not exist.

        .. warning::
            Please considered as an experimental API.
        """
        fname = Path(fname)

        if not fname.is_absolute():
            fname = Path(self._config.rootdir, fname)

        if not fname.parent.exists():
            fname.parent.mkdir(exist_ok=True, parents=True)

        self.log_file_handler = logging.FileHandler(
            str(fname), mode="w", encoding="UTF-8"
        )
        self.log_file_handler.setFormatter(self.log_file_formatter)

    def _log_cli_enabled(self):
        """Return True if log_cli should be considered enabled, either explicitly
        or because --log-cli-level was given in the command-line.
        """
        return self._config.getoption(
            "--log-cli-level"
        ) is not None or self._config.getini("log_cli")

    @hookimpl(hookwrapper=True, tryfirst=True)
    def pytest_collection(self):
        with self.live_logs_context():
            if self.log_cli_handler:
                self.log_cli_handler.set_when("collection")

            if self.log_file_handler is not None:
                with catching_logs(self.log_file_handler, level=self.log_file_level):
                    yield
            else:
                yield

    @contextmanager
    def _runtest_for(self, item, when):
        with self._runtest_for_main(item, when):
            if self.log_file_handler is not None:
                with catching_logs(self.log_file_handler, level=self.log_file_level):
                    yield
            else:
                yield

    @contextmanager
    def _runtest_for_main(self, item, when):
        """Implements the internals of pytest_runtest_xxx() hook."""
        with catching_logs(
            LogCaptureHandler(), formatter=self.formatter, level=self.log_level
        ) as log_handler:
            if self.log_cli_handler:
                self.log_cli_handler.set_when(when)

            if item is None:
                yield  # run the test
                return

            if not hasattr(item, "catch_log_handlers"):
                item.catch_log_handlers = {}
            item.catch_log_handlers[when] = log_handler
            item.catch_log_handler = log_handler
            try:
                yield  # run test
            finally:
                if when == "teardown":
                    del item.catch_log_handler
                    del item.catch_log_handlers

            if self.print_logs:
                # Add a captured log section to the report.
                log = log_handler.stream.getvalue().strip()
                item.add_report_section(when, "log", log)

    @hookimpl(hookwrapper=True)
    def pytest_runtest_setup(self, item):
        with self._runtest_for(item, "setup"):
            yield

    @hookimpl(hookwrapper=True)
    def pytest_runtest_call(self, item):
        with self._runtest_for(item, "call"):
            yield

    @hookimpl(hookwrapper=True)
    def pytest_runtest_teardown(self, item):
        with self._runtest_for(item, "teardown"):
            yield

    @hookimpl(hookwrapper=True)
    def pytest_runtest_logstart(self):
        if self.log_cli_handler:
            self.log_cli_handler.reset()
        with self._runtest_for(None, "start"):
            yield

    @hookimpl(hookwrapper=True)
    def pytest_runtest_logfinish(self):
        with self._runtest_for(None, "finish"):
            yield

<<<<<<< HEAD
    @hookimpl(hookwrapper=True, tryfirst=True)
=======
    @pytest.hookimpl(hookwrapper=True)
    def pytest_runtest_logreport(self):
        with self._runtest_for(None, "logreport"):
            yield

    @pytest.hookimpl(hookwrapper=True, tryfirst=True)
>>>>>>> 61ef3e6b
    def pytest_sessionfinish(self):
        with self.live_logs_context():
            if self.log_cli_handler:
                self.log_cli_handler.set_when("sessionfinish")
            if self.log_file_handler is not None:
                try:
                    with catching_logs(
                        self.log_file_handler, level=self.log_file_level
                    ):
                        yield
                finally:
                    # Close the FileHandler explicitly.
                    # (logging.shutdown might have lost the weakref?!)
                    self.log_file_handler.close()
            else:
                yield

    @hookimpl(hookwrapper=True, tryfirst=True)
    def pytest_sessionstart(self):
        with self.live_logs_context():
            if self.log_cli_handler:
                self.log_cli_handler.set_when("sessionstart")
            if self.log_file_handler is not None:
                with catching_logs(self.log_file_handler, level=self.log_file_level):
                    yield
            else:
                yield

    @hookimpl(hookwrapper=True)
    def pytest_runtestloop(self, session):
        """Runs all collected test items."""

        if session.config.option.collectonly:
            yield
            return

        if self._log_cli_enabled() and self._config.getoption("verbose") < 1:
            # setting verbose flag is needed to avoid messy test progress output
            self._config.option.verbose = 1

        with self.live_logs_context():
            if self.log_file_handler is not None:
                with catching_logs(self.log_file_handler, level=self.log_file_level):
                    yield  # run all the tests
            else:
                yield  # run all the tests


class _LiveLoggingStreamHandler(logging.StreamHandler):
    """
    Custom StreamHandler used by the live logging feature: it will write a newline before the first log message
    in each test.

    During live logging we must also explicitly disable stdout/stderr capturing otherwise it will get captured
    and won't appear in the terminal.
    """

    def __init__(self, terminal_reporter, capture_manager):
        """
        :param _pytest.terminal.TerminalReporter terminal_reporter:
        :param _pytest.capture.CaptureManager capture_manager:
        """
        logging.StreamHandler.__init__(self, stream=terminal_reporter)
        self.capture_manager = capture_manager
        self.reset()
        self.set_when(None)
        self._test_outcome_written = False

    def reset(self):
        """Reset the handler; should be called before the start of each test"""
        self._first_record_emitted = False

    def set_when(self, when):
        """Prepares for the given test phase (setup/call/teardown)"""
        self._when = when
        self._section_name_shown = False
        if when == "start":
            self._test_outcome_written = False

    def emit(self, record):
        ctx_manager = (
            self.capture_manager.global_and_fixture_disabled()
            if self.capture_manager
            else nullcontext()
        )
        with ctx_manager:
            if not self._first_record_emitted:
                self.stream.write("\n")
                self._first_record_emitted = True
            elif self._when in ("teardown", "finish"):
                if not self._test_outcome_written:
                    self._test_outcome_written = True
                    self.stream.write("\n")
            if not self._section_name_shown and self._when:
                self.stream.section("live log " + self._when, sep="-", bold=True)
                self._section_name_shown = True
            logging.StreamHandler.emit(self, record)<|MERGE_RESOLUTION|>--- conflicted
+++ resolved
@@ -6,20 +6,11 @@
 import py
 
 from .config import hookimpl
-<<<<<<< HEAD
-from .fixtures import fixture
-from _pytest.compat import dummy_context_manager
-from _pytest.config import create_terminal_writer
-from _pytest.config import UsageError
-
-DEFAULT_LOG_FORMAT = "%(filename)-25s %(lineno)4d %(levelname)-8s %(message)s"
-=======
 from _pytest.compat import nullcontext
 from _pytest.config import create_terminal_writer
 from _pytest.pathlib import Path
 
 DEFAULT_LOG_FORMAT = "%(levelname)-8s %(name)s:%(filename)s:%(lineno)d %(message)s"
->>>>>>> 61ef3e6b
 DEFAULT_LOG_DATE_FORMAT = "%H:%M:%S"
 _ANSI_ESCAPE_SEQ = re.compile(r"\x1b\[[\d;]+m")
 
@@ -401,7 +392,7 @@
 
 
 # run after terminalreporter/capturemanager are configured
-@pytest.hookimpl(trylast=True)
+@hookimpl(trylast=True)
 def pytest_configure(config):
     config.pluginmanager.register(LoggingPlugin(config), "logging-plugin")
 
@@ -596,16 +587,12 @@
         with self._runtest_for(None, "finish"):
             yield
 
-<<<<<<< HEAD
-    @hookimpl(hookwrapper=True, tryfirst=True)
-=======
-    @pytest.hookimpl(hookwrapper=True)
+    @hookimpl(hookwrapper=True)
     def pytest_runtest_logreport(self):
         with self._runtest_for(None, "logreport"):
             yield
 
-    @pytest.hookimpl(hookwrapper=True, tryfirst=True)
->>>>>>> 61ef3e6b
+    @hookimpl(hookwrapper=True, tryfirst=True)
     def pytest_sessionfinish(self):
         with self.live_logs_context():
             if self.log_cli_handler:
