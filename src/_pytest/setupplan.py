--- conflicted
+++ resolved
@@ -1,10 +1,3 @@
-<<<<<<< HEAD
-from __future__ import absolute_import
-from __future__ import division
-from __future__ import print_function
-
-=======
->>>>>>> 61ef3e6b
 from _pytest.config import hookimpl
 
 
