--- conflicted
+++ resolved
@@ -1,15 +1,5 @@
 from __future__ import annotations
 
-<<<<<<< HEAD
-from contextlib import contextmanager
-import threading
-import traceback
-from types import TracebackType
-from typing import Any
-from typing import Callable
-from typing import Generator
-from typing import Iterator
-=======
 import collections
 from collections.abc import Callable
 import functools
@@ -17,7 +7,6 @@
 import threading
 import traceback
 from typing import NamedTuple
->>>>>>> 868e1d22
 from typing import TYPE_CHECKING
 import warnings
 
@@ -29,107 +18,22 @@
 
 
 if TYPE_CHECKING:
-<<<<<<< HEAD
-    from typing_extensions import Self
-
-
-# Copied from cpython/Lib/test/support/threading_helper.py, with modifications.
-class catch_threading_exception:
-    """Context manager catching threading.Thread exception using
-    threading.excepthook.
-
-    Storing exc_value using a custom hook can create a reference cycle. The
-    reference cycle is broken explicitly when the context manager exits.
-
-    Storing thread using a custom hook can resurrect it if it is set to an
-    object which is being finalized. Exiting the context manager clears the
-    stored object.
-
-    Usage:
-        with threading_helper.catch_threading_exception() as cm:
-            # code spawning a thread which raises an exception
-            ...
-            # check the thread exception: use cm.args
-            ...
-        # cm.args attribute no longer exists at this point
-        # (to break a reference cycle)
-    """
-
-    def __init__(self) -> None:
-        self.args: threading.ExceptHookArgs | None = None
-        self._old_hook: Callable[[threading.ExceptHookArgs], Any] | None = None
-
-    def _hook(self, args: threading.ExceptHookArgs) -> None:
-        self.args = args
-
-    def __enter__(self) -> Self:
-        self._old_hook = threading.excepthook
-        threading.excepthook = self._hook
-        return self
-
-    def __exit__(
-        self,
-        exc_type: type[BaseException] | None,
-        exc_val: BaseException | None,
-        exc_tb: TracebackType | None,
-    ) -> None:
-        assert self._old_hook is not None
-        threading.excepthook = self._old_hook
-        self._old_hook = None
-        del self.args
-
-
-@contextmanager
-def thread_exception_runtest_hook() -> Generator[None]:
-    with catch_threading_exception() as cm:
-        try:
-            yield
-        finally:
-            if cm.args:
-                thread_name = (
-                    "<unknown>" if cm.args.thread is None else cm.args.thread.name
-                )
-                msg = f"Exception in thread {thread_name}\n\n"
-                msg += "".join(
-                    traceback.format_exception(
-                        cm.args.exc_type,
-                        cm.args.exc_value,
-                        cm.args.exc_traceback,
-                    )
-                )
-                warnings.warn(pytest.PytestUnhandledThreadExceptionWarning(msg))
-=======
     pass
 
 if sys.version_info < (3, 11):
     from exceptiongroup import ExceptionGroup
 
->>>>>>> 868e1d22
 
 class ThreadExceptionMeta(NamedTuple):
     msg: str
     cause_msg: str
     exc_value: BaseException | None
 
-<<<<<<< HEAD
-@pytest.hookimpl(wrapper=True, trylast=True)
-def pytest_runtest_setup() -> Iterator[None]:
-    with thread_exception_runtest_hook():
-        return (yield)
-=======
->>>>>>> 868e1d22
 
 thread_exceptions: StashKey[collections.deque[ThreadExceptionMeta | BaseException]] = (
     StashKey()
 )
 
-<<<<<<< HEAD
-@pytest.hookimpl(wrapper=True, tryfirst=True)
-def pytest_runtest_call() -> Iterator[None]:
-    with thread_exception_runtest_hook():
-        return (yield)
-=======
->>>>>>> 868e1d22
 
 def collect_thread_exception(config: Config) -> None:
     pop_thread_exception = config.stash[thread_exceptions].pop
@@ -143,12 +47,6 @@
             except IndexError:
                 break
 
-<<<<<<< HEAD
-@pytest.hookimpl(wrapper=True, tryfirst=True)
-def pytest_runtest_teardown() -> Iterator[None]:
-    with thread_exception_runtest_hook():
-        return (yield)
-=======
             if isinstance(meta, BaseException):
                 hook_error = RuntimeError("Failed to process thread exception")
                 hook_error.__cause__ = meta
@@ -251,5 +149,4 @@
 
 @pytest.hookimpl(trylast=True)
 def pytest_runtest_teardown(item: Item) -> None:
-    collect_thread_exception(item.config)
->>>>>>> 868e1d22
+    collect_thread_exception(item.config)