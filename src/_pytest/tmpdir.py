""" support for providing temporary directories to test functions.  """
import os
import re
import tempfile
import warnings

import attr
import py

from .fixtures import fixture
from .monkeypatch import MonkeyPatch
from .pathlib import ensure_reset_dir
from .pathlib import LOCK_TIMEOUT
from .pathlib import make_numbered_dir
from .pathlib import make_numbered_dir_with_cleanup
from .pathlib import Path


@attr.s
class TempPathFactory:
    """Factory for temporary directories under the common base temp directory.

    The base directory can be configured using the ``--basetemp`` option."""

    _given_basetemp = attr.ib(
        # using os.path.abspath() to get absolute path instead of resolve() as it
        # does not work the same in all platforms (see #4427)
        # Path.absolute() exists, but it is not public (see https://bugs.python.org/issue25012)
<<<<<<< HEAD
        converter=attr.converters.optional(
            lambda p: Path(os.path.abspath(six.text_type(p)))
        )
=======
        converter=attr.converters.optional(lambda p: Path(os.path.abspath(str(p))))
>>>>>>> 61ef3e6b
    )
    _trace = attr.ib()
    _basetemp = attr.ib(default=None)

    @classmethod
    def from_config(cls, config):
        """
        :param config: a pytest configuration
        """
        return cls(
            given_basetemp=config.option.basetemp, trace=config.trace.get("tmpdir")
        )

    def mktemp(self, basename, numbered=True):
        """makes a temporary directory managed by the factory"""
        if not numbered:
            p = self.getbasetemp().joinpath(basename)
            p.mkdir()
        else:
            p = make_numbered_dir(root=self.getbasetemp(), prefix=basename)
            self._trace("mktemp", p)
        return p

    def getbasetemp(self):
        """ return base temporary directory. """
        if self._basetemp is not None:
            return self._basetemp

        if self._given_basetemp is not None:
            basetemp = self._given_basetemp
            ensure_reset_dir(basetemp)
            basetemp = basetemp.resolve()
        else:
            from_env = os.environ.get("PYTEST_DEBUG_TEMPROOT")
            temproot = Path(from_env or tempfile.gettempdir()).resolve()
            user = get_user() or "unknown"
            # use a sub-directory in the temproot to speed-up
            # make_numbered_dir() call
            rootdir = temproot.joinpath("pytest-of-{}".format(user))
            rootdir.mkdir(exist_ok=True)
            basetemp = make_numbered_dir_with_cleanup(
                prefix="pytest-", root=rootdir, keep=3, lock_timeout=LOCK_TIMEOUT
            )
        assert basetemp is not None, basetemp
        self._basetemp = t = basetemp
        self._trace("new basetemp", t)
        return t


@attr.s
class TempdirFactory:
    """
    backward comptibility wrapper that implements
    :class:``py.path.local`` for :class:``TempPathFactory``
    """

    _tmppath_factory = attr.ib()

    def ensuretemp(self, string, dir=1):
        """ (deprecated) return temporary directory path with
            the given string as the trailing part.  It is usually
            better to use the 'tmpdir' function argument which
            provides an empty unique-per-test-invocation directory
            and is guaranteed to be empty.
        """
        # py.log._apiwarn(">1.1", "use tmpdir function argument")
        from .deprecated import PYTEST_ENSURETEMP

        warnings.warn(PYTEST_ENSURETEMP, stacklevel=2)
        return self.getbasetemp().ensure(string, dir=dir)

    def mktemp(self, basename, numbered=True):
        """Create a subdirectory of the base temporary directory and return it.
        If ``numbered``, ensure the directory is unique by adding a number
        prefix greater than any existing one.
        """
        return py.path.local(self._tmppath_factory.mktemp(basename, numbered).resolve())

    def getbasetemp(self):
        """backward compat wrapper for ``_tmppath_factory.getbasetemp``"""
        return py.path.local(self._tmppath_factory.getbasetemp().resolve())


def get_user():
    """Return the current user name, or None if getuser() does not work
    in the current environment (see #1010).
    """
    import getpass

    try:
        return getpass.getuser()
    except (ImportError, KeyError):
        return None


def pytest_configure(config):
    """Create a TempdirFactory and attach it to the config object.

    This is to comply with existing plugins which expect the handler to be
    available at pytest_configure time, but ideally should be moved entirely
    to the tmpdir_factory session fixture.
    """

    mp = MonkeyPatch()
    tmppath_handler = TempPathFactory.from_config(config)
    t = TempdirFactory(tmppath_handler)
    config._cleanup.append(mp.undo)
    mp.setattr(config, "_tmp_path_factory", tmppath_handler, raising=False)
    mp.setattr(config, "_tmpdirhandler", t, raising=False)
    mp.setattr("pytest.ensuretemp", t.ensuretemp, raising=False)


@fixture(scope="session")
def tmpdir_factory(request):
    """Return a :class:`_pytest.tmpdir.TempdirFactory` instance for the test session.
    """
    return request.config._tmpdirhandler


@fixture(scope="session")
def tmp_path_factory(request):
    """Return a :class:`_pytest.tmpdir.TempPathFactory` instance for the test session.
    """
    return request.config._tmp_path_factory


def _mk_tmp(request, factory):
    name = request.node.name
    name = re.sub(r"[\W]", "_", name)
    MAXVAL = 30
    name = name[:MAXVAL]
    return factory.mktemp(name, numbered=True)


@fixture
<<<<<<< HEAD
def tmpdir(request, tmpdir_factory):
=======
def tmpdir(tmp_path):
>>>>>>> 61ef3e6b
    """Return a temporary directory path object
    which is unique to each test function invocation,
    created as a sub directory of the base temporary
    directory.  The returned object is a `py.path.local`_
    path object.

    .. _`py.path.local`: https://py.readthedocs.io/en/latest/path.html
    """
    return py.path.local(tmp_path)


@fixture
def tmp_path(request, tmp_path_factory):
    """Return a temporary directory path object
    which is unique to each test function invocation,
    created as a sub directory of the base temporary
    directory.  The returned object is a :class:`pathlib.Path`
    object.

    .. note::

        in python < 3.6 this is a pathlib2.Path
    """

    return _mk_tmp(request, tmp_path_factory)<|MERGE_RESOLUTION|>--- conflicted
+++ resolved
@@ -26,13 +26,7 @@
         # using os.path.abspath() to get absolute path instead of resolve() as it
         # does not work the same in all platforms (see #4427)
         # Path.absolute() exists, but it is not public (see https://bugs.python.org/issue25012)
-<<<<<<< HEAD
-        converter=attr.converters.optional(
-            lambda p: Path(os.path.abspath(six.text_type(p)))
-        )
-=======
         converter=attr.converters.optional(lambda p: Path(os.path.abspath(str(p))))
->>>>>>> 61ef3e6b
     )
     _trace = attr.ib()
     _basetemp = attr.ib(default=None)
@@ -168,11 +162,7 @@
 
 
 @fixture
-<<<<<<< HEAD
-def tmpdir(request, tmpdir_factory):
-=======
 def tmpdir(tmp_path):
->>>>>>> 61ef3e6b
     """Return a temporary directory path object
     which is unique to each test function invocation,
     created as a sub directory of the base temporary
