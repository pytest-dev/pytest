repos:
- repo: https://github.com/astral-sh/ruff-pre-commit
  rev: "v0.6.9"
  hooks:
    - id: ruff
      args: ["--fix"]
    - id: ruff-format
-   repo: https://github.com/pre-commit/pre-commit-hooks
    rev: v5.0.0
    hooks:
    -   id: trailing-whitespace
    -   id: end-of-file-fixer
    -   id: check-yaml
-   repo: https://github.com/adamchainz/blacken-docs
    rev: 1.19.0
    hooks:
    -   id: blacken-docs
        additional_dependencies: [black==24.1.1]
-   repo: https://github.com/codespell-project/codespell
    rev: v2.3.0
    hooks:
    -   id: codespell
        args: ["--toml=pyproject.toml"]
        additional_dependencies:
          - tomli
-   repo: https://github.com/pre-commit/pygrep-hooks
    rev: v1.10.0
    hooks:
    -   id: python-use-type-annotations
-   repo: https://github.com/pre-commit/mirrors-mypy
    rev: v1.11.2
    hooks:
    -   id: mypy
        files: ^(src/|testing/|scripts/)
<<<<<<< HEAD
        args: []
        language_version: "3.12"
=======
>>>>>>> a1a49183
        additional_dependencies:
          - iniconfig>=1.1.0
          - attrs>=19.2.0
          - pluggy>=1.5.0
          - packaging
          - tomli
          - types-setuptools
          - types-tabulate
            # for mypy running on python>=3.11 since exceptiongroup is only a dependency
            # on <3.11
          - exceptiongroup>=1.0.0rc8
- repo: https://github.com/tox-dev/pyproject-fmt
  rev: "2.3.1"
  hooks:
    - id: pyproject-fmt
      # https://pyproject-fmt.readthedocs.io/en/latest/#calculating-max-supported-python-version
      additional_dependencies: ["tox>=4.9"]
-   repo: https://github.com/asottile/pyupgrade
    rev: v3.18.0
    hooks:
    -   id: pyupgrade
        stages: [manual]
-   repo: local
    hooks:
    -   id: pylint
        name: pylint
        entry: pylint
        language: system
        types: [python]
        args: ["-rn", "-sn", "--fail-on=I"]
        stages: [manual]
    -   id: rst
        name: rst
        entry: rst-lint --encoding utf-8
        files: ^(RELEASING.rst|README.rst|TIDELIFT.rst)$
        language: python
        additional_dependencies: [pygments, restructuredtext_lint]
    -   id: changelogs-rst
        name: changelog filenames
        language: fail
        entry: >-
          changelog files must be named
          ####.(
          breaking
          | deprecation
          | feature
          | improvement
          | bugfix
          | vendor
          | doc
          | packaging
          | contrib
          | misc
          )(.#)?(.rst)?
        exclude: >-
          (?x)
          ^
            changelog/(
              \.gitignore
              |\d+\.(
                breaking
                |deprecation
                |feature
                |improvement
                |bugfix
                |vendor
                |doc
                |packaging
                |contrib
                |misc
              )(\.\d+)?(\.rst)?
              |README\.rst
              |_template\.rst
            )
          $
        files: ^changelog/
    -   id: changelogs-user-role
        name: Changelog files should use a non-broken :user:`name` role
        language: pygrep
        entry: :user:([^`]+`?|`[^`]+[\s,])
        pass_filenames: true
        types:
          - file
          - rst
    -   id: py-deprecated
        name: py library is deprecated
        language: pygrep
        entry: >
            (?x)\bpy\.(
                _code\.|
                builtin\.|
                code\.|
                io\.|
                path\.local\.sysfind|
                process\.|
                std\.|
                error\.|
                xml\.
            )
        types: [python]
    -   id: py-path-deprecated
        name: py.path usage is deprecated
        exclude: docs|src/_pytest/deprecated.py|testing/deprecated_test.py|src/_pytest/legacypath.py
        language: pygrep
        entry: \bpy\.path\.local
        types: [python]<|MERGE_RESOLUTION|>--- conflicted
+++ resolved
@@ -32,11 +32,6 @@
     hooks:
     -   id: mypy
         files: ^(src/|testing/|scripts/)
-<<<<<<< HEAD
-        args: []
-        language_version: "3.12"
-=======
->>>>>>> a1a49183
         additional_dependencies:
           - iniconfig>=1.1.0
           - attrs>=19.2.0
