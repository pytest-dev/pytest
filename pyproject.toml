--- conflicted
+++ resolved
@@ -280,7 +280,6 @@
   name = "Trivial/Internal Changes"
   showcontent = true
 
-<<<<<<< HEAD
 [tool.black]
 target-version = ['py38']
 
@@ -361,8 +360,6 @@
 "src/_pytest/_version.py" = ["I001"]
 "testing/python/approx.py" = ["B015"]
 
-=======
->>>>>>> 526b9712
 [tool.mypy]
 mypy_path = ["src"]
 check_untyped_defs = true
