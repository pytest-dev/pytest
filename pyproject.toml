--- conflicted
+++ resolved
@@ -17,11 +17,7 @@
 python_functions = ["test"]
 # NOTE: "doc" is not included here, but gets tested explicitly via "doctesting".
 testpaths = ["testing"]
-<<<<<<< HEAD
-norecursedirs = ["testing/example_scripts"]
-=======
 norecursedirs = ["testing"]
->>>>>>> e262c128
 xfail_strict = true
 filterwarnings = [
     "error",
