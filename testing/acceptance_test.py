import os
import sys
import types

import attr
import py

import pytest
from _pytest.compat import importlib_metadata
from _pytest.config import ExitCode
from _pytest.pathlib import symlink_or_skip
from _pytest.pytester import Pytester


def prepend_pythonpath(*dirs) -> str:
    cur = os.getenv("PYTHONPATH")
    if cur:
        dirs += (cur,)
    return os.pathsep.join(str(p) for p in dirs)


class TestGeneralUsage:
    def test_config_error(self, pytester: Pytester) -> None:
        pytester.copy_example("conftest_usageerror/conftest.py")
        result = pytester.runpytest(pytester.path)
        assert result.ret == ExitCode.USAGE_ERROR
        result.stderr.fnmatch_lines(["*ERROR: hello"])
        result.stdout.fnmatch_lines(["*pytest_unconfigure_called"])

    def test_root_conftest_syntax_error(self, pytester: Pytester) -> None:
        pytester.makepyfile(conftest="raise SyntaxError\n")
        result = pytester.runpytest()
        result.stderr.fnmatch_lines(["*raise SyntaxError*"])
        assert result.ret != 0

    def test_early_hook_error_issue38_1(self, pytester: Pytester) -> None:
        pytester.makeconftest(
            """
            def pytest_sessionstart():
                0 / 0
        """
        )
        result = pytester.runpytest(pytester.path)
        assert result.ret != 0
        # tracestyle is native by default for hook failures
        result.stdout.fnmatch_lines(
            ["*INTERNALERROR*File*conftest.py*line 2*", "*0 / 0*"]
        )
        result = pytester.runpytest(pytester.path, "--fulltrace")
        assert result.ret != 0
        # tracestyle is native by default for hook failures
        result.stdout.fnmatch_lines(
            ["*INTERNALERROR*def pytest_sessionstart():*", "*INTERNALERROR*0 / 0*"]
        )

    def test_early_hook_configure_error_issue38(self, pytester: Pytester) -> None:
        pytester.makeconftest(
            """
            def pytest_configure():
                0 / 0
        """
        )
        result = pytester.runpytest(pytester.path)
        assert result.ret != 0
        # here we get it on stderr
        result.stderr.fnmatch_lines(
            ["*INTERNALERROR*File*conftest.py*line 2*", "*0 / 0*"]
        )

    def test_file_not_found(self, pytester: Pytester) -> None:
        result = pytester.runpytest("asd")
        assert result.ret != 0
        result.stderr.fnmatch_lines(["ERROR: file or directory not found: asd"])

    def test_file_not_found_unconfigure_issue143(self, pytester: Pytester) -> None:
        pytester.makeconftest(
            """
            def pytest_configure():
                print("---configure")
            def pytest_unconfigure():
                print("---unconfigure")
        """
        )
        result = pytester.runpytest("-s", "asd")
        assert result.ret == ExitCode.USAGE_ERROR
        result.stderr.fnmatch_lines(["ERROR: file or directory not found: asd"])
        result.stdout.fnmatch_lines(["*---configure", "*---unconfigure"])

    def test_config_preparse_plugin_option(self, pytester: Pytester) -> None:
        pytester.makepyfile(
            pytest_xyz="""
            def pytest_addoption(parser):
                parser.addoption("--xyz", dest="xyz", action="store")
        """
        )
        pytester.makepyfile(
            test_one="""
            def test_option(pytestconfig):
                assert pytestconfig.option.xyz == "123"
        """
        )
        result = pytester.runpytest("-p", "pytest_xyz", "--xyz=123", syspathinsert=True)
        assert result.ret == 0
        result.stdout.fnmatch_lines(["*1 passed*"])

    @pytest.mark.parametrize("load_cov_early", [True, False])
    def test_early_load_setuptools_name(
        self, pytester: Pytester, monkeypatch, load_cov_early
    ) -> None:
        monkeypatch.delenv("PYTEST_DISABLE_PLUGIN_AUTOLOAD")

        pytester.makepyfile(mytestplugin1_module="")
        pytester.makepyfile(mytestplugin2_module="")
        pytester.makepyfile(mycov_module="")
        pytester.syspathinsert()

        loaded = []

        @attr.s
        class DummyEntryPoint:
            name = attr.ib()
            module = attr.ib()
            group = "pytest11"

            def load(self):
                __import__(self.module)
                loaded.append(self.name)
                return sys.modules[self.module]

        entry_points = [
            DummyEntryPoint("myplugin1", "mytestplugin1_module"),
            DummyEntryPoint("myplugin2", "mytestplugin2_module"),
            DummyEntryPoint("mycov", "mycov_module"),
        ]

        @attr.s
        class DummyDist:
            entry_points = attr.ib()
            files = ()

        def my_dists():
            return (DummyDist(entry_points),)

        monkeypatch.setattr(importlib_metadata, "distributions", my_dists)
        params = ("-p", "mycov") if load_cov_early else ()
        pytester.runpytest_inprocess(*params)
        if load_cov_early:
            assert loaded == ["mycov", "myplugin1", "myplugin2"]
        else:
            assert loaded == ["myplugin1", "myplugin2", "mycov"]

    @pytest.mark.parametrize("import_mode", ["prepend", "append", "importlib"])
    def test_assertion_rewrite(self, pytester: Pytester, import_mode) -> None:
        p = pytester.makepyfile(
            """
            def test_this():
                x = 0
                assert x
        """
        )
        result = pytester.runpytest(p, f"--import-mode={import_mode}")
        result.stdout.fnmatch_lines([">       assert x", "E       assert 0"])
        assert result.ret == 1

    def test_nested_import_error(self, pytester: Pytester) -> None:
        p = pytester.makepyfile(
            """
                import import_fails
                def test_this():
                    assert import_fails.a == 1
        """
        )
        pytester.makepyfile(import_fails="import does_not_work")
        result = pytester.runpytest(p)
        result.stdout.fnmatch_lines(
            [
                "ImportError while importing test module*",
                "*No module named *does_not_work*",
            ]
        )
        assert result.ret == 2

    def test_not_collectable_arguments(self, pytester: Pytester) -> None:
        p1 = pytester.makepyfile("")
        p2 = pytester.makefile(".pyc", "123")
        result = pytester.runpytest(p1, p2)
        assert result.ret == ExitCode.USAGE_ERROR
        result.stderr.fnmatch_lines(
            [
                f"ERROR: not found: {p2}",
                "(no name {!r} in any of [[][]])".format(str(p2)),
                "",
            ]
        )

    @pytest.mark.filterwarnings("default")
    def test_better_reporting_on_conftest_load_failure(
        self, pytester: Pytester
    ) -> None:
        """Show a user-friendly traceback on conftest import failures (#486, #3332)"""
        pytester.makepyfile("")
        conftest = pytester.makeconftest(
            """
            def foo():
                import qwerty
            foo()
        """
        )
        result = pytester.runpytest("--help")
        result.stdout.fnmatch_lines(
            """
            *--version*
            *warning*conftest.py*
        """
        )
        result = pytester.runpytest()
        assert result.stdout.lines == []
        assert result.stderr.lines == [
            f"ImportError while loading conftest '{conftest}'.",
            "conftest.py:3: in <module>",
            "    foo()",
            "conftest.py:2: in foo",
            "    import qwerty",
            "E   ModuleNotFoundError: No module named 'qwerty'",
        ]

    def test_early_skip(self, pytester: Pytester) -> None:
        pytester.mkdir("xyz")
        pytester.makeconftest(
            """
            import pytest
            def pytest_collect_file():
                pytest.skip("early")
        """
        )
        result = pytester.runpytest()
        assert result.ret == ExitCode.NO_TESTS_COLLECTED
        result.stdout.fnmatch_lines(["*1 skip*"])

    def test_issue88_initial_file_multinodes(self, pytester: Pytester) -> None:
        pytester.copy_example("issue88_initial_file_multinodes")
        p = pytester.makepyfile("def test_hello(): pass")
        result = pytester.runpytest(p, "--collect-only")
        result.stdout.fnmatch_lines(["*MyFile*test_issue88*", "*Module*test_issue88*"])

    def test_issue93_initialnode_importing_capturing(self, pytester: Pytester) -> None:
        pytester.makeconftest(
            """
            import sys
            print("should not be seen")
            sys.stderr.write("stder42\\n")
        """
        )
        result = pytester.runpytest()
        assert result.ret == ExitCode.NO_TESTS_COLLECTED
        result.stdout.no_fnmatch_line("*should not be seen*")
        assert "stderr42" not in result.stderr.str()

    def test_conftest_printing_shows_if_error(self, pytester: Pytester) -> None:
        pytester.makeconftest(
            """
            print("should be seen")
            assert 0
        """
        )
        result = pytester.runpytest()
        assert result.ret != 0
        assert "should be seen" in result.stdout.str()

    def test_issue109_sibling_conftests_not_loaded(self, pytester: Pytester) -> None:
        sub1 = pytester.mkdir("sub1")
        sub2 = pytester.mkdir("sub2")
        sub1.joinpath("conftest.py").write_text("assert 0")
        result = pytester.runpytest(sub2)
        assert result.ret == ExitCode.NO_TESTS_COLLECTED
        sub2.joinpath("__init__.py").touch()
        p = sub2.joinpath("test_hello.py")
        p.touch()
        result = pytester.runpytest(p)
        assert result.ret == ExitCode.NO_TESTS_COLLECTED
        result = pytester.runpytest(sub1)
        assert result.ret == ExitCode.USAGE_ERROR

    def test_directory_skipped(self, pytester: Pytester) -> None:
        pytester.makeconftest(
            """
            import pytest
            def pytest_ignore_collect():
                pytest.skip("intentional")
        """
        )
        pytester.makepyfile("def test_hello(): pass")
        result = pytester.runpytest()
        assert result.ret == ExitCode.NO_TESTS_COLLECTED
        result.stdout.fnmatch_lines(["*1 skipped*"])

    def test_multiple_items_per_collector_byid(self, pytester: Pytester) -> None:
        c = pytester.makeconftest(
            """
            import pytest
            class MyItem(pytest.Item):
                def runtest(self):
                    pass
            class MyCollector(pytest.File):
                def collect(self):
                    return [MyItem.from_parent(name="xyz", parent=self)]
            def pytest_collect_file(fspath, parent):
                if fspath.name.startswith("conftest"):
                    return MyCollector.from_parent(path=fspath, parent=parent)
        """
        )
        result = pytester.runpytest(c.name + "::" + "xyz")
        assert result.ret == 0
        result.stdout.fnmatch_lines(["*1 pass*"])

    def test_skip_on_generated_funcarg_id(self, pytester: Pytester) -> None:
        pytester.makeconftest(
            """
            import pytest
            def pytest_generate_tests(metafunc):
                metafunc.parametrize('x', [3], ids=['hello-123'])
            def pytest_runtest_setup(item):
                print(item.keywords)
                if 'hello-123' in item.keywords:
                    pytest.skip("hello")
                assert 0
        """
        )
        p = pytester.makepyfile("""def test_func(x): pass""")
        res = pytester.runpytest(p)
        assert res.ret == 0
        res.stdout.fnmatch_lines(["*1 skipped*"])

    def test_direct_addressing_selects(self, pytester: Pytester) -> None:
        p = pytester.makepyfile(
            """
            def pytest_generate_tests(metafunc):
                metafunc.parametrize('i', [1, 2], ids=["1", "2"])
            def test_func(i):
                pass
        """
        )
        res = pytester.runpytest(p.name + "::" + "test_func[1]")
        assert res.ret == 0
        res.stdout.fnmatch_lines(["*1 passed*"])

    def test_direct_addressing_notfound(self, pytester: Pytester) -> None:
        p = pytester.makepyfile(
            """
            def test_func():
                pass
        """
        )
        res = pytester.runpytest(p.name + "::" + "test_notfound")
        assert res.ret
        res.stderr.fnmatch_lines(["*ERROR*not found*"])

    def test_docstring_on_hookspec(self) -> None:
        from _pytest import hookspec

        for name, value in vars(hookspec).items():
            if name.startswith("pytest_"):
                assert value.__doc__, "no docstring for %s" % name

    def test_initialization_error_issue49(self, pytester: Pytester) -> None:
        pytester.makeconftest(
            """
            def pytest_configure():
                x
        """
        )
        result = pytester.runpytest()
        assert result.ret == 3  # internal error
        result.stderr.fnmatch_lines(["INTERNAL*pytest_configure*", "INTERNAL*x*"])
        assert "sessionstarttime" not in result.stderr.str()

    @pytest.mark.parametrize("lookfor", ["test_fun.py::test_a"])
    def test_issue134_report_error_when_collecting_member(
        self, pytester: Pytester, lookfor
    ) -> None:
        pytester.makepyfile(
            test_fun="""
            def test_a():
                pass
            def"""
        )
        result = pytester.runpytest(lookfor)
        result.stdout.fnmatch_lines(["*SyntaxError*"])
        if "::" in lookfor:
            result.stderr.fnmatch_lines(["*ERROR*"])
            assert result.ret == 4  # usage error only if item not found

    def test_report_all_failed_collections_initargs(self, pytester: Pytester) -> None:
        pytester.makeconftest(
            """
            from _pytest.config import ExitCode

            def pytest_sessionfinish(exitstatus):
                assert exitstatus == ExitCode.USAGE_ERROR
                print("pytest_sessionfinish_called")
            """
        )
        pytester.makepyfile(test_a="def", test_b="def")
        result = pytester.runpytest("test_a.py::a", "test_b.py::b")
        result.stderr.fnmatch_lines(["*ERROR*test_a.py::a*", "*ERROR*test_b.py::b*"])
        result.stdout.fnmatch_lines(["pytest_sessionfinish_called"])
        assert result.ret == ExitCode.USAGE_ERROR

    def test_namespace_import_doesnt_confuse_import_hook(
        self, pytester: Pytester
    ) -> None:
        """Ref #383.

        Python 3.3's namespace package messed with our import hooks.
        Importing a module that didn't exist, even if the ImportError was
        gracefully handled, would make our test crash.
        """
        pytester.mkdir("not_a_package")
        p = pytester.makepyfile(
            """
            try:
                from not_a_package import doesnt_exist
            except ImportError:
                # We handle the import error gracefully here
                pass

            def test_whatever():
                pass
        """
        )
        res = pytester.runpytest(p.name)
        assert res.ret == 0

    def test_unknown_option(self, pytester: Pytester) -> None:
        result = pytester.runpytest("--qwlkej")
        result.stderr.fnmatch_lines(
            """
            *unrecognized*
        """
        )

    def test_getsourcelines_error_issue553(
        self, pytester: Pytester, monkeypatch
    ) -> None:
        monkeypatch.setattr("inspect.getsourcelines", None)
        p = pytester.makepyfile(
            """
            def raise_error(obj):
                raise OSError('source code not available')

            import inspect
            inspect.getsourcelines = raise_error

            def test_foo(invalid_fixture):
                pass
        """
        )
        res = pytester.runpytest(p)
        res.stdout.fnmatch_lines(
            ["*source code not available*", "E*fixture 'invalid_fixture' not found"]
        )

    def test_plugins_given_as_strings(
        self, pytester: Pytester, monkeypatch, _sys_snapshot
    ) -> None:
        """Test that str values passed to main() as `plugins` arg are
        interpreted as module names to be imported and registered (#855)."""
        with pytest.raises(ImportError) as excinfo:
            pytest.main([str(pytester.path)], plugins=["invalid.module"])
        assert "invalid" in str(excinfo.value)

        p = pytester.path.joinpath("test_test_plugins_given_as_strings.py")
        p.write_text("def test_foo(): pass")
        mod = types.ModuleType("myplugin")
        monkeypatch.setitem(sys.modules, "myplugin", mod)
        assert pytest.main(args=[str(pytester.path)], plugins=["myplugin"]) == 0

    def test_parametrized_with_bytes_regex(self, pytester: Pytester) -> None:
        p = pytester.makepyfile(
            """
            import re
            import pytest
            @pytest.mark.parametrize('r', [re.compile(b'foo')])
            def test_stuff(r):
                pass
        """
        )
        res = pytester.runpytest(p)
        res.stdout.fnmatch_lines(["*1 passed*"])

    def test_parametrized_with_null_bytes(self, pytester: Pytester) -> None:
        """Test parametrization with values that contain null bytes and unicode characters (#2644, #2957)"""
        p = pytester.makepyfile(
            """\
            import pytest

            @pytest.mark.parametrize("data", [b"\\x00", "\\x00", 'ação'])
            def test_foo(data):
                assert data
            """
        )
        res = pytester.runpytest(p)
        res.assert_outcomes(passed=3)


class TestInvocationVariants:
    def test_earlyinit(self, pytester: Pytester) -> None:
        p = pytester.makepyfile(
            """
            import pytest
            assert hasattr(pytest, 'mark')
        """
        )
        result = pytester.runpython(p)
        assert result.ret == 0

    def test_pydoc(self, pytester: Pytester) -> None:
        for name in ("py.test", "pytest"):
            result = pytester.runpython_c(f"import {name};help({name})")
            assert result.ret == 0
            s = result.stdout.str()
            assert "MarkGenerator" in s

    def test_import_star_py_dot_test(self, pytester: Pytester) -> None:
        p = pytester.makepyfile(
            """
            from py.test import *
            #collect
            #cmdline
            #Item
            # assert collect.Item is Item
            # assert collect.Collector is Collector
            main
            skip
            xfail
        """
        )
        result = pytester.runpython(p)
        assert result.ret == 0

    def test_import_star_pytest(self, pytester: Pytester) -> None:
        p = pytester.makepyfile(
            """
            from pytest import *
            #Item
            #File
            main
            skip
            xfail
        """
        )
        result = pytester.runpython(p)
        assert result.ret == 0

    def test_double_pytestcmdline(self, pytester: Pytester) -> None:
        p = pytester.makepyfile(
            run="""
            import pytest
            pytest.main()
            pytest.main()
        """
        )
        pytester.makepyfile(
            """
            def test_hello():
                pass
        """
        )
        result = pytester.runpython(p)
        result.stdout.fnmatch_lines(["*1 passed*", "*1 passed*"])

    def test_python_minus_m_invocation_ok(self, pytester: Pytester) -> None:
        p1 = pytester.makepyfile("def test_hello(): pass")
        res = pytester.run(sys.executable, "-m", "pytest", str(p1))
        assert res.ret == 0

    def test_python_minus_m_invocation_fail(self, pytester: Pytester) -> None:
        p1 = pytester.makepyfile("def test_fail(): 0/0")
        res = pytester.run(sys.executable, "-m", "pytest", str(p1))
        assert res.ret == 1

    def test_python_pytest_package(self, pytester: Pytester) -> None:
        p1 = pytester.makepyfile("def test_pass(): pass")
        res = pytester.run(sys.executable, "-m", "pytest", str(p1))
        assert res.ret == 0
        res.stdout.fnmatch_lines(["*1 passed*"])

    def test_equivalence_pytest_pydottest(self) -> None:
        # Type ignored because `py.test` is not and will not be typed.
        assert pytest.main == py.test.cmdline.main  # type: ignore[attr-defined]

    def test_invoke_with_invalid_type(self) -> None:
        with pytest.raises(
            TypeError, match="expected to be a list of strings, got: '-h'"
        ):
            pytest.main("-h")  # type: ignore[arg-type]

    def test_invoke_with_path(self, pytester: Pytester, capsys) -> None:
        retcode = pytest.main([str(pytester.path)])
        assert retcode == ExitCode.NO_TESTS_COLLECTED
        out, err = capsys.readouterr()

    def test_invoke_plugin_api(self, capsys) -> None:
        class MyPlugin:
            def pytest_addoption(self, parser):
                parser.addoption("--myopt")

        pytest.main(["-h"], plugins=[MyPlugin()])
        out, err = capsys.readouterr()
        assert "--myopt" in out

    def test_pyargs_importerror(self, pytester: Pytester, monkeypatch) -> None:
        monkeypatch.delenv("PYTHONDONTWRITEBYTECODE", False)
        path = pytester.mkpydir("tpkg")
        path.joinpath("test_hello.py").write_text("raise ImportError")

        result = pytester.runpytest("--pyargs", "tpkg.test_hello", syspathinsert=True)
        assert result.ret != 0

        result.stdout.fnmatch_lines(["collected*0*items*/*1*error"])

    def test_pyargs_only_imported_once(self, pytester: Pytester) -> None:
        pkg = pytester.mkpydir("foo")
        pkg.joinpath("test_foo.py").write_text(
            "print('hello from test_foo')\ndef test(): pass"
        )
        pkg.joinpath("conftest.py").write_text(
            "def pytest_configure(config): print('configuring')"
        )

        result = pytester.runpytest(
            "--pyargs", "foo.test_foo", "-s", syspathinsert=True
        )
        # should only import once
        assert result.outlines.count("hello from test_foo") == 1
        # should only configure once
        assert result.outlines.count("configuring") == 1

    def test_pyargs_filename_looks_like_module(self, pytester: Pytester) -> None:
        pytester.path.joinpath("conftest.py").touch()
        pytester.path.joinpath("t.py").write_text("def test(): pass")
        result = pytester.runpytest("--pyargs", "t.py")
        assert result.ret == ExitCode.OK

    def test_cmdline_python_package(self, pytester: Pytester, monkeypatch) -> None:
        import warnings

        monkeypatch.delenv("PYTHONDONTWRITEBYTECODE", False)
        path = pytester.mkpydir("tpkg")
        path.joinpath("test_hello.py").write_text("def test_hello(): pass")
        path.joinpath("test_world.py").write_text("def test_world(): pass")
        result = pytester.runpytest("--pyargs", "tpkg")
        assert result.ret == 0
        result.stdout.fnmatch_lines(["*2 passed*"])
        result = pytester.runpytest("--pyargs", "tpkg.test_hello", syspathinsert=True)
        assert result.ret == 0
        result.stdout.fnmatch_lines(["*1 passed*"])

        empty_package = pytester.mkpydir("empty_package")
        monkeypatch.setenv("PYTHONPATH", str(empty_package), prepend=os.pathsep)
        # the path which is not a package raises a warning on pypy;
        # no idea why only pypy and not normal python warn about it here
        with warnings.catch_warnings():
            warnings.simplefilter("ignore", ImportWarning)
            result = pytester.runpytest("--pyargs", ".")
        assert result.ret == 0
        result.stdout.fnmatch_lines(["*2 passed*"])

        monkeypatch.setenv("PYTHONPATH", str(pytester), prepend=os.pathsep)
        result = pytester.runpytest("--pyargs", "tpkg.test_missing", syspathinsert=True)
        assert result.ret != 0
        result.stderr.fnmatch_lines(["*not*found*test_missing*"])

    def test_cmdline_python_namespace_package(
        self, pytester: Pytester, monkeypatch
    ) -> None:
        """Test --pyargs option with namespace packages (#1567).

        Ref: https://packaging.python.org/guides/packaging-namespace-packages/
        """
        monkeypatch.delenv("PYTHONDONTWRITEBYTECODE", raising=False)

        search_path = []
        for dirname in "hello", "world":
            d = pytester.mkdir(dirname)
            search_path.append(d)
            ns = d.joinpath("ns_pkg")
            ns.mkdir()
            ns.joinpath("__init__.py").write_text(
                "__import__('pkg_resources').declare_namespace(__name__)"
            )
            lib = ns.joinpath(dirname)
            lib.mkdir()
            lib.joinpath("__init__.py").touch()
            lib.joinpath(f"test_{dirname}.py").write_text(
                f"def test_{dirname}(): pass\ndef test_other():pass"
            )

        # The structure of the test directory is now:
        # .
        # ├── hello
        # │   └── ns_pkg
        # │       ├── __init__.py
        # │       └── hello
        # │           ├── __init__.py
        # │           └── test_hello.py
        # └── world
        #     └── ns_pkg
        #         ├── __init__.py
        #         └── world
        #             ├── __init__.py
        #             └── test_world.py

        # NOTE: the different/reversed ordering is intentional here.
        monkeypatch.setenv("PYTHONPATH", prepend_pythonpath(*search_path))
        for p in search_path:
            monkeypatch.syspath_prepend(p)

        # mixed module and filenames:
        monkeypatch.chdir("world")
        result = pytester.runpytest("--pyargs", "-v", "ns_pkg.hello", "ns_pkg/world")
        assert result.ret == 0
        result.stdout.fnmatch_lines(
            [
                "test_hello.py::test_hello*PASSED*",
                "test_hello.py::test_other*PASSED*",
                "ns_pkg/world/test_world.py::test_world*PASSED*",
                "ns_pkg/world/test_world.py::test_other*PASSED*",
                "*4 passed in*",
            ]
        )

        # specify tests within a module
        pytester.chdir()
        result = pytester.runpytest(
            "--pyargs", "-v", "ns_pkg.world.test_world::test_other"
        )
        assert result.ret == 0
        result.stdout.fnmatch_lines(
            ["*test_world.py::test_other*PASSED*", "*1 passed*"]
        )

    def test_invoke_test_and_doctestmodules(self, pytester: Pytester) -> None:
        p = pytester.makepyfile(
            """
            def test():
                pass
        """
        )
        result = pytester.runpytest(str(p) + "::test", "--doctest-modules")
        result.stdout.fnmatch_lines(["*1 passed*"])

    def test_cmdline_python_package_symlink(
        self, pytester: Pytester, monkeypatch
    ) -> None:
        """
        --pyargs with packages with path containing symlink can have conftest.py in
        their package (#2985)
        """
        monkeypatch.delenv("PYTHONDONTWRITEBYTECODE", raising=False)

        dirname = "lib"
        d = pytester.mkdir(dirname)
        foo = d.joinpath("foo")
        foo.mkdir()
        foo.joinpath("__init__.py").touch()
        lib = foo.joinpath("bar")
        lib.mkdir()
        lib.joinpath("__init__.py").touch()
        lib.joinpath("test_bar.py").write_text(
            "def test_bar(): pass\ndef test_other(a_fixture):pass"
        )
        lib.joinpath("conftest.py").write_text(
            "import pytest\n@pytest.fixture\ndef a_fixture():pass"
        )

        d_local = pytester.mkdir("symlink_root")
        symlink_location = d_local / "lib"
        symlink_or_skip(d, symlink_location, target_is_directory=True)

        # The structure of the test directory is now:
        # .
        # ├── symlink_root
        # │   └── lib -> ../lib
        # └── lib
        #     └── foo
        #         ├── __init__.py
        #         └── bar
        #             ├── __init__.py
        #             ├── conftest.py
        #             └── test_bar.py

        # NOTE: the different/reversed ordering is intentional here.
        search_path = ["lib", os.path.join("symlink_root", "lib")]
        monkeypatch.setenv("PYTHONPATH", prepend_pythonpath(*search_path))
        for p in search_path:
            monkeypatch.syspath_prepend(p)

        # module picked up in symlink-ed directory:
        # It picks up symlink_root/lib/foo/bar (symlink) via sys.path.
        result = pytester.runpytest("--pyargs", "-v", "foo.bar")
        pytester.chdir()
        assert result.ret == 0
        result.stdout.fnmatch_lines(
            [
                "symlink_root/lib/foo/bar/test_bar.py::test_bar PASSED*",
                "symlink_root/lib/foo/bar/test_bar.py::test_other PASSED*",
                "*2 passed*",
            ]
        )

    def test_cmdline_python_package_not_exists(self, pytester: Pytester) -> None:
        result = pytester.runpytest("--pyargs", "tpkgwhatv")
        assert result.ret
        result.stderr.fnmatch_lines(["ERROR*module*or*package*not*found*"])

    @pytest.mark.xfail(reason="decide: feature or bug")
    def test_noclass_discovery_if_not_testcase(self, pytester: Pytester) -> None:
        testpath = pytester.makepyfile(
            """
            import unittest
            class TestHello(object):
                def test_hello(self):
                    assert self.attr

            class RealTest(unittest.TestCase, TestHello):
                attr = 42
        """
        )
        reprec = pytester.inline_run(testpath)
        reprec.assertoutcome(passed=1)

    def test_doctest_id(self, pytester: Pytester) -> None:
        pytester.makefile(
            ".txt",
            """
            >>> x=3
            >>> x
            4
        """,
        )
        testid = "test_doctest_id.txt::test_doctest_id.txt"
        expected_lines = [
            "*= FAILURES =*",
            "*_ ?doctest? test_doctest_id.txt _*",
            "FAILED test_doctest_id.txt::test_doctest_id.txt",
            "*= 1 failed in*",
        ]
        result = pytester.runpytest(testid, "-rf", "--tb=short")
        result.stdout.fnmatch_lines(expected_lines)

        # Ensure that re-running it will still handle it as
        # doctest.DocTestFailure, which was not the case before when
        # re-importing doctest, but not creating a new RUNNER_CLASS.
        result = pytester.runpytest(testid, "-rf", "--tb=short")
        result.stdout.fnmatch_lines(expected_lines)

    def test_core_backward_compatibility(self) -> None:
        """Test backward compatibility for get_plugin_manager function. See #787."""
        import _pytest.config

        assert (
            type(_pytest.config.get_plugin_manager())
            is _pytest.config.PytestPluginManager
        )

    def test_has_plugin(self, request) -> None:
        """Test hasplugin function of the plugin manager (#932)."""
        assert request.config.pluginmanager.hasplugin("python")


class TestDurations:
    source = """
        from _pytest import timing
        def test_something():
            pass
        def test_2():
            timing.sleep(0.010)
        def test_1():
            timing.sleep(0.002)
        def test_3():
            timing.sleep(0.020)
    """

    def test_calls(self, pytester: Pytester, mock_timing) -> None:
        pytester.makepyfile(self.source)
        result = pytester.runpytest_inprocess("--durations=10")
        assert result.ret == 0

        result.stdout.fnmatch_lines_random(
            ["*durations*", "*call*test_3*", "*call*test_2*"]
        )

        result.stdout.fnmatch_lines(
            [
                "(8 durations slower than 0.005s hidden.  Use -vv to show these durations.)"
            ]
        )

    def test_calls_show_2(self, pytester: Pytester, mock_timing) -> None:

        pytester.makepyfile(self.source)
        result = pytester.runpytest_inprocess("--durations=2")
        assert result.ret == 0

        lines = result.stdout.get_lines_after("*slowest*durations*")
        assert "4 passed" in lines[2]

    def test_calls_showall(self, pytester: Pytester, mock_timing) -> None:
        pytester.makepyfile(self.source)
        result = pytester.runpytest_inprocess("--durations=0")
        assert result.ret == 0

        tested = "3"
        for x in tested:
            for y in ("call",):  # 'setup', 'call', 'teardown':
                for line in result.stdout.lines:
                    if ("test_%s" % x) in line and y in line:
                        break
                else:
                    raise AssertionError(f"not found {x} {y}")

    def test_calls_showall_verbose(self, pytester: Pytester, mock_timing) -> None:
        pytester.makepyfile(self.source)
        result = pytester.runpytest_inprocess("--durations=0", "-vv")
        assert result.ret == 0

        for x in "123":
            for y in ("call",):  # 'setup', 'call', 'teardown':
                for line in result.stdout.lines:
                    if ("test_%s" % x) in line and y in line:
                        break
                else:
                    raise AssertionError(f"not found {x} {y}")

    def test_with_deselected(self, pytester: Pytester, mock_timing) -> None:
        pytester.makepyfile(self.source)
        result = pytester.runpytest_inprocess("--durations=2", "-k test_3")
        assert result.ret == 0

        result.stdout.fnmatch_lines(["*durations*", "*call*test_3*"])

    def test_with_failing_collection(self, pytester: Pytester, mock_timing) -> None:
        pytester.makepyfile(self.source)
        pytester.makepyfile(test_collecterror="""xyz""")
        result = pytester.runpytest_inprocess("--durations=2", "-k test_1")
        assert result.ret == 2

        result.stdout.fnmatch_lines(["*Interrupted: 1 error during collection*"])
        # Collection errors abort test execution, therefore no duration is
        # output
        result.stdout.no_fnmatch_line("*duration*")

    def test_with_not(self, pytester: Pytester, mock_timing) -> None:
        pytester.makepyfile(self.source)
        result = pytester.runpytest_inprocess("-k not 1")
        assert result.ret == 0


class TestDurationsWithFixture:
    source = """
        import pytest
        from _pytest import timing

        @pytest.fixture
        def setup_fixt():
            timing.sleep(2)

        def test_1(setup_fixt):
            timing.sleep(5)
    """

    def test_setup_function(self, pytester: Pytester, mock_timing) -> None:
        pytester.makepyfile(self.source)
        result = pytester.runpytest_inprocess("--durations=10")
        assert result.ret == 0

        result.stdout.fnmatch_lines_random(
            """
            *durations*
            5.00s call *test_1*
            2.00s setup *test_1*
        """
        )


def test_zipimport_hook(pytester: Pytester) -> None:
    """Test package loader is being used correctly (see #1837)."""
    zipapp = pytest.importorskip("zipapp")
    pytester.path.joinpath("app").mkdir()
    pytester.makepyfile(
        **{
            "app/foo.py": """
            import pytest
            def main():
                pytest.main(['--pyargs', 'foo'])
        """
        }
    )
    target = pytester.path.joinpath("foo.zip")
    zipapp.create_archive(
        str(pytester.path.joinpath("app")), str(target), main="foo:main"
    )
    result = pytester.runpython(target)
    assert result.ret == 0
    result.stderr.fnmatch_lines(["*not found*foo*"])
    result.stdout.no_fnmatch_line("*INTERNALERROR>*")


def test_import_plugin_unicode_name(pytester: Pytester) -> None:
    pytester.makepyfile(myplugin="")
    pytester.makepyfile("def test(): pass")
    pytester.makeconftest("pytest_plugins = ['myplugin']")
    r = pytester.runpytest()
    assert r.ret == 0


def test_pytest_plugins_as_module(pytester: Pytester) -> None:
    """Do not raise an error if pytest_plugins attribute is a module (#3899)"""
    pytester.makepyfile(
        **{
            "__init__.py": "",
            "pytest_plugins.py": "",
            "conftest.py": "from . import pytest_plugins",
            "test_foo.py": "def test(): pass",
        }
    )
    result = pytester.runpytest()
    result.stdout.fnmatch_lines(["* 1 passed in *"])


def test_deferred_hook_checking(pytester: Pytester) -> None:
    """Check hooks as late as possible (#1821)."""
    pytester.syspathinsert()
    pytester.makepyfile(
        **{
            "plugin.py": """
        class Hooks(object):
            def pytest_my_hook(self, config):
                pass

        def pytest_configure(config):
            config.pluginmanager.add_hookspecs(Hooks)
        """,
            "conftest.py": """
            pytest_plugins = ['plugin']
            def pytest_my_hook(config):
                return 40
        """,
            "test_foo.py": """
            def test(request):
                assert request.config.hook.pytest_my_hook(config=request.config) == [40]
        """,
        }
    )
    result = pytester.runpytest()
    result.stdout.fnmatch_lines(["* 1 passed *"])


def test_fixture_values_leak(pytester: Pytester) -> None:
    """Ensure that fixture objects are properly destroyed by the garbage collector at the end of their expected
    life-times (#2981).
    """
    pytester.makepyfile(
        """
        import attr
        import gc
        import pytest
        import weakref

        @attr.s
        class SomeObj(object):
            name = attr.ib()

        fix_of_test1_ref = None
        session_ref = None

        @pytest.fixture(scope='session')
        def session_fix():
            global session_ref
            obj = SomeObj(name='session-fixture')
            session_ref = weakref.ref(obj)
            return obj

        @pytest.fixture
        def fix(session_fix):
            global fix_of_test1_ref
            obj = SomeObj(name='local-fixture')
            fix_of_test1_ref = weakref.ref(obj)
            return obj

        def test1(fix):
            assert fix_of_test1_ref() is fix

        def test2():
            gc.collect()
            # fixture "fix" created during test1 must have been destroyed by now
            assert fix_of_test1_ref() is None
    """
    )
    # Running on subprocess does not activate the HookRecorder
    # which holds itself a reference to objects in case of the
    # pytest_assert_reprcompare hook
    result = pytester.runpytest_subprocess()
    result.stdout.fnmatch_lines(["* 2 passed *"])


def test_fixture_order_respects_scope(pytester: Pytester) -> None:
    """Ensure that fixtures are created according to scope order (#2405)."""
    pytester.makepyfile(
        """
        import pytest

        data = {}

        @pytest.fixture(scope='module')
        def clean_data():
            data.clear()

        @pytest.fixture(autouse=True)
        def add_data():
            data.update(value=True)

        @pytest.mark.usefixtures('clean_data')
        def test_value():
            assert data.get('value')
    """
    )
    result = pytester.runpytest()
    assert result.ret == 0


def test_frame_leak_on_failing_test(pytester: Pytester) -> None:
    """Pytest would leak garbage referencing the frames of tests that failed
    that could never be reclaimed (#2798).

    Unfortunately it was not possible to remove the actual circles because most of them
    are made of traceback objects which cannot be weakly referenced. Those objects at least
    can be eventually claimed by the garbage collector.
    """
    pytester.makepyfile(
        """
        import gc
        import weakref

        class Obj:
            pass

        ref = None

        def test1():
            obj = Obj()
            global ref
            ref = weakref.ref(obj)
            assert 0

        def test2():
            gc.collect()
            assert ref() is None
    """
    )
    result = pytester.runpytest_subprocess()
    result.stdout.fnmatch_lines(["*1 failed, 1 passed in*"])


def test_fixture_mock_integration(pytester: Pytester) -> None:
    """Test that decorators applied to fixture are left working (#3774)"""
    p = pytester.copy_example("acceptance/fixture_mock_integration.py")
    result = pytester.runpytest(p)
    result.stdout.fnmatch_lines(["*1 passed*"])


def test_usage_error_code(pytester: Pytester) -> None:
    result = pytester.runpytest("-unknown-option-")
    assert result.ret == ExitCode.USAGE_ERROR


@pytest.mark.filterwarnings("default")
def test_warn_on_async_function(pytester: Pytester) -> None:
    # In the below we .close() the coroutine only to avoid
    # "RuntimeWarning: coroutine 'test_2' was never awaited"
    # which messes with other tests.
    pytester.makepyfile(
        test_async="""
        async def test_1():
            pass
        async def test_2():
            pass
        def test_3():
            coro = test_2()
            coro.close()
            return coro
    """
    )
    result = pytester.runpytest()
    result.stdout.fnmatch_lines(
        [
            "test_async.py::test_1",
            "test_async.py::test_2",
            "test_async.py::test_3",
            "*async def functions are not natively supported*",
            "*3 skipped, 3 warnings in*",
        ]
    )
    # ensure our warning message appears only once
    assert (
        result.stdout.str().count("async def functions are not natively supported") == 1
    )


@pytest.mark.filterwarnings("default")
def test_warn_on_async_gen_function(pytester: Pytester) -> None:
    pytester.makepyfile(
        test_async="""
        async def test_1():
            yield
        async def test_2():
            yield
        def test_3():
            return test_2()
    """
    )
    result = pytester.runpytest()
    result.stdout.fnmatch_lines(
        [
            "test_async.py::test_1",
            "test_async.py::test_2",
            "test_async.py::test_3",
            "*async def functions are not natively supported*",
            "*3 skipped, 3 warnings in*",
        ]
    )
    # ensure our warning message appears only once
    assert (
        result.stdout.str().count("async def functions are not natively supported") == 1
    )


def test_pdb_can_be_rewritten(pytester: Pytester) -> None:
    pytester.makepyfile(
        **{
            "conftest.py": """
                import pytest
                pytest.register_assert_rewrite("pdb")
                """,
            "__init__.py": "",
            "pdb.py": """
                def check():
                    assert 1 == 2
                """,
            "test_pdb.py": """
                def test():
                    import pdb
                    assert pdb.check()
                """,
        }
    )
    # Disable debugging plugin itself to avoid:
    # > INTERNALERROR> AttributeError: module 'pdb' has no attribute 'set_trace'
    result = pytester.runpytest_subprocess("-p", "no:debugging", "-vv")
    result.stdout.fnmatch_lines(
        [
            "    def check():",
            ">       assert 1 == 2",
            "E       assert 1 == 2",
            "E         +1",
            "E         -2",
            "",
            "pdb.py:2: AssertionError",
            "*= 1 failed in *",
        ]
    )
    assert result.ret == 1


def test_tee_stdio_captures_and_live_prints(pytester: Pytester) -> None:
    testpath = pytester.makepyfile(
        """
        import sys
        def test_simple():
            print ("@this is stdout@")
            print ("@this is stderr@", file=sys.stderr)
    """
    )
    result = pytester.runpytest_subprocess(
        testpath,
        "--capture=tee-sys",
        "--junitxml=output.xml",
        "-o",
        "junit_logging=all",
    )

    # ensure stdout/stderr were 'live printed'
    result.stdout.fnmatch_lines(["*@this is stdout@*"])
    result.stderr.fnmatch_lines(["*@this is stderr@*"])

    # now ensure the output is in the junitxml
    with open(pytester.path.joinpath("output.xml")) as f:
        fullXml = f.read()
    assert "@this is stdout@\n" in fullXml
    assert "@this is stderr@\n" in fullXml


@pytest.mark.skipif(
    sys.platform == "win32",
    reason="Windows raises `OSError: [Errno 22] Invalid argument` instead",
)
def test_no_brokenpipeerror_message(pytester: Pytester) -> None:
    """Ensure that the broken pipe error message is supressed.

    In some Python versions, it reaches sys.unraisablehook, in others
    a BrokenPipeError exception is propagated, but either way it prints
    to stderr on shutdown, so checking nothing is printed is enough.
    """
    popen = pytester.popen((*pytester._getpytestargs(), "--help"))
    popen.stdout.close()
    ret = popen.wait()
    assert popen.stderr.read() == b""
    assert ret == 1

<<<<<<< HEAD

def test_multiple_durations_pluralized_tr_summary(pytester: Pytester) -> None:
    pytester.makepyfile(
        """
        import pytest

        def test_delays():
            assert True
        """
    )
    result = pytester.runpytest("--durations=5", "--durations-min=10")
    assert result.ret == ExitCode.OK
    result.stdout.fnmatch_lines(
        ["(3 durations slower than 10.000s hidden.  Use -vv to show these durations.)"]
    )


def test_single_duration_pluralized_tr_summary(pytester: Pytester) -> None:
    pytester.makepyfile(
        """
        import pytest
        import time

        def _sleep(delay):
            time.sleep(delay)

        def test_one():
            _sleep(0.05)
        def test_two():
            _sleep(0.25)
        """
    )
    result = pytester.runpytest("--durations=2", "--durations-min=0.1")
    assert result.ret == ExitCode.OK
    result.stdout.fnmatch_lines(
        ["(1 duration slower than 0.100s hidden.  Use -vv to show this duration.)"]
    )


def test_durations_zero_lists_all(pytester: Pytester) -> None:
    pytester.makepyfile(
        """
        import pytest
        import time
        @pytest.mark.parametrize('_', range(6))
        def test_this(_):
            time.sleep(0.1)
        """
    )
    result = pytester.runpytest("--durations=0")
    assert result.ret == ExitCode.OK
    # Check 6x setup & 6x teardown are hidden, but 6x call are shown
    insertable_line = "*test_durations_zero_lists_all.py::test_this*{}*"
    lines = [insertable_line.format(x) for x in range(6)]
    lines.append(
        "(12 durations slower than 0.005s hidden.  Use -vv to show these durations.)"
    )
    result.stdout.fnmatch_lines_random(lines)
=======
    # Cleanup.
    popen.stderr.close()
>>>>>>> bc055e8e
<|MERGE_RESOLUTION|>--- conflicted
+++ resolved
@@ -1318,13 +1318,14 @@
     assert popen.stderr.read() == b""
     assert ret == 1
 
-<<<<<<< HEAD
+    # Cleanup.
+    popen.stderr.close()
+
 
 def test_multiple_durations_pluralized_tr_summary(pytester: Pytester) -> None:
     pytester.makepyfile(
         """
         import pytest
-
         def test_delays():
             assert True
         """
@@ -1341,10 +1342,8 @@
         """
         import pytest
         import time
-
         def _sleep(delay):
             time.sleep(delay)
-
         def test_one():
             _sleep(0.05)
         def test_two():
@@ -1376,8 +1375,4 @@
     lines.append(
         "(12 durations slower than 0.005s hidden.  Use -vv to show these durations.)"
     )
-    result.stdout.fnmatch_lines_random(lines)
-=======
-    # Cleanup.
-    popen.stderr.close()
->>>>>>> bc055e8e
+    result.stdout.fnmatch_lines_random(lines)