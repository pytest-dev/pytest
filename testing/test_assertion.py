--- conflicted
+++ resolved
@@ -18,8 +18,11 @@
 from _pytest.pytester import Pytester
 
 
-<<<<<<< HEAD
 def mock_config(verbose: int = 0, assertion_override: Optional[int] = None):
+    class TerminalWriter:
+        def _highlight(self, source, lexer):
+            return source
+
     class OutputVerbosity:
         @property
         def verbose(self) -> int:
@@ -29,16 +32,6 @@
             if verbosity_type == VerbosityType.Assertions:
                 if assertion_override is not None:
                     return assertion_override
-=======
-def mock_config(verbose=0):
-    class TerminalWriter:
-        def _highlight(self, source, lexer):
-            return source
-
-    class Config:
-        def getoption(self, name):
-            if name == "verbose":
->>>>>>> 70f03dbc
                 return verbose
 
             raise KeyError(f"Not mocked out: {verbosity_type}")
