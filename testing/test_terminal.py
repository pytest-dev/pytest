--- conflicted
+++ resolved
@@ -2940,10 +2940,6 @@
             "*E       assert 1 == 2*",
         ]
     )
-<<<<<<< HEAD
-=======
-
->>>>>>> a497a237
 
     # test_xfail, don't show traceback
     result.stdout.no_fnmatch_line("*= XFAILURES =*")
@@ -2969,7 +2965,7 @@
             "*E       assert 3 == 4*",
         ]
     )
-    
+
 
 def test_xfail_tb_line(xfail_testfile, pytester: Pytester) -> None:
     result = pytester.runpytest(xfail_testfile, "--xfail-tb", "--tb=line")
