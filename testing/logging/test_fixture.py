# mypy: disable-error-code="attr-defined"
# mypy: disallow-untyped-defs
import logging
from typing import Iterator

import pytest
from _pytest.logging import caplog_records_key
from _pytest.pytester import Pytester

logger = logging.getLogger(__name__)
sublogger = logging.getLogger(__name__ + ".baz")


@pytest.fixture(autouse=True)
def cleanup_disabled_logging() -> Iterator[None]:
    """Simple fixture that ensures that a test doesn't disable logging.

    This is necessary because ``logging.disable()`` is global, so a test disabling logging
    and not cleaning up after will break every test that runs after it.

    This behavior was moved to a fixture so that logging will be un-disabled even if the test fails an assertion.
    """
    yield
    logging.disable(logging.NOTSET)


def test_fixture_help(pytester: Pytester) -> None:
    result = pytester.runpytest("--fixtures")
    result.stdout.fnmatch_lines(["*caplog*"])


def test_change_level(caplog: pytest.LogCaptureFixture) -> None:
    caplog.set_level(logging.INFO)
    logger.debug("handler DEBUG level")
    logger.info("handler INFO level")

    caplog.set_level(logging.CRITICAL, logger=sublogger.name)
    sublogger.warning("logger WARNING level")
    sublogger.critical("logger CRITICAL level")

    assert "DEBUG" not in caplog.text
    assert "INFO" in caplog.text
    assert "WARNING" not in caplog.text
    assert "CRITICAL" in caplog.text


<<<<<<< HEAD
def test_change_level_logging_disabled(caplog):
=======
def test_change_level_logging_disabled(caplog: pytest.LogCaptureFixture) -> None:
>>>>>>> bcd96643
    logging.disable(logging.CRITICAL)
    assert logging.root.manager.disable == logging.CRITICAL
    caplog.set_level(logging.WARNING)
    logger.info("handler INFO level")
    logger.warning("handler WARNING level")

    caplog.set_level(logging.CRITICAL, logger=sublogger.name)
    sublogger.warning("logger SUB_WARNING level")
    sublogger.critical("logger SUB_CRITICAL level")

    assert "INFO" not in caplog.text
    assert "WARNING" in caplog.text
    assert "SUB_WARNING" not in caplog.text
    assert "SUB_CRITICAL" in caplog.text


def test_change_level_undo(pytester: Pytester) -> None:
    """Ensure that 'set_level' is undone after the end of the test.

    Tests the logging output themselves (affected both by logger and handler levels).
    """
    pytester.makepyfile(
        """
        import logging

        def test1(caplog):
            caplog.set_level(logging.INFO)
            # using + operator here so fnmatch_lines doesn't match the code in the traceback
            logging.info('log from ' + 'test1')
            assert 0

        def test2(caplog):
            # using + operator here so fnmatch_lines doesn't match the code in the traceback
            logging.info('log from ' + 'test2')
            assert 0
    """
    )
    result = pytester.runpytest()
    result.stdout.fnmatch_lines(["*log from test1*", "*2 failed in *"])
    result.stdout.no_fnmatch_line("*log from test2*")


def test_change_disabled_level_undo(pytester: Pytester) -> None:
    """Ensure that '_force_enable_logging' in 'set_level' is undone after the end of the test.

    Tests the logging output themselves (affected by disabled logging level).
    """
    pytester.makepyfile(
        """
        import logging

        def test1(caplog):
            logging.disable(logging.CRITICAL)
            caplog.set_level(logging.INFO)
            # using + operator here so fnmatch_lines doesn't match the code in the traceback
            logging.info('log from ' + 'test1')
            assert 0

        def test2(caplog):
            # using + operator here so fnmatch_lines doesn't match the code in the traceback
            # use logging.warning because we need a level that will show up if logging.disabled
            # isn't reset to ``CRITICAL`` after test1.
            logging.warning('log from ' + 'test2')
            assert 0
    """
    )
    result = pytester.runpytest()
    result.stdout.fnmatch_lines(["*log from test1*", "*2 failed in *"])
    result.stdout.no_fnmatch_line("*log from test2*")


def test_change_level_undos_handler_level(pytester: Pytester) -> None:
    """Ensure that 'set_level' is undone after the end of the test (handler).

    Issue #7569. Tests the handler level specifically.
    """
    pytester.makepyfile(
        """
        import logging

        def test1(caplog):
            assert caplog.handler.level == 0
            caplog.set_level(9999)
            caplog.set_level(41)
            assert caplog.handler.level == 41

        def test2(caplog):
            assert caplog.handler.level == 0

        def test3(caplog):
            assert caplog.handler.level == 0
            caplog.set_level(43)
            assert caplog.handler.level == 43
    """
    )
    result = pytester.runpytest()
    result.assert_outcomes(passed=3)


def test_with_statement(caplog: pytest.LogCaptureFixture) -> None:
    with caplog.at_level(logging.INFO):
        logger.debug("handler DEBUG level")
        logger.info("handler INFO level")

        with caplog.at_level(logging.CRITICAL, logger=sublogger.name):
            sublogger.warning("logger WARNING level")
            sublogger.critical("logger CRITICAL level")

    assert "DEBUG" not in caplog.text
    assert "INFO" in caplog.text
    assert "WARNING" not in caplog.text
    assert "CRITICAL" in caplog.text


<<<<<<< HEAD
def test_with_statement_logging_disabled(caplog):
=======
def test_with_statement_logging_disabled(caplog: pytest.LogCaptureFixture) -> None:
>>>>>>> bcd96643
    logging.disable(logging.CRITICAL)
    assert logging.root.manager.disable == logging.CRITICAL
    with caplog.at_level(logging.WARNING):
        logger.debug("handler DEBUG level")
        logger.info("handler INFO level")
        logger.warning("handler WARNING level")
        logger.error("handler ERROR level")
        logger.critical("handler CRITICAL level")

        assert logging.root.manager.disable == logging.INFO

        with caplog.at_level(logging.CRITICAL, logger=sublogger.name):
            sublogger.warning("logger SUB_WARNING level")
            sublogger.critical("logger SUB_CRITICAL level")

    assert "DEBUG" not in caplog.text
    assert "INFO" not in caplog.text
    assert "WARNING" in caplog.text
    assert "ERROR" in caplog.text
    assert " CRITICAL" in caplog.text
    assert "SUB_WARNING" not in caplog.text
    assert "SUB_CRITICAL" in caplog.text
    assert logging.root.manager.disable == logging.CRITICAL


@pytest.mark.parametrize(
    "level_str,expected_disable_level",
    [
        ("CRITICAL", logging.ERROR),
        ("ERROR", logging.WARNING),
        ("WARNING", logging.INFO),
        ("INFO", logging.DEBUG),
        ("DEBUG", logging.NOTSET),
        ("NOTSET", logging.NOTSET),
        ("NOTVALIDLEVEL", logging.NOTSET),
    ],
)
<<<<<<< HEAD
def test_force_enable_logging_level_string(caplog, level_str, expected_disable_level):
=======
def test_force_enable_logging_level_string(
    caplog: pytest.LogCaptureFixture, level_str: str, expected_disable_level: int
) -> None:
>>>>>>> bcd96643
    """Test _force_enable_logging using a level string.

    ``expected_disable_level`` is one level below ``level_str`` because the disabled log level
    always needs to be *at least* one level lower than the level that caplog is trying to capture.
    """
    test_logger = logging.getLogger("test_str_level_force_enable")
    # Emulate a testing environment where all logging is disabled.
    logging.disable(logging.CRITICAL)
    # Make sure all logging is disabled.
    assert not test_logger.isEnabledFor(logging.CRITICAL)
    # Un-disable logging for `level_str`.
    caplog._force_enable_logging(level_str, test_logger)
    # Make sure that the disabled level is now one below the requested logging level.
    # We don't use `isEnabledFor` here because that also checks the level set by
    # `logging.setLevel()` which is irrelevant to `logging.disable()`.
    assert test_logger.manager.disable == expected_disable_level


def test_log_access(caplog: pytest.LogCaptureFixture) -> None:
    caplog.set_level(logging.INFO)
    logger.info("boo %s", "arg")
    assert caplog.records[0].levelname == "INFO"
    assert caplog.records[0].msg == "boo %s"
    assert "boo arg" in caplog.text


def test_messages(caplog: pytest.LogCaptureFixture) -> None:
    caplog.set_level(logging.INFO)
    logger.info("boo %s", "arg")
    logger.info("bar %s\nbaz %s", "arg1", "arg2")
    assert "boo arg" == caplog.messages[0]
    assert "bar arg1\nbaz arg2" == caplog.messages[1]
    assert caplog.text.count("\n") > len(caplog.messages)
    assert len(caplog.text.splitlines()) > len(caplog.messages)

    try:
        raise Exception("test")
    except Exception:
        logger.exception("oops")

    assert "oops" in caplog.text
    assert "oops" in caplog.messages[-1]
    # Tracebacks are stored in the record and not added until the formatter or handler.
    assert "Exception" in caplog.text
    assert "Exception" not in caplog.messages[-1]


def test_record_tuples(caplog: pytest.LogCaptureFixture) -> None:
    caplog.set_level(logging.INFO)
    logger.info("boo %s", "arg")

    assert caplog.record_tuples == [(__name__, logging.INFO, "boo arg")]


def test_unicode(caplog: pytest.LogCaptureFixture) -> None:
    caplog.set_level(logging.INFO)
    logger.info("bū")
    assert caplog.records[0].levelname == "INFO"
    assert caplog.records[0].msg == "bū"
    assert "bū" in caplog.text


def test_clear(caplog: pytest.LogCaptureFixture) -> None:
    caplog.set_level(logging.INFO)
    logger.info("bū")
    assert len(caplog.records)
    assert caplog.text
    caplog.clear()
    assert not len(caplog.records)
    assert not caplog.text


@pytest.fixture
def logging_during_setup_and_teardown(
    caplog: pytest.LogCaptureFixture,
) -> Iterator[None]:
    caplog.set_level("INFO")
    logger.info("a_setup_log")
    yield
    logger.info("a_teardown_log")
    assert [x.message for x in caplog.get_records("teardown")] == ["a_teardown_log"]


def test_caplog_captures_for_all_stages(
    caplog: pytest.LogCaptureFixture, logging_during_setup_and_teardown: None
) -> None:
    assert not caplog.records
    assert not caplog.get_records("call")
    logger.info("a_call_log")
    assert [x.message for x in caplog.get_records("call")] == ["a_call_log"]

    assert [x.message for x in caplog.get_records("setup")] == ["a_setup_log"]

    # This reaches into private API, don't use this type of thing in real tests!
    caplog_records = caplog._item.stash[caplog_records_key]
    assert set(caplog_records) == {"setup", "call"}


def test_clear_for_call_stage(
    caplog: pytest.LogCaptureFixture, logging_during_setup_and_teardown: None
) -> None:
    logger.info("a_call_log")
    assert [x.message for x in caplog.get_records("call")] == ["a_call_log"]
    assert [x.message for x in caplog.get_records("setup")] == ["a_setup_log"]
    caplog_records = caplog._item.stash[caplog_records_key]
    assert set(caplog_records) == {"setup", "call"}

    caplog.clear()

    assert caplog.get_records("call") == []
    assert [x.message for x in caplog.get_records("setup")] == ["a_setup_log"]
    caplog_records = caplog._item.stash[caplog_records_key]
    assert set(caplog_records) == {"setup", "call"}

    logging.info("a_call_log_after_clear")
    assert [x.message for x in caplog.get_records("call")] == ["a_call_log_after_clear"]
    assert [x.message for x in caplog.get_records("setup")] == ["a_setup_log"]
    caplog_records = caplog._item.stash[caplog_records_key]
    assert set(caplog_records) == {"setup", "call"}


def test_ini_controls_global_log_level(pytester: Pytester) -> None:
    pytester.makepyfile(
        """
        import pytest
        import logging
        def test_log_level_override(request, caplog):
            plugin = request.config.pluginmanager.getplugin('logging-plugin')
            assert plugin.log_level == logging.ERROR
            logger = logging.getLogger('catchlog')
            logger.warning("WARNING message won't be shown")
            logger.error("ERROR message will be shown")
            assert 'WARNING' not in caplog.text
            assert 'ERROR' in caplog.text
    """
    )
    pytester.makeini(
        """
        [pytest]
        log_level=ERROR
    """
    )

    result = pytester.runpytest()
    # make sure that that we get a '0' exit code for the testsuite
    assert result.ret == 0


def test_caplog_can_override_global_log_level(pytester: Pytester) -> None:
    pytester.makepyfile(
        """
        import pytest
        import logging
        def test_log_level_override(request, caplog):
            logger = logging.getLogger('catchlog')
            plugin = request.config.pluginmanager.getplugin('logging-plugin')
            assert plugin.log_level == logging.WARNING

            logger.info("INFO message won't be shown")

            caplog.set_level(logging.INFO, logger.name)

            with caplog.at_level(logging.DEBUG, logger.name):
                logger.debug("DEBUG message will be shown")

            logger.debug("DEBUG message won't be shown")

            with caplog.at_level(logging.CRITICAL, logger.name):
                logger.warning("WARNING message won't be shown")

            logger.debug("DEBUG message won't be shown")
            logger.info("INFO message will be shown")

            assert "message won't be shown" not in caplog.text
    """
    )
    pytester.makeini(
        """
        [pytest]
        log_level=WARNING
    """
    )

    result = pytester.runpytest()
    assert result.ret == 0


def test_caplog_captures_despite_exception(pytester: Pytester) -> None:
    pytester.makepyfile(
        """
        import pytest
        import logging
        def test_log_level_override(request, caplog):
            logger = logging.getLogger('catchlog')
            plugin = request.config.pluginmanager.getplugin('logging-plugin')
            assert plugin.log_level == logging.WARNING

            logger.error("ERROR message " + "will be shown")

            with caplog.at_level(logging.DEBUG, logger.name):
                logger.debug("DEBUG message " + "won't be shown")
                raise Exception()
    """
    )
    pytester.makeini(
        """
        [pytest]
        log_level=WARNING
    """
    )

    result = pytester.runpytest()
    result.stdout.fnmatch_lines(["*ERROR message will be shown*"])
    result.stdout.no_fnmatch_line("*DEBUG message won't be shown*")
    assert result.ret == 1


def test_log_report_captures_according_to_config_option_upon_failure(
    pytester: Pytester,
) -> None:
    """Test that upon failure:
    (1) `caplog` succeeded to capture the DEBUG message and assert on it => No `Exception` is raised.
    (2) The `DEBUG` message does NOT appear in the `Captured log call` report.
    (3) The stdout, `INFO`, and `WARNING` messages DO appear in the test reports due to `--log-level=INFO`.
    """
    pytester.makepyfile(
        """
        import pytest
        import logging

        def function_that_logs():
            logging.debug('DEBUG log ' + 'message')
            logging.info('INFO log ' + 'message')
            logging.warning('WARNING log ' + 'message')
            print('Print ' + 'message')

        def test_that_fails(request, caplog):
            plugin = request.config.pluginmanager.getplugin('logging-plugin')
            assert plugin.log_level == logging.INFO

            with caplog.at_level(logging.DEBUG):
                function_that_logs()

            if 'DEBUG log ' + 'message' not in caplog.text:
                raise Exception('caplog failed to ' + 'capture DEBUG')

            assert False
    """
    )

    result = pytester.runpytest("--log-level=INFO")
    result.stdout.no_fnmatch_line("*Exception: caplog failed to capture DEBUG*")
    result.stdout.no_fnmatch_line("*DEBUG log message*")
    result.stdout.fnmatch_lines(
        ["*Print message*", "*INFO log message*", "*WARNING log message*"]
    )
    assert result.ret == 1<|MERGE_RESOLUTION|>--- conflicted
+++ resolved
@@ -44,11 +44,7 @@
     assert "CRITICAL" in caplog.text
 
 
-<<<<<<< HEAD
-def test_change_level_logging_disabled(caplog):
-=======
 def test_change_level_logging_disabled(caplog: pytest.LogCaptureFixture) -> None:
->>>>>>> bcd96643
     logging.disable(logging.CRITICAL)
     assert logging.root.manager.disable == logging.CRITICAL
     caplog.set_level(logging.WARNING)
@@ -163,11 +159,7 @@
     assert "CRITICAL" in caplog.text
 
 
-<<<<<<< HEAD
-def test_with_statement_logging_disabled(caplog):
-=======
 def test_with_statement_logging_disabled(caplog: pytest.LogCaptureFixture) -> None:
->>>>>>> bcd96643
     logging.disable(logging.CRITICAL)
     assert logging.root.manager.disable == logging.CRITICAL
     with caplog.at_level(logging.WARNING):
@@ -205,13 +197,9 @@
         ("NOTVALIDLEVEL", logging.NOTSET),
     ],
 )
-<<<<<<< HEAD
-def test_force_enable_logging_level_string(caplog, level_str, expected_disable_level):
-=======
 def test_force_enable_logging_level_string(
     caplog: pytest.LogCaptureFixture, level_str: str, expected_disable_level: int
 ) -> None:
->>>>>>> bcd96643
     """Test _force_enable_logging using a level string.
 
     ``expected_disable_level`` is one level below ``level_str`` because the disabled log level
