--- conflicted
+++ resolved
@@ -172,16 +172,10 @@
     assert set(caplog._item.stash[caplog_records_key]) == {"setup", "call"}
 
 
-<<<<<<< HEAD
 def test_caplog_filters_by_logger(pytester: Pytester, caplog, logging_during_setup_and_teardown):
     """
     Tests that records are filtered properly by the given logger name.
     """
-=======
-def test_caplog_filters_by_logger(
-    pytester: Pytester, caplog, logging_during_setup_and_teardown
-):
->>>>>>> bac0ac62
     assert not caplog.records
     caplog.set_level("INFO")
     logger.info("a_call_log")
