--- conflicted
+++ resolved
@@ -1326,15 +1326,6 @@
 @pytest.mark.skipif(sys.version_info >= (3, 11), reason="asynctest is not compatible with Python 3.11+")
 def test_asynctest_support(pytester: Pytester) -> None:
     """Check asynctest support (#7110)"""
-<<<<<<< HEAD
-=======
-    import sys
-
-    if sys.version_info >= (3, 11):
-        import pytest
-
-        pytest.skip("asynctest is not compatible with Python 3.11+")
->>>>>>> c0b623d7
     pytest.importorskip("asynctest")
     pytester.copy_example("unittest/test_unittest_asynctest.py")
     reprec = pytester.inline_run()
