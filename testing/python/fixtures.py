--- conflicted
+++ resolved
@@ -4579,7 +4579,51 @@
     assert items == ("a", "b", "c", "d", "g", "f", "e")
 
 
-<<<<<<< HEAD
+def test_staticmethod_classmethod_fixture_instance(pytester: Pytester) -> None:
+    """Ensure that static and class methods get and have access to a fresh
+    instance.
+
+    This also ensures `setup_method` works well with static and class methods.
+
+    Regression test for #12065.
+    """
+    pytester.makepyfile(
+        """
+        import pytest
+
+        class Test:
+            ran_setup_method = False
+            ran_fixture = False
+
+            def setup_method(self):
+                assert not self.ran_setup_method
+                self.ran_setup_method = True
+
+            @pytest.fixture(autouse=True)
+            def fixture(self):
+                assert not self.ran_fixture
+                self.ran_fixture = True
+
+            def test_method(self):
+                assert self.ran_setup_method
+                assert self.ran_fixture
+
+            @staticmethod
+            def test_1(request):
+                assert request.instance.ran_setup_method
+                assert request.instance.ran_fixture
+
+            @classmethod
+            def test_2(cls, request):
+                assert request.instance.ran_setup_method
+                assert request.instance.ran_fixture
+        """
+    )
+    result = pytester.runpytest()
+    assert result.ret == ExitCode.OK
+    result.assert_outcomes(passed=3)
+
+
 def test_scoped_fixture_teardown_order(pytester: Pytester) -> None:
     """
     Make sure teardowns happen in reverse order of setup with scoped fixtures, when
@@ -4708,49 +4752,4 @@
         """
     )
     result = pytester.runpytest()
-    assert result.ret == 0
-=======
-def test_staticmethod_classmethod_fixture_instance(pytester: Pytester) -> None:
-    """Ensure that static and class methods get and have access to a fresh
-    instance.
-
-    This also ensures `setup_method` works well with static and class methods.
-
-    Regression test for #12065.
-    """
-    pytester.makepyfile(
-        """
-        import pytest
-
-        class Test:
-            ran_setup_method = False
-            ran_fixture = False
-
-            def setup_method(self):
-                assert not self.ran_setup_method
-                self.ran_setup_method = True
-
-            @pytest.fixture(autouse=True)
-            def fixture(self):
-                assert not self.ran_fixture
-                self.ran_fixture = True
-
-            def test_method(self):
-                assert self.ran_setup_method
-                assert self.ran_fixture
-
-            @staticmethod
-            def test_1(request):
-                assert request.instance.ran_setup_method
-                assert request.instance.ran_fixture
-
-            @classmethod
-            def test_2(cls, request):
-                assert request.instance.ran_setup_method
-                assert request.instance.ran_fixture
-        """
-    )
-    result = pytester.runpytest()
-    assert result.ret == ExitCode.OK
-    result.assert_outcomes(passed=3)
->>>>>>> 2e5da5d2
+    assert result.ret == 0