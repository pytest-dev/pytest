--- conflicted
+++ resolved
@@ -96,15 +96,13 @@
 
 
 class TestApprox:
-<<<<<<< HEAD
-    def test_error_messages(self, assert_approx_raises_regex):
-        np = pytest.importorskip("numpy")
-
-        # treat bool exactly
+    def test_error_messages_native_dtypes(self, assert_approx_raises_regex):
+        # Treat bool exactly.
         assert_approx_raises_regex(
             {"a": 1.0, "b": True},
             {"a": 1.0, "b": False},
             [
+                "",
                 "  comparison failed. Mismatched elements: 1 / 2:",
                 f"  Max absolute difference: {SOME_FLOAT}",
                 f"  Max relative difference: {SOME_FLOAT}",
@@ -112,10 +110,6 @@
                 r".*(True|False)\s+",
             ],
         )
-
-=======
-    def test_error_messages_native_dtypes(self, assert_approx_raises_regex):
->>>>>>> b938e702
         assert_approx_raises_regex(
             2.0,
             1.0,
@@ -615,7 +609,7 @@
             assert approx(x, rel=5e-6, abs=0) == a
             assert approx(x, rel=5e-7, abs=0) != a
 
-    def test_expecting_bool(self):
+    def test_expecting_bool(self) -> None:
         assert True == approx(True)  # noqa: E712
         assert False == approx(False)  # noqa: E712
         assert True != approx(False)  # noqa: E712
