# mypy: allow-untyped-defs
from __future__ import annotations

import io
import os
import sys

from _pytest.pytester import Pytester
import pytest


def test_enabled(pytester: Pytester) -> None:
    """Test single crashing test displays a traceback."""
    pytester.makepyfile(
        """
    import faulthandler
    def test_crash():
        faulthandler._sigabrt()
    """
    )
    result = pytester.runpytest_subprocess()
    result.stderr.fnmatch_lines(["*Fatal Python error*"])
    assert result.ret != 0


def setup_crashing_test(pytester: Pytester) -> None:
    pytester.makepyfile(
        """
        import faulthandler
        import atexit
        def test_ok():
            atexit.register(faulthandler._sigabrt)
        """
    )


def test_crash_during_shutdown_captured(pytester: Pytester) -> None:
    """
    Re-enable faulthandler if pytest encountered it enabled during configure.
    We should be able to then see crashes during interpreter shutdown.
    """
    setup_crashing_test(pytester)
    args = (sys.executable, "-Xfaulthandler", "-mpytest")
    result = pytester.run(*args)
    result.stderr.fnmatch_lines(["*Fatal Python error*"])
    assert result.ret != 0


def test_crash_during_shutdown_not_captured(pytester: Pytester) -> None:
    """
    Check that pytest leaves faulthandler disabled if it was not enabled during configure.
    This prevents us from seeing crashes during interpreter shutdown (see #8260).
    """
    setup_crashing_test(pytester)
    args = (sys.executable, "-mpytest")
    result = pytester.run(*args)
    result.stderr.no_fnmatch_line("*Fatal Python error*")
    assert result.ret != 0


def test_disabled(pytester: Pytester) -> None:
    """Test option to disable fault handler in the command line."""
    pytester.makepyfile(
        """
    import faulthandler
    def test_disabled():
        assert not faulthandler.is_enabled()
    """
    )
    result = pytester.runpytest_subprocess("-p", "no:faulthandler")
    result.stdout.fnmatch_lines(["*1 passed*"])
    assert result.ret == 0


@pytest.mark.keep_ci_var
@pytest.mark.parametrize(
    "enabled",
    [
        pytest.param(
            True,
            marks=pytest.mark.skipif(
<<<<<<< HEAD
                "CI" in os.environ, reason="sometimes crashes on CI (#7022)"
=======
                "CI" in os.environ
                and sys.platform == "linux"
                and sys.version_info >= (3, 14),
                reason="sometimes crashes on CI because of truncated outputs (#7022)",
>>>>>>> 6ab228b5
            ),
        ),
        False,
    ],
)
def test_timeout(pytester: Pytester, enabled: bool) -> None:
    """Test option to dump tracebacks after a certain timeout.

    If faulthandler is disabled, no traceback will be dumped.
    """
    pytester.makepyfile(
        """
    import os, time
    def test_timeout():
        time.sleep(1 if "CI" in os.environ else 0.1)
    """
    )
    pytester.makeini(
        """
        [pytest]
        faulthandler_timeout = 0.01
        """
    )
    args = ["-p", "no:faulthandler"] if not enabled else []

    result = pytester.runpytest_subprocess(*args)
    tb_output = "most recent call first"
    if enabled:
        result.stderr.fnmatch_lines([f"*{tb_output}*"])
    else:
        assert tb_output not in result.stderr.str()
    result.stdout.fnmatch_lines(["*1 passed*"])
    assert result.ret == 0


@pytest.mark.keep_ci_var
@pytest.mark.skipif("CI" in os.environ, reason="sometimes crashes on CI (#7022)")
@pytest.mark.parametrize("exit_on_timeout", [True, False])
def test_timeout_and_exit(pytester: Pytester, exit_on_timeout: bool) -> None:
    """Test option to force exit pytest process after a certain timeout."""
    pytester.makepyfile(
        """
    import os, time
    def test_long_sleep_and_raise():
        time.sleep(1 if "CI" in os.environ else 0.1)
        raise AssertionError(
            "This test should have been interrupted before reaching this point."
        )
    """
    )
    pytester.makeini(
        f"""
        [pytest]
        faulthandler_timeout = 0.01
        faulthandler_exit_on_timeout = {"true" if exit_on_timeout else "false"}
        """
    )
    result = pytester.runpytest_subprocess()
    tb_output = "most recent call first"
    result.stderr.fnmatch_lines([f"*{tb_output}*"])
    if exit_on_timeout:
        result.stdout.no_fnmatch_line("*1 failed*")
        result.stdout.no_fnmatch_line("*AssertionError*")
    else:
        result.stdout.fnmatch_lines(["*1 failed*"])
        result.stdout.fnmatch_lines(["*AssertionError*"])
    assert result.ret == 1


@pytest.mark.parametrize("hook_name", ["pytest_enter_pdb", "pytest_exception_interact"])
def test_cancel_timeout_on_hook(monkeypatch, hook_name) -> None:
    """Make sure that we are cancelling any scheduled traceback dumping due
    to timeout before entering pdb (pytest-dev/pytest-faulthandler#12) or any
    other interactive exception (pytest-dev/pytest-faulthandler#14)."""
    import faulthandler

    from _pytest import faulthandler as faulthandler_plugin

    called = []

    monkeypatch.setattr(
        faulthandler, "cancel_dump_traceback_later", lambda: called.append(1)
    )

    # call our hook explicitly, we can trust that pytest will call the hook
    # for us at the appropriate moment
    hook_func = getattr(faulthandler_plugin, hook_name)
    hook_func()
    assert called == [1]


def test_already_initialized_crash(pytester: Pytester) -> None:
    """Even if faulthandler is already initialized, we still dump tracebacks on crashes (#8258)."""
    pytester.makepyfile(
        """
        def test():
            import faulthandler
            faulthandler._sigabrt()
    """
    )
    result = pytester.run(
        sys.executable,
        "-X",
        "faulthandler",
        "-mpytest",
        pytester.path,
    )
    result.stderr.fnmatch_lines(["*Fatal Python error*"])
    assert result.ret != 0


def test_get_stderr_fileno_invalid_fd() -> None:
    """Test for faulthandler being able to handle invalid file descriptors for stderr (#8249)."""
    from _pytest.faulthandler import get_stderr_fileno

    class StdErrWrapper(io.StringIO):
        """
        Mimic ``twisted.logger.LoggingFile`` to simulate returning an invalid file descriptor.

        https://github.com/twisted/twisted/blob/twisted-20.3.0/src/twisted/logger/_io.py#L132-L139
        """

        def fileno(self):
            return -1

    wrapper = StdErrWrapper()

    with pytest.MonkeyPatch.context() as mp:
        mp.setattr("sys.stderr", wrapper)

        # Even when the stderr wrapper signals an invalid file descriptor,
        # ``_get_stderr_fileno()`` should return the real one.
        assert get_stderr_fileno() == 2<|MERGE_RESOLUTION|>--- conflicted
+++ resolved
@@ -79,14 +79,10 @@
         pytest.param(
             True,
             marks=pytest.mark.skipif(
-<<<<<<< HEAD
-                "CI" in os.environ, reason="sometimes crashes on CI (#7022)"
-=======
                 "CI" in os.environ
                 and sys.platform == "linux"
                 and sys.version_info >= (3, 14),
                 reason="sometimes crashes on CI because of truncated outputs (#7022)",
->>>>>>> 6ab228b5
             ),
         ),
         False,
@@ -123,7 +119,6 @@
 
 
 @pytest.mark.keep_ci_var
-@pytest.mark.skipif("CI" in os.environ, reason="sometimes crashes on CI (#7022)")
 @pytest.mark.parametrize("exit_on_timeout", [True, False])
 def test_timeout_and_exit(pytester: Pytester, exit_on_timeout: bool) -> None:
     """Test option to force exit pytest process after a certain timeout."""
