name: deploy

on:
  push:
    tags:
      # These tags are protected, see:
      # https://github.com/pytest-dev/pytest/settings/tag_protection
      - "[0-9]+.[0-9]+.[0-9]+"
      - "[0-9]+.[0-9]+.[0-9]+rc[0-9]+"


# Set permissions at the job level.
permissions: {}

jobs:
  build:
    runs-on: ubuntu-latest
    timeout-minutes: 10
    steps:
    - uses: actions/checkout@v3
      with:
        fetch-depth: 0
        persist-credentials: false
    - name: Build and Check Package
      uses: hynek/build-and-inspect-python-package@v1.5

  deploy:
    if: github.repository == 'pytest-dev/pytest'
    needs: [build]
    runs-on: ubuntu-latest
    timeout-minutes: 30
    permissions:
      id-token: write
    steps:
    - name: Download Package
      uses: actions/download-artifact@v3
      with:
        name: Packages
        path: dist
    - name: Publish package to PyPI
      uses: pypa/gh-action-pypi-publish@v1.8.5

  release-notes:

    # todo: generate the content in the build  job
    #       the goal being of using a github action script to push the release data
    #       after success instead of creating a complete python/tox env
    needs: [deploy]
    runs-on: ubuntu-latest
    timeout-minutes: 30
    permissions:
      contents: write
    steps:
    - uses: actions/checkout@v3
      with:
        fetch-depth: 0
        persist-credentials: false
    - name: Set up Python
      uses: actions/setup-python@v4
      with:
<<<<<<< HEAD
        python-version: "3.8"
=======
        python-version: "3.11"
>>>>>>> b77d0dea

    - name: Install tox
      run: |
        python -m pip install --upgrade pip
        pip install --upgrade tox

    - name: Publish GitHub release notes
      env:
        GH_RELEASE_NOTES_TOKEN: ${{ github.token }}
      run: |
        sudo apt-get install pandoc
        tox -e publish-gh-release-notes<|MERGE_RESOLUTION|>--- conflicted
+++ resolved
@@ -58,11 +58,8 @@
     - name: Set up Python
       uses: actions/setup-python@v4
       with:
-<<<<<<< HEAD
-        python-version: "3.8"
-=======
         python-version: "3.11"
->>>>>>> b77d0dea
+
 
     - name: Install tox
       run: |
