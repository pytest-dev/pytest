Holger Krekel, holger at merlinux eu
merlinux GmbH, Germany, office at merlinux eu

Contributors include::

Aaron Coleman
Abdeali JK
Abdelrahman Elbehery
Abhijeet Kasurde
Adam Johnson
Adam Stewart
Adam Uhlir
Ahn Ki-Wook
Akhilesh Ramakrishnan
Akiomi Kamakura
Alan Velasco
Alessio Izzo
Alex Jones
Alex Lambson
Alexander Johnson
Alexander King
Alexei Kozlenok
Alice Purcell
Allan Feldman
Aly Sivji
Amir Elkess
Anatoly Bubenkoff
Anders Hovmöller
Andras Mitzki
Andras Tim
Andrea Cimatoribus
Andreas Motl
Andreas Zeidler
Andrew Shapton
Andrey Paramonov
Andrzej Klajnert
Andrzej Ostrowski
Andy Freeland
Anita Hammer
Anthon van der Neut
Anthony Shaw
Anthony Sottile
Anton Grinevich
Anton Lodder
Antony Lee
Arel Cordero
Arias Emmanuel
Ariel Pillemer
Armin Rigo
Aron Coyle
Aron Curzon
Arthur Richard
Ashish Kurmi
Aviral Verma
Aviv Palivoda
Babak Keyvani
Barney Gale
Ben Brown
Ben Gartner
Ben Leith
Ben Webb
Benjamin Peterson
Benjamin Schubert
Bernard Pratz
Bo Wu
Bob Ippolito
Brian Dorsey
Brian Larsen
Brian Maissy
Brian Okken
Brianna Laugher
Bruno Oliveira
Cal Jacobson
Cal Leeming
Carl Friedrich Bolz
Carlos Jenkins
Ceridwen
Charles Cloud
Charles Machalow
Charnjit SiNGH (CCSJ)
Cheuk Ting Ho
Chris Mahoney
Chris Lamb
Chris NeJame
Chris Rose
Chris Wheeler
Christian Boelsen
Christian Fetzer
Christian Neumüller
Christian Theunert
Christian Tismer
Christine Mecklenborg
Christoph Buelter
Christopher Dignam
Christopher Gilling
Claire Cecil
Claudio Madotto
Clément M.T. Robert
CrazyMerlyn
Cristian Vera
Cyrus Maden
Damian Skrzypczak
Daniel Grana
Daniel Hahler
Daniel Miller
Daniel Nuri
Daniel Sánchez Castelló
Daniel Valenzuela Zenteno
Daniel Wandschneider
Daniele Procida
Danielle Jenkins
Daniil Galiev
Dave Hunt
David Díaz-Barquero
David Mohr
David Paul Röthlisberger
David Szotten
David Vierra
Daw-Ran Liou
Debi Mishra
Denis Kirisov
Denivy Braiam Rück
Dheeraj C K
Dhiren Serai
Diego Russo
Dmitry Dygalo
Dmitry Pribysh
Dominic Mortlock
Duncan Betts
Edison Gustavo Muenz
Edoardo Batini
Edson Tadeu M. Manoel
Eduardo Schettino
Edward Haigh
Eero Vaher
Eli Boyarski
Elizaveta Shashkova
Éloi Rivard
Endre Galaczi
Eric Hunsberger
Eric Liu
Eric Siegerman
Eric Yuan
Erik Aronesty
Erik Hasse
Erik M. Bray
Evan Kepner
Evgeny Seliverstov
Fabian Sturm
Fabien Zarifian
Fabio Zadrozny
faph
Felix Hofstätter
Felix Nieuwenhuizen
Feng Ma
Florian Bruhin
Florian Dahlitz
Floris Bruynooghe
Fraser Stark
Gabriel Landau
Gabriel Reis
Garvit Shubham
Gene Wood
George Kussumoto
Georgy Dyuldin
Gergely Kalmár
Gleb Nikonorov
Graeme Smecher
Graham Horler
Greg Price
Gregory Lee
Grig Gheorghiu
Grigorii Eremeev (budulianin)
Guido Wesdorp
Guoqiang Zhang
Harald Armin Massa
Harshna
Henk-Jaap Wagenaar
Holger Kohr
Hugo van Kemenade
Hui Wang (coldnight)
Ian Bicking
Ian Lesperance
Ilya Konstantinov
Ionuț Turturică
Isaac Virshup
Israel Fruchter
Itxaso Aizpurua
Iwan Briquemont
Jaap Broekhuizen
Jake VanderPlas
Jakob van Santen
Jakub Mitoraj
James Bourbeau
<<<<<<< HEAD
James Hutchins
=======
James Frost
>>>>>>> 2effd8cb
Jan Balster
Janne Vanhala
Jason R. Coombs
Javier Domingo Cansino
Javier Romero
Jeff Rackauckas
Jeff Widman
Jenni Rinker
Jens Tröger
John Eddie Ayson
John Litborn
John Towler
Jon Parise
Jon Sonesen
Jonas Obrist
Jordan Guymon
Jordan Moldow
Jordan Speicher
Joseph Hunkeler
Josh Karpel
Joshua Bronson
Jurko Gospodnetić
Justice Ndou
Justyna Janczyszyn
Kale Kundert
Kamran Ahmad
Kenny Y
Karl O. Pinc
Karthikeyan Singaravelan
Katarzyna Jachim
Katarzyna Król
Katerina Koukiou
Keri Volans
Kevin C
Kevin Cox
Kevin Hierro Carrasco
Kevin J. Foley
Kian Eliasi
Kian-Meng Ang
Kodi B. Arfer
Kojo Idrissa
Kostis Anagnostopoulos
Kristoffer Nordström
Kyle Altendorf
Lawrence Mitchell
Lee Kamentsky
Lev Maximov
Levon Saldamli
Lewis Cowles
Llandy Riveron Del Risco
Loic Esteve
Lukas Bednar
Luke Murphy
Maciek Fijalkowski
Maho
Maik Figura
Mandeep Bhutani
Manuel Krebber
Marc Mueller
Marc Schlaich
Marcelo Duarte Trevisani
Marcin Bachry
Marc Bresson
Marco Gorelli
Mark Abramowitz
Mark Dickinson
Mark Vong
Marko Pacak
Markus Unterwaditzer
Martijn Faassen
Martin Altmayer
Martin K. Scherer
Martin Prusse
Mathieu Clabaut
Matt Bachmann
Matt Duck
Matt Williams
Matthias Hafner
Maxim Filipenko
Maximilian Cosmo Sitter
mbyt
Michael Aquilina
Michael Birtwell
Michael Droettboom
Michael Goerz
Michael Krebs
Michael Seifert
Michael Vogt
Michal Wajszczuk
Michał Górny
Michał Zięba
Mickey Pashov
Mihai Capotă
Mihail Milushev
Mike Hoyle (hoylemd)
Mike Lundy
Milan Lesnek
Miro Hrončok
mrbean-bremen
Nathan Goldbaum
Nathaniel Compton
Nathaniel Waisbrot
Ned Batchelder
Neil Martin
Neven Mundar
Nicholas Devenish
Nicholas Murphy
Niclas Olofsson
Nicolas Delaby
Nico Vidal
Nikolay Kondratyev
Nipunn Koorapati
Oleg Pidsadnyi
Oleg Sushchenko
Olga Matoula
Oliver Bestwalter
Omar Kohl
Omer Hadari
Ondřej Súkup
Oscar Benjamin
Parth Patel
Patrick Hayes
Patrick Lannigan
Paul Müller
Paul Reece
Pauli Virtanen
Pavel Karateev
Paweł Adamczak
Pedro Algarvio
Petter Strandmark
Philipp Loose
Pierre Sassoulas
Pieter Mulder
Piotr Banaszkiewicz
Piotr Helm
Poulami Sau
Prakhar Gurunani
Prashant Anand
Prashant Sharma
Pulkit Goyal
Punyashloka Biswal
Quentin Pradet
q0w
Ralf Schmitt
Ralph Giles
Ram Rachum
Ran Benita
Raphael Castaneda
Raphael Pierzina
Rafal Semik
Raquel Alegre
Ravi Chandra
Reagan Lee
Robert Holt
Roberto Aldera
Roberto Polli
Roland Puntaier
Romain Dorgueil
Roman Bolshakov
Ronny Pfannschmidt
Ross Lawley
Ruaridh Williamson
Russel Winder
Russell Martin
Ryan Puddephatt
Ryan Wooden
Sadra Barikbin
Saiprasad Kale
Samuel Colvin
Samuel Dion-Girardeau
Samuel Jirovec
Samuel Searles-Bryant
Samuel Therrien (Avasam)
Samuele Pedroni
Sanket Duthade
Sankt Petersbug
Saravanan Padmanaban
Sean Malloy
Segev Finer
Serhii Mozghovyi
Seth Junot
Shantanu Jain
Sharad Nair
Shubham Adep
Simon Blanchard
Simon Gomizelj
Simon Holesch
Simon Kerr
Skylar Downes
Srinivas Reddy Thatiparthy
Stefaan Lippens
Stefan Farmbauer
Stefan Scherfke
Stefan Zimmermann
Stefanie Molin
Stefano Taschini
Steffen Allner
Stephan Obermann
Sven-Hendrik Haase
Sylvain Marié
Tadek Teleżyński
Takafumi Arakaki
Taneli Hukkinen
Tanvi Mehta
Tanya Agarwal
Tarcisio Fischer
Tareq Alayan
Tatiana Ovary
Ted Xiao
Terje Runde
Thomas Grainger
Thomas Hisch
Tim Hoffmann
Tim Strazny
TJ Bruno
Tobias Diez
Tom Dalton
Tom Viner
Tomáš Gavenčiak
Tomer Keren
Tony Narlock
Tor Colvin
Trevor Bekolay
Tushar Sadhwani
Tyler Goodlet
Tyler Smart
Tzu-ping Chung
Vasily Kuznetsov
Victor Maryama
Victor Rodriguez
Victor Uriarte
Vidar T. Fauske
Vijay Arora
Virgil Dupras
Vitaly Lashmanov
Vivaan Verma
Vlad Dragos
Vlad Radziuk
Vladyslav Rachek
Volodymyr Kochetkov
Volodymyr Piskun
Wei Lin
Wil Cooley
William Lee
Wim Glenn
Wouter van Ackooy
Xixi Zhao
Xuan Luong
Xuecong Liao
Yannick Péroux
Yao Xiao
Yoav Caspi
Yuliang Shao
Yusuke Kadowaki
Yutian Li
Yuval Shimon
Zac Hatfield-Dodds
Zachary Kneupper
Zachary OBrien
Zhouxin Qiu
Zoltán Máté
Zsolt Cserna<|MERGE_RESOLUTION|>--- conflicted
+++ resolved
@@ -192,11 +192,8 @@
 Jakob van Santen
 Jakub Mitoraj
 James Bourbeau
-<<<<<<< HEAD
 James Hutchins
-=======
 James Frost
->>>>>>> 2effd8cb
 Jan Balster
 Janne Vanhala
 Jason R. Coombs
