Holger Krekel, holger at merlinux eu
merlinux GmbH, Germany, office at merlinux eu

Contributors include::

Aaron Coleman
Abdeali JK
Abdelrahman Elbehery
Abhijeet Kasurde
Adam Johnson
Adam Stewart
Adam Uhlir
Ahn Ki-Wook
Akhilesh Ramakrishnan
Akiomi Kamakura
Alan Velasco
Alessio Izzo
Alex Jones
Alex Lambson
Alexander Johnson
Alexander King
Alexei Kozlenok
Alice Purcell
Allan Feldman
Aly Sivji
Amir Elkess
Anatoly Bubenkoff
Anders Hovmöller
Andras Mitzki
Andras Tim
Andrea Cimatoribus
Andreas Motl
Andreas Zeidler
Andrew Shapton
Andrey Paramonov
Andrzej Klajnert
Andrzej Ostrowski
Andy Freeland
Anita Hammer
Anthon van der Neut
Anthony Shaw
Anthony Sottile
Anton Grinevich
Anton Lodder
Antony Lee
Arel Cordero
Arias Emmanuel
Ariel Pillemer
Armin Rigo
Aron Coyle
Aron Curzon
Arthur Richard
Ashish Kurmi
Aviral Verma
Aviv Palivoda
Babak Keyvani
Barney Gale
Ben Brown
Ben Gartner
Ben Leith
Ben Webb
Benjamin Peterson
Benjamin Schubert
Bernard Pratz
Bo Wu
Bob Ippolito
Brian Dorsey
Brian Larsen
Brian Maissy
Brian Okken
Brianna Laugher
Bruno Oliveira
Cal Jacobson
Cal Leeming
Carl Friedrich Bolz
Carlos Jenkins
Ceridwen
Charles Cloud
Charles Machalow
Charnjit SiNGH (CCSJ)
Cheuk Ting Ho
Chris Mahoney
Chris Lamb
Chris NeJame
Chris Rose
Chris Wheeler
Christian Boelsen
Christian Fetzer
Christian Neumüller
Christian Theunert
Christian Tismer
Christine Mecklenborg
Christoph Buelter
Christopher Dignam
Christopher Gilling
Claire Cecil
Claudio Madotto
Clément M.T. Robert
CrazyMerlyn
Cristian Vera
Cyrus Maden
Damian Skrzypczak
Daniel Grana
Daniel Hahler
Daniel Miller
Daniel Nuri
Daniel Sánchez Castelló
Daniel Valenzuela Zenteno
Daniel Wandschneider
Daniele Procida
Danielle Jenkins
Daniil Galiev
Dave Hunt
David Díaz-Barquero
David Mohr
David Paul Röthlisberger
David Szotten
David Vierra
Daw-Ran Liou
Debi Mishra
Denis Kirisov
Denivy Braiam Rück
Dheeraj C K
Dhiren Serai
Diego Russo
Dmitry Dygalo
Dmitry Pribysh
Dominic Mortlock
Duncan Betts
Edison Gustavo Muenz
Edoardo Batini
Edson Tadeu M. Manoel
Eduardo Schettino
Edward Haigh
Eero Vaher
Eli Boyarski
Elizaveta Shashkova
Éloi Rivard
Endre Galaczi
Eric Hunsberger
Eric Liu
Eric Siegerman
Eric Yuan
Erik Aronesty
Erik Hasse
Erik M. Bray
Evan Kepner
Evgeny Seliverstov
Fabian Sturm
Fabien Zarifian
Fabio Zadrozny
faph
Felix Hofstätter
Felix Nieuwenhuizen
Feng Ma
Florian Bruhin
Florian Dahlitz
Floris Bruynooghe
Fraser Stark
Gabriel Landau
Gabriel Reis
Garvit Shubham
Gene Wood
George Kussumoto
Georgy Dyuldin
Gergely Kalmár
Gleb Nikonorov
Graeme Smecher
Graham Horler
Greg Price
Gregory Lee
Grig Gheorghiu
Grigorii Eremeev (budulianin)
Guido Wesdorp
Guoqiang Zhang
Harald Armin Massa
Harshna
Henk-Jaap Wagenaar
Holger Kohr
Hugo van Kemenade
Hui Wang (coldnight)
Ian Bicking
Ian Lesperance
Ilya Konstantinov
Ionuț Turturică
Isaac Virshup
Israel Fruchter
Itxaso Aizpurua
Iwan Briquemont
Jaap Broekhuizen
Jake VanderPlas
Jakob van Santen
Jakub Mitoraj
James Bourbeau
James Frost
Jan Balster
Janne Vanhala
Jason R. Coombs
Javier Domingo Cansino
Javier Romero
Jeff Rackauckas
Jeff Widman
Jenni Rinker
Jens Tröger
John Eddie Ayson
John Litborn
John Towler
Jon Parise
Jon Sonesen
Jonas Obrist
Jordan Guymon
Jordan Moldow
Jordan Speicher
Joseph Hunkeler
Josh Karpel
Joshua Bronson
Jurko Gospodnetić
Justice Ndou
Justyna Janczyszyn
Kale Kundert
Kamran Ahmad
Kenny Y
Karl O. Pinc
Karthikeyan Singaravelan
Katarzyna Jachim
Katarzyna Król
Katerina Koukiou
Keri Volans
Kevin C
Kevin Cox
Kevin Hierro Carrasco
Kevin J. Foley
Kian Eliasi
Kian-Meng Ang
Kodi B. Arfer
Kojo Idrissa
Kostis Anagnostopoulos
Kristoffer Nordström
Kyle Altendorf
Lawrence Mitchell
Lee Kamentsky
Lev Maximov
Levon Saldamli
Lewis Cowles
Llandy Riveron Del Risco
Loic Esteve
Lukas Bednar
Luke Murphy
Maciek Fijalkowski
Maho
Maik Figura
Mandeep Bhutani
Manuel Krebber
Marc Mueller
Marc Schlaich
Marcelo Duarte Trevisani
Marcin Bachry
Marc Bresson
Marco Gorelli
Mark Abramowitz
Mark Dickinson
Mark Vong
Marko Pacak
Markus Unterwaditzer
Martijn Faassen
Martin Altmayer
Martin K. Scherer
Martin Prusse
Mathieu Clabaut
Matt Bachmann
Matt Duck
Matt Williams
Matthias Hafner
Maxim Filipenko
Maximilian Cosmo Sitter
mbyt
Michael Aquilina
Michael Birtwell
Michael Droettboom
Michael Goerz
Michael Krebs
Michael Seifert
Michael Vogt
Michal Wajszczuk
Michał Górny
Michał Zięba
Mickey Pashov
Mihai Capotă
Mihail Milushev
Mike Hoyle (hoylemd)
Mike Lundy
Milan Lesnek
Miro Hrončok
mrbean-bremen
Nathan Goldbaum
Nathaniel Compton
Nathaniel Waisbrot
Ned Batchelder
Neil Martin
Neven Mundar
Nicholas Devenish
Nicholas Murphy
Niclas Olofsson
Nicolas Delaby
Nico Vidal
Nikolay Kondratyev
Nipunn Koorapati
Oleg Pidsadnyi
Oleg Sushchenko
Olga Matoula
Oliver Bestwalter
Omar Kohl
Omer Hadari
Ondřej Súkup
Oscar Benjamin
Parth Patel
Patrick Hayes
<<<<<<< HEAD
Patrick Kenny
=======
Patrick Lannigan
>>>>>>> f426c0b3
Paul Müller
Paul Reece
Pauli Virtanen
Pavel Karateev
Paweł Adamczak
Pedro Algarvio
Petter Strandmark
Philipp Loose
Pierre Sassoulas
Pieter Mulder
Piotr Banaszkiewicz
Piotr Helm
Poulami Sau
Prakhar Gurunani
Prashant Anand
Prashant Sharma
Pulkit Goyal
Punyashloka Biswal
Quentin Pradet
q0w
Ralf Schmitt
Ralph Giles
Ram Rachum
Ran Benita
Raphael Castaneda
Raphael Pierzina
Rafal Semik
Raquel Alegre
Ravi Chandra
Reagan Lee
Robert Holt
Roberto Aldera
Roberto Polli
Roland Puntaier
Romain Dorgueil
Roman Bolshakov
Ronny Pfannschmidt
Ross Lawley
Ruaridh Williamson
Russel Winder
Russell Martin
Ryan Puddephatt
Ryan Wooden
Sadra Barikbin
Saiprasad Kale
Samuel Colvin
Samuel Dion-Girardeau
Samuel Jirovec
Samuel Searles-Bryant
Samuel Therrien (Avasam)
Samuele Pedroni
Sanket Duthade
Sankt Petersbug
Saravanan Padmanaban
Sean Malloy
Segev Finer
Serhii Mozghovyi
Seth Junot
Shantanu Jain
Sharad Nair
Shubham Adep
Simon Blanchard
Simon Gomizelj
Simon Holesch
Simon Kerr
Skylar Downes
Srinivas Reddy Thatiparthy
Stefaan Lippens
Stefan Farmbauer
Stefan Scherfke
Stefan Zimmermann
Stefanie Molin
Stefano Taschini
Steffen Allner
Stephan Obermann
Sven-Hendrik Haase
Sviatoslav Sydorenko
Sylvain Marié
Tadek Teleżyński
Takafumi Arakaki
Taneli Hukkinen
Tanvi Mehta
Tanya Agarwal
Tarcisio Fischer
Tareq Alayan
Tatiana Ovary
Ted Xiao
Terje Runde
Thomas Grainger
Thomas Hisch
Tim Hoffmann
Tim Strazny
TJ Bruno
Tobias Diez
Tom Dalton
Tom Viner
Tomáš Gavenčiak
Tomer Keren
Tony Narlock
Tor Colvin
Trevor Bekolay
Tushar Sadhwani
Tyler Goodlet
Tyler Smart
Tzu-ping Chung
Vasily Kuznetsov
Victor Maryama
Victor Rodriguez
Victor Uriarte
Vidar T. Fauske
Vijay Arora
Virgil Dupras
Vitaly Lashmanov
Vivaan Verma
Vlad Dragos
Vlad Radziuk
Vladyslav Rachek
Volodymyr Kochetkov
Volodymyr Piskun
Wei Lin
Wil Cooley
William Lee
Wim Glenn
Wouter van Ackooy
Xixi Zhao
Xuan Luong
Xuecong Liao
Yannick Péroux
Yao Xiao
Yoav Caspi
Yuliang Shao
Yusuke Kadowaki
Yutian Li
Yuval Shimon
Zac Hatfield-Dodds
Zachary Kneupper
Zachary OBrien
Zhouxin Qiu
Zoltán Máté
Zsolt Cserna<|MERGE_RESOLUTION|>--- conflicted
+++ resolved
@@ -315,11 +315,8 @@
 Oscar Benjamin
 Parth Patel
 Patrick Hayes
-<<<<<<< HEAD
 Patrick Kenny
-=======
 Patrick Lannigan
->>>>>>> f426c0b3
 Paul Müller
 Paul Reece
 Pauli Virtanen
