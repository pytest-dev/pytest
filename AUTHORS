--- conflicted
+++ resolved
@@ -36,6 +36,7 @@
 David Vierra
 Edison Gustavo Muenz
 Eduardo Schettino
+Endre Galaczi
 Elizaveta Shashkova
 Endre Galaczi
 Eric Hunsberger
@@ -91,12 +92,27 @@
 Russel Winder
 Ryan Wooden
 Samuele Pedroni
-<<<<<<< HEAD
 Tareq Alayan
-=======
-Simon Gomizelj
 Thomas Grainger
->>>>>>> 70fdab4c
 Tom Viner
 Trevor Bekolay
-Wouter van Ackooy+Wouter van Ackooy
+Tom Viner
+Trevor Bekolay
+Wouter van Ackooy
+David Díaz-Barquero
+Eric Hunsberger
+Simon Gomizelj
+Russel Winder
+Ben Webb
+Alexei Kozlenok
+Cal Leeming
+Feng Ma
+David Díaz-Barquero
+Eric Hunsberger
+Simon Gomizelj
+Russel Winder
+Ben Webb
+Alexei Kozlenok
+Cal Leeming
+Feng Ma