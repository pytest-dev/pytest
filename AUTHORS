Holger Krekel, holger at merlinux eu
merlinux GmbH, Germany, office at merlinux eu

Contributors include::

Abdeali JK
Abhijeet Kasurde
Ahn Ki-Wook
Alexei Kozlenok
Anatoly Bubenkoff
Andreas Zeidler
Andrzej Ostrowski
Andy Freeland
Anthon van der Neut
Antony Lee
Anthony Sottile
Armin Rigo
Aron Curzon
Aviv Palivoda
Barney Gale
Ben Webb
Benjamin Peterson
Bernard Pratz
Bob Ippolito
Brian Dorsey
Brian Okken
Brianna Laugher
Bruno Oliveira
Cal Leeming
Carl Friedrich Bolz
Charles Cloud
Charnjit SiNGH (CCSJ)
Chris Lamb
Christian Boelsen
Christian Theunert
Christian Tismer
Christopher Gilling
Daniel Grana
Daniel Hahler
Daniel Nuri
Daniel Wandschneider
Danielle Jenkins
Dave Hunt
David Díaz-Barquero
David Mohr
David Vierra
Diego Russo
Dmitry Dygalo
Duncan Betts
Edison Gustavo Muenz
Edoardo Batini
Eduardo Schettino
Eli Boyarski
Elizaveta Shashkova
Endre Galaczi
Eric Hunsberger
Eric Siegerman
Erik M. Bray
Feng Ma
Florian Bruhin
Floris Bruynooghe
Gabriel Reis
Georgy Dyuldin
Graham Horler
Greg Price
Grig Gheorghiu
Grigorii Eremeev (budulianin)
Guido Wesdorp
Harald Armin Massa
Ian Bicking
Jaap Broekhuizen
Jan Balster
Janne Vanhala
Jason R. Coombs
Javier Domingo Cansino
Javier Romero
Jeff Widman
John Towler
Jon Sonesen
Jordan Guymon
Joshua Bronson
Jurko Gospodnetić
Justyna Janczyszyn
Kale Kundert
Katarzyna Jachim
Kevin Cox
Lee Kamentsky
Lev Maximov
Loic Esteve
Lukas Bednar
Luke Murphy
Maciek Fijalkowski
Maho
Mandeep Bhutani
Manuel Krebber
Marc Schlaich
Marcin Bachry
Mark Abramowitz
Markus Unterwaditzer
Martijn Faassen
Martin K. Scherer
Martin Prusse
Mathieu Clabaut
Matt Bachmann
Matt Duck
Matt Williams
Matthias Hafner
mbyt
Michael Aquilina
Michael Birtwell
Michael Droettboom
Michael Seifert
Michal Wajszczuk
Mike Lundy
Ned Batchelder
Neven Mundar
Nicolas Delaby
Oleg Pidsadnyi
Oliver Bestwalter
Omar Kohl
Pieter Mulder
Piotr Banaszkiewicz
Punyashloka Biswal
Quentin Pradet
Ralf Schmitt
Ran Benita
Raphael Pierzina
Raquel Alegre
Ravi Chandra
Roberto Polli
Romain Dorgueil
Roman Bolshakov
Ronny Pfannschmidt
Ross Lawley
Russel Winder
Ryan Wooden
Samuele Pedroni
Simon Gomizelj
Stefan Farmbauer
Stefan Zimmermann
Stefano Taschini
Steffen Allner
Stephan Obermann
Tareq Alayan
Ted Xiao
Thomas Grainger
Tom Viner
Trevor Bekolay
Tyler Goodlet
Vasily Kuznetsov
Victor Uriarte
<<<<<<< HEAD
Vlad Dragos
=======
Vidar T. Fauske
>>>>>>> 0a89db27
Wouter van Ackooy
Xuecong Liao<|MERGE_RESOLUTION|>--- conflicted
+++ resolved
@@ -149,10 +149,7 @@
 Tyler Goodlet
 Vasily Kuznetsov
 Victor Uriarte
-<<<<<<< HEAD
 Vlad Dragos
-=======
 Vidar T. Fauske
->>>>>>> 0a89db27
 Wouter van Ackooy
 Xuecong Liao