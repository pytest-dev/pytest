--- conflicted
+++ resolved
@@ -5,9 +5,11 @@
 
 - fixed issue561: adapt autouse fixture example for python3.
 
-<<<<<<< HEAD
 - fixed issue453: assertion rewriting issue with __repr__ containing
   "\n{", "\n}" and "\n~".
+
+- fix issue560: correctly display code if an "else:" or "finally:" is
+  followed by statements on the same line.
 
 - Fix example in monkeypatch documentation, thanks t-8ch.
 
@@ -16,10 +18,6 @@
 - Do not mark as universal wheel because Python 2.6 is different from
   other builds due to the extra argparse dependency.  Fixes issue566.
   Thanks sontek.
-=======
-- fix issue560: correctly display code if an "else:" or "finally:" is
-  followed by statements on the same line.
->>>>>>> 39a297af
 
 2.6.1
 -----------------------------------
