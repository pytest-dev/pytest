Changes between 2.2.4 and 2.3.0.dev
-----------------------------------

<<<<<<< HEAD
- fix issue139 - merge FuncargRequest and Item API such that 
  funcarg-functionality is now directly available on the "item" 
  object passed to the various pytest_runtest hooks.  This allows more 
  sensitive behaviour of e.g. the pytest-django plugin which previously 
  had no full access to all instantiated funcargs.
  This internal API re-organisation is a fully backward compatible
  change: existing factories accepting a "request" object will 
  get a Function "item" object which carries the same API.  In fact,
  the FuncargRequest API (or rather then a ResourceRequestAPI)
  could be available for all collection and item nodes but this is
  left for later consideration because it would render the documentation
  invalid and the "funcarg" naming sounds odd in context of
  directory, file, class, etc. nodes.
=======
- fix issue165 - broken links in documentation
>>>>>>> 5574e457
- catch unicode-issues when writing failure representations
  to terminal to prevent the whole session from crashing
- fix xfail/skip confusion: a skip-mark or an imperative pytest.skip
  will now take precedence before xfail-markers because we
  can't determine xfail/xpass status in case of a skip. see also:
  http://stackoverflow.com/questions/11105828/in-py-test-when-i-explicitly-skip-a-test-that-is-marked-as-xfail-how-can-i-get

- always report installed 3rd party plugins in the header of a test run

- fix issue160: a failing setup of an xfail-marked tests should
  be reported as xfail (not xpass)

- fix issue128: show captured output when capsys/capfd are used

- pluginmanager.register(...) now raises ValueError if the
  plugin has been already registered or the name is taken

- fix issue159: improve http://pytest.org/latest/faq.html 
  especially with respect to the "magic" history, also mention
  pytest-django, trial and unittest integration.

- reporting refinements:

  - pytest_report_header now receives a "startdir" so that
    you can use startdir.bestrelpath(yourpath) to show
    nice relative path

  - allow plugins to implement both pytest_report_header and 
    pytest_sessionstart (sessionstart is invoked first).

  - don't show deselected reason line if there is none

Changes between 2.2.3 and 2.2.4
-----------------------------------

- fix error message for rewritten assertions involving the % operator
- fix issue 126: correctly match all invalid xml characters for junitxml
  binary escape
- fix issue with unittest: now @unittest.expectedFailure markers should
  be processed correctly (you can also use @pytest.mark markers)
- document integration with the extended distribute/setuptools test commands
- fix issue 140: propperly get the real functions
  of bound classmethods for setup/teardown_class
- fix issue #141: switch from the deceased paste.pocoo.org to bpaste.net
- fix issue #143: call unconfigure/sessionfinish always when
  configure/sessionstart where called
- fix issue #144: better mangle test ids to junitxml classnames
- upgrade distribute_setup.py to 0.6.27

Changes between 2.2.2 and 2.2.3
----------------------------------------

- fix uploaded package to only include neccesary files

Changes between 2.2.1 and 2.2.2
----------------------------------------

- fix issue101: wrong args to unittest.TestCase test function now
  produce better output
- fix issue102: report more useful errors and hints for when a 
  test directory was renamed and some pyc/__pycache__ remain
- fix issue106: allow parametrize to be applied multiple times
  e.g. from module, class and at function level.
- fix issue107: actually perform session scope finalization
- don't check in parametrize if indirect parameters are funcarg names
- add chdir method to monkeypatch funcarg
- fix crash resulting from calling monkeypatch undo a second time
- fix issue115: make --collectonly robust against early failure
  (missing files/directories)
- "-qq --collectonly" now shows only files and the number of tests in them
- "-q --collectonly" now shows test ids
- allow adding of attributes to test reports such that it also works
  with distributed testing (no upgrade of pytest-xdist needed)

Changes between 2.2.0 and 2.2.1
----------------------------------------

- fix issue99 (in pytest and py) internallerrors with resultlog now
  produce better output - fixed by normalizing pytest_internalerror 
  input arguments.
- fix issue97 / traceback issues (in pytest and py) improve traceback output
  in conjunction with jinja2 and cython which hack tracebacks
- fix issue93 (in pytest and pytest-xdist) avoid "delayed teardowns":
  the final test in a test node will now run its teardown directly
  instead of waiting for the end of the session. Thanks Dave Hunt for
  the good reporting and feedback.  The pytest_runtest_protocol as well
  as the pytest_runtest_teardown hooks now have "nextitem" available 
  which will be None indicating the end of the test run.
- fix collection crash due to unknown-source collected items, thanks
  to Ralf Schmitt (fixed by depending on a more recent pylib)

Changes between 2.1.3 and 2.2.0
----------------------------------------

- fix issue90: introduce eager tearing down of test items so that
  teardown function are called earlier.
- add an all-powerful metafunc.parametrize function which allows to 
  parametrize test function arguments in multiple steps and therefore
  from indepdenent plugins and palces. 
- add a @pytest.mark.parametrize helper which allows to easily
  call a test function with different argument values
- Add examples to the "parametrize" example page, including a quick port 
  of Test scenarios and the new parametrize function and decorator.
- introduce registration for "pytest.mark.*" helpers via ini-files
  or through plugin hooks.  Also introduce a "--strict" option which 
  will treat unregistered markers as errors
  allowing to avoid typos and maintain a well described set of markers
  for your test suite.  See exaples at http://pytest.org/latest/mark.html
  and its links.
- issue50: introduce "-m marker" option to select tests based on markers
  (this is a stricter and more predictable version of '-k' in that "-m"
  only matches complete markers and has more obvious rules for and/or
  semantics.
- new feature to help optimizing the speed of your tests: 
  --durations=N option for displaying N slowest test calls 
  and setup/teardown methods.
- fix issue87: --pastebin now works with python3
- fix issue89: --pdb with unexpected exceptions in doctest work more sensibly
- fix and cleanup pytest's own test suite to not leak FDs 
- fix issue83: link to generated funcarg list
- fix issue74: pyarg module names are now checked against imp.find_module false positives
- fix compatibility with twisted/trial-11.1.0 use cases
- simplify Node.listchain
- simplify junitxml output code by relying on py.xml
- add support for skip properties on unittest classes and functions

Changes between 2.1.2 and 2.1.3
----------------------------------------

- fix issue79: assertion rewriting failed on some comparisons in boolops
- correctly handle zero length arguments (a la pytest '')
- fix issue67 / junitxml now contains correct test durations, thanks ronny
- fix issue75 / skipping test failure on jython
- fix issue77 / Allow assertrepr_compare hook to apply to a subset of tests

Changes between 2.1.1 and 2.1.2
----------------------------------------

- fix assertion rewriting on files with windows newlines on some Python versions
- refine test discovery by package/module name (--pyargs), thanks Florian Mayer
- fix issue69 / assertion rewriting fixed on some boolean operations
- fix issue68 / packages now work with assertion rewriting
- fix issue66: use different assertion rewriting caches when the -O option is passed
- don't try assertion rewriting on Jython, use reinterp

Changes between 2.1.0 and 2.1.1
----------------------------------------------

- fix issue64 / pytest.set_trace now works within pytest_generate_tests hooks
- fix issue60 / fix error conditions involving the creation of __pycache__
- fix issue63 / assertion rewriting on inserts involving strings containing '%'
- fix assertion rewriting on calls with a ** arg
- don't cache rewritten modules if bytecode generation is disabled
- fix assertion rewriting in read-only directories
- fix issue59: provide system-out/err tags for junitxml output
- fix issue61: assertion rewriting on boolean operations with 3 or more operands
- you can now build a man page with "cd doc ; make man"

Changes between 2.0.3 and 2.1.0.DEV
----------------------------------------------

- fix issue53 call nosestyle setup functions with correct ordering
- fix issue58 and issue59: new assertion code fixes
- merge Benjamin's assertionrewrite branch: now assertions
  for test modules on python 2.6 and above are done by rewriting
  the AST and saving the pyc file before the test module is imported.
  see doc/assert.txt for more info.
- fix issue43: improve doctests with better traceback reporting on
  unexpected exceptions
- fix issue47: timing output in junitxml for test cases is now correct
- fix issue48: typo in MarkInfo repr leading to exception
- fix issue49: avoid confusing error when initizaliation partially fails
- fix issue44: env/username expansion for junitxml file path
- show releaselevel information in test runs for pypy
- reworked doc pages for better navigation and PDF generation
- report KeyboardInterrupt even if interrupted during session startup
- fix issue 35 - provide PDF doc version and download link from index page

Changes between 2.0.2 and 2.0.3
----------------------------------------------

- fix issue38: nicer tracebacks on calls to hooks, particularly early
  configure/sessionstart ones

- fix missing skip reason/meta information in junitxml files, reported
  via http://lists.idyll.org/pipermail/testing-in-python/2011-March/003928.html

- fix issue34: avoid collection failure with "test" prefixed classes
  deriving from object.

- don't require zlib (and other libs) for genscript plugin without
  --genscript actually being used.

- speed up skips (by not doing a full traceback represenation
  internally)

- fix issue37: avoid invalid characters in junitxml's output

Changes between 2.0.1 and 2.0.2
----------------------------------------------

- tackle issue32 - speed up test runs of very quick test functions
  by reducing the relative overhead

- fix issue30 - extended xfail/skipif handling and improved reporting.
  If you have a syntax error in your skip/xfail
  expressions you now get nice error reports.

  Also you can now access module globals from xfail/skipif
  expressions so that this for example works now::
 
    import pytest
    import mymodule
    @pytest.mark.skipif("mymodule.__version__[0] == "1")
    def test_function():
        pass

  This will not run the test function if the module's version string 
  does not start with a "1".  Note that specifying a string instead
  of a boolean expressions allows py.test to report meaningful information 
  when summarizing a test run as to what conditions lead to skipping 
  (or xfail-ing) tests.

- fix issue28 - setup_method and pytest_generate_tests work together
  The setup_method fixture method now gets called also for
  test function invocations generated from the pytest_generate_tests
  hook.

- fix issue27 - collectonly and keyword-selection (-k) now work together
  Also, if you do "py.test --collectonly -q" you now get a flat list
  of test ids that you can use to paste to the py.test commandline
  in order to execute a particular test.

- fix issue25 avoid reported problems with --pdb and python3.2/encodings output

- fix issue23 - tmpdir argument now works on Python3.2 and WindowsXP
  Starting with Python3.2 os.symlink may be supported. By requiring
  a newer py lib version the py.path.local() implementation acknowledges
  this.

- fixed typos in the docs (thanks Victor Garcia, Brianna Laugher) and particular
  thanks to Laura Creighton who also revieved parts of the documentation.

- fix slighly wrong output of verbose progress reporting for classes 
  (thanks Amaury)

- more precise (avoiding of) deprecation warnings for node.Class|Function accesses

- avoid std unittest assertion helper code in tracebacks (thanks Ronny)

Changes between 2.0.0 and 2.0.1
----------------------------------------------

- refine and unify initial capturing so that it works nicely
  even if the logging module is used on an early-loaded conftest.py
  file or plugin.
- allow to omit "()" in test ids to allow for uniform test ids
  as produced by Alfredo's nice pytest.vim plugin.
- fix issue12 - show plugin versions with "--version" and
  "--traceconfig" and also document how to add extra information 
  to reporting test header
- fix issue17 (import-* reporting issue on python3) by
  requiring py>1.4.0 (1.4.1 is going to include it)
- fix issue10 (numpy arrays truth checking) by refining
  assertion interpretation in py lib
- fix issue15: make nose compatibility tests compatible
  with python3 (now that nose-1.0 supports python3)
- remove somewhat surprising "same-conftest" detection because
  it ignores conftest.py when they appear in several subdirs.
- improve assertions ("not in"), thanks Floris Bruynooghe
- improve behaviour/warnings when running on top of "python -OO"
  (assertions and docstrings are turned off, leading to potential
  false positives)
- introduce a pytest_cmdline_processargs(args) hook
  to allow dynamic computation of command line arguments.
  This fixes a regression because py.test prior to 2.0
  allowed to set command line options from conftest.py
  files which so far pytest-2.0 only allowed from ini-files now.
- fix issue7: assert failures in doctest modules.
  unexpected failures in doctests will not generally
  show nicer, i.e. within the doctest failing context.
- fix issue9: setup/teardown functions for an xfail-marked
  test will report as xfail if they fail but report as normally
  passing (not xpassing) if they succeed.  This only is true
  for "direct" setup/teardown invocations because teardown_class/
  teardown_module cannot closely relate to a single test.
- fix issue14: no logging errors at process exit
- refinements to "collecting" output on non-ttys
- refine internal plugin registration and --traceconfig output
- introduce a mechanism to prevent/unregister plugins from the 
  command line, see http://pytest.org/latest/plugins.html#cmdunregister
- activate resultlog plugin by default
- fix regression wrt yielded tests which due to the
  collection-before-running semantics were not 
  setup as with pytest 1.3.4.  Note, however, that
  the recommended and much cleaner way to do test 
  parametraization remains the "pytest_generate_tests"
  mechanism, see the docs.

Changes between 1.3.4 and 2.0.0
----------------------------------------------

- pytest-2.0 is now its own package and depends on pylib-2.0
- new ability: python -m pytest / python -m pytest.main ability
- new python invcation: pytest.main(args, plugins) to load
  some custom plugins early.
- try harder to run unittest test suites in a more compatible manner
  by deferring setup/teardown semantics to the unittest package.
  also work harder to run twisted/trial and Django tests which
  should now basically work by default.
- introduce a new way to set config options via ini-style files,
  by default setup.cfg and tox.ini files are searched.  The old
  ways (certain environment variables, dynamic conftest.py reading
  is removed).
- add a new "-q" option which decreases verbosity and prints a more
  nose/unittest-style "dot" output.
- fix issue135 - marks now work with unittest test cases as well
- fix issue126 - introduce py.test.set_trace() to trace execution via
  PDB during the running of tests even if capturing is ongoing.
- fix issue123 - new "python -m py.test" invocation for py.test
  (requires Python 2.5 or above)
- fix issue124 - make reporting more resilient against tests opening
  files on filedescriptor 1 (stdout).
- fix issue109 - sibling conftest.py files will not be loaded.
  (and Directory collectors cannot be customized anymore from a Directory's
  conftest.py - this needs to happen at least one level up).
- introduce (customizable) assertion failure representations and enhance
  output on assertion failures for comparisons and other cases (Floris Bruynooghe)
- nose-plugin: pass through type-signature failures in setup/teardown
  functions instead of not calling them (Ed Singleton)
- remove py.test.collect.Directory (follows from a major refactoring
  and simplification of the collection process)
- majorly reduce py.test core code, shift function/python testing to own plugin
- fix issue88 (finding custom test nodes from command line arg)
- refine 'tmpdir' creation, will now create basenames better associated
  with test names (thanks Ronny)
- "xpass" (unexpected pass) tests don't cause exitcode!=0
- fix issue131 / issue60 - importing doctests in __init__ files used as namespace packages
- fix issue93 stdout/stderr is captured while importing conftest.py
- fix bug: unittest collected functions now also can have "pytestmark"
  applied at class/module level
- add ability to use "class" level for cached_setup helper
- fix strangeness: mark.* objects are now immutable, create new instances

Changes between 1.3.3 and 1.3.4
----------------------------------------------

- fix issue111: improve install documentation for windows
- fix issue119: fix custom collectability of __init__.py as a module
- fix issue116: --doctestmodules work with __init__.py files as well
- fix issue115: unify internal exception passthrough/catching/GeneratorExit
- fix issue118: new --tb=native for presenting cpython-standard exceptions

Changes between 1.3.2 and 1.3.3
----------------------------------------------

- fix issue113: assertion representation problem with triple-quoted strings
  (and possibly other cases)
- make conftest loading detect that a conftest file with the same
  content was already loaded, avoids surprises in nested directory structures
  which can be produced e.g. by Hudson. It probably removes the need to use
  --confcutdir in most cases.
- fix terminal coloring for win32
  (thanks Michael Foord for reporting)
- fix weirdness: make terminal width detection work on stdout instead of stdin
  (thanks Armin Ronacher for reporting)
- remove trailing whitespace in all py/text distribution files

Changes between 1.3.1 and 1.3.2
----------------------------------------------

New features
++++++++++++++++++

- fix issue103:  introduce py.test.raises as context manager, examples::

    with py.test.raises(ZeroDivisionError):
        x = 0
        1 / x

    with py.test.raises(RuntimeError) as excinfo:
        call_something()

    # you may do extra checks on excinfo.value|type|traceback here

  (thanks Ronny Pfannschmidt)

- Funcarg factories can now dynamically apply a marker to a
  test invocation.  This is for example useful if a factory
  provides parameters to a test which are expected-to-fail::

    def pytest_funcarg__arg(request):
        request.applymarker(py.test.mark.xfail(reason="flaky config"))
        ...

    def test_function(arg):
        ...

- improved error reporting on collection and import errors. This makes
  use of a more general mechanism, namely that for custom test item/collect
  nodes ``node.repr_failure(excinfo)`` is now uniformly called so that you can
  override it to return a string error representation of your choice
  which is going to be reported as a (red) string.

- introduce '--junitprefix=STR' option to prepend a prefix
  to all reports in the junitxml file.

Bug fixes / Maintenance
++++++++++++++++++++++++++

- make tests and the ``pytest_recwarn`` plugin in particular fully compatible
  to Python2.7 (if you use the ``recwarn`` funcarg warnings will be enabled so that
  you can properly check for their existence in a cross-python manner).
- refine --pdb: ignore xfailed tests, unify its TB-reporting and
  don't display failures again at the end.
- fix assertion interpretation with the ** operator (thanks Benjamin Peterson)
- fix issue105 assignment on the same line as a failing assertion (thanks Benjamin Peterson)
- fix issue104 proper escaping for test names in junitxml plugin (thanks anonymous)
- fix issue57 -f|--looponfail to work with xpassing tests (thanks Ronny)
- fix issue92 collectonly reporter and --pastebin (thanks Benjamin Peterson)
- fix py.code.compile(source) to generate unique filenames
- fix assertion re-interp problems on PyPy, by defering code
  compilation to the (overridable) Frame.eval class. (thanks Amaury Forgeot)
- fix py.path.local.pyimport() to work with directories
- streamline py.path.local.mkdtemp implementation and usage
- don't print empty lines when showing junitxml-filename
- add optional boolean ignore_errors parameter to py.path.local.remove
- fix terminal writing on win32/python2.4
- py.process.cmdexec() now tries harder to return properly encoded unicode objects
  on all python versions
- install plain py.test/py.which scripts also for Jython, this helps to
  get canonical script paths in virtualenv situations
- make path.bestrelpath(path) return ".", note that when calling
  X.bestrelpath the assumption is that X is a directory.
- make initial conftest discovery ignore "--" prefixed arguments
- fix resultlog plugin when used in an multicpu/multihost xdist situation
  (thanks Jakub Gustak)
- perform distributed testing related reporting in the xdist-plugin
  rather than having dist-related code in the generic py.test
  distribution
- fix homedir detection on Windows
- ship distribute_setup.py version 0.6.13

Changes between 1.3.0 and 1.3.1
---------------------------------------------

New features
++++++++++++++++++

- issue91: introduce new py.test.xfail(reason) helper
  to imperatively mark a test as expected to fail. Can
  be used from within setup and test functions. This is
  useful especially for parametrized tests when certain
  configurations are expected-to-fail.  In this case the
  declarative approach with the @py.test.mark.xfail cannot
  be used as it would mark all configurations as xfail.

- issue102: introduce new --maxfail=NUM option to stop
  test runs after NUM failures.  This is a generalization
  of the '-x' or '--exitfirst' option which is now equivalent
  to '--maxfail=1'.  Both '-x' and '--maxfail' will
  now also print a line near the end indicating the Interruption.

- issue89: allow py.test.mark decorators to be used on classes
  (class decorators were introduced with python2.6) and
  also allow to have multiple markers applied at class/module level
  by specifying a list.

- improve and refine letter reporting in the progress bar:
  .  pass
  f  failed test
  s  skipped tests (reminder: use for dependency/platform mismatch only)
  x  xfailed test (test that was expected to fail)
  X  xpassed test (test that was expected to fail but passed)

  You can use any combination of 'fsxX' with the '-r' extended
  reporting option. The xfail/xpass results will show up as
  skipped tests in the junitxml output - which also fixes
  issue99.

- make py.test.cmdline.main() return the exitstatus instead of raising
  SystemExit and also allow it to be called multiple times.  This of
  course requires that your application and tests are properly teared
  down and don't have global state.

Fixes / Maintenance
++++++++++++++++++++++

- improved traceback presentation:
  - improved and unified reporting for "--tb=short" option
  - Errors during test module imports are much shorter, (using --tb=short style)
  - raises shows shorter more relevant tracebacks
  - --fulltrace now more systematically makes traces longer / inhibits cutting

- improve support for raises and other dynamically compiled code by
  manipulating python's linecache.cache instead of the previous
  rather hacky way of creating custom code objects.  This makes
  it seemlessly work on Jython and PyPy where it previously didn't.

- fix issue96: make capturing more resilient against Control-C
  interruptions (involved somewhat substantial refactoring
  to the underlying capturing functionality to avoid race
  conditions).

- fix chaining of conditional skipif/xfail decorators - so it works now
  as expected to use multiple @py.test.mark.skipif(condition) decorators,
  including specific reporting which of the conditions lead to skipping.

- fix issue95: late-import zlib so that it's not required
  for general py.test startup.

- fix issue94: make reporting more robust against bogus source code
  (and internally be more careful when presenting unexpected byte sequences)


Changes between 1.2.1 and 1.3.0
---------------------------------------------

- deprecate --report option in favour of a new shorter and easier to
  remember -r option: it takes a string argument consisting of any
  combination of 'xfsX' characters.  They relate to the single chars
  you see during the dotted progress printing and will print an extra line
  per test at the end of the test run.  This extra line indicates the exact
  position or test ID that you directly paste to the py.test cmdline in order
  to re-run a particular test.

- allow external plugins to register new hooks via the new
  pytest_addhooks(pluginmanager) hook.  The new release of
  the pytest-xdist plugin for distributed and looponfailing
  testing requires this feature.

- add a new pytest_ignore_collect(path, config) hook to allow projects and
  plugins to define exclusion behaviour for their directory structure -
  for example you may define in a conftest.py this method::

        def pytest_ignore_collect(path):
            return path.check(link=1)

  to prevent even a collection try of any tests in symlinked dirs.

- new pytest_pycollect_makemodule(path, parent) hook for
  allowing customization of the Module collection object for a
  matching test module.

- extend and refine xfail mechanism:
  ``@py.test.mark.xfail(run=False)`` do not run the decorated test
  ``@py.test.mark.xfail(reason="...")`` prints the reason string in xfail summaries
  specifiying ``--runxfail`` on command line virtually ignores xfail markers

- expose (previously internal) commonly useful methods:
  py.io.get_terminal_with() -> return terminal width
  py.io.ansi_print(...) -> print colored/bold text on linux/win32
  py.io.saferepr(obj) -> return limited representation string

- expose test outcome related exceptions as py.test.skip.Exception,
  py.test.raises.Exception etc., useful mostly for plugins
  doing special outcome interpretation/tweaking

- (issue85) fix junitxml plugin to handle tests with non-ascii output

- fix/refine python3 compatibility (thanks Benjamin Peterson)

- fixes for making the jython/win32 combination work, note however:
  jython2.5.1/win32 does not provide a command line launcher, see
  http://bugs.jython.org/issue1491 . See pylib install documentation
  for how to work around.

- fixes for handling of unicode exception values and unprintable objects

- (issue87) fix unboundlocal error in assertionold code

- (issue86) improve documentation for looponfailing

- refine IO capturing: stdin-redirect pseudo-file now has a NOP close() method

- ship distribute_setup.py version 0.6.10

- added links to the new capturelog and coverage plugins


Changes between 1.2.1 and 1.2.0
---------------------------------------------

- refined usage and options for "py.cleanup"::

    py.cleanup     # remove "*.pyc" and "*$py.class" (jython) files
    py.cleanup -e .swp -e .cache # also remove files with these extensions
    py.cleanup -s  # remove "build" and "dist" directory next to setup.py files
    py.cleanup -d  # also remove empty directories
    py.cleanup -a  # synonym for "-s -d -e 'pip-log.txt'"
    py.cleanup -n  # dry run, only show what would be removed

- add a new option "py.test --funcargs" which shows available funcargs
  and their help strings (docstrings on their respective factory function)
  for a given test path

- display a short and concise traceback if a funcarg lookup fails

- early-load "conftest.py" files in non-dot first-level sub directories.
  allows to conveniently keep and access test-related options in a ``test``
  subdir and still add command line options.

- fix issue67: new super-short traceback-printing option: "--tb=line" will print a single line for each failing (python) test indicating its filename, lineno and the failure value

- fix issue78: always call python-level teardown functions even if the
  according setup failed.  This includes refinements for calling setup_module/class functions
  which will now only be called once instead of the previous behaviour where they'd be called
  multiple times if they raise an exception (including a Skipped exception).  Any exception
  will be re-corded and associated with all tests in the according module/class scope.

- fix issue63: assume <40 columns to be a bogus terminal width, default to 80

- fix pdb debugging to be in the correct frame on raises-related errors

- update apipkg.py to fix an issue where recursive imports might
  unnecessarily break importing

- fix plugin links

Changes between 1.2 and 1.1.1
---------------------------------------------

- moved dist/looponfailing from py.test core into a new
  separately released pytest-xdist plugin.

- new junitxml plugin: --junitxml=path will generate a junit style xml file
  which is processable e.g. by the Hudson CI system.

- new option: --genscript=path will generate a standalone py.test script
  which will not need any libraries installed.  thanks to Ralf Schmitt.

- new option: --ignore will prevent specified path from collection.
  Can be specified multiple times.

- new option: --confcutdir=dir will make py.test only consider conftest
  files that are relative to the specified dir.

- new funcarg: "pytestconfig" is the pytest config object for access
  to command line args and can now be easily used in a test.

- install 'py.test' and `py.which` with a ``-$VERSION`` suffix to
  disambiguate between Python3, python2.X, Jython and PyPy installed versions.

- new "pytestconfig" funcarg allows access to test config object

- new "pytest_report_header" hook can return additional lines
  to be displayed at the header of a test run.

- (experimental) allow "py.test path::name1::name2::..." for pointing
  to a test within a test collection directly.  This might eventually
  evolve as a full substitute to "-k" specifications.

- streamlined plugin loading: order is now as documented in
  customize.html: setuptools, ENV, commandline, conftest.
  also setuptools entry point names are turned to canonical namees ("pytest_*")

- automatically skip tests that need 'capfd' but have no os.dup

- allow pytest_generate_tests to be defined in classes as well

- deprecate usage of 'disabled' attribute in favour of pytestmark
- deprecate definition of Directory, Module, Class and Function nodes
  in conftest.py files.  Use pytest collect hooks instead.

- collection/item node specific runtest/collect hooks are only called exactly
  on matching conftest.py files, i.e. ones which are exactly below
  the filesystem path of an item

- change: the first pytest_collect_directory hook to return something
  will now prevent further hooks to be called.

- change: figleaf plugin now requires --figleaf to run.  Also
  change its long command line options to be a bit shorter (see py.test -h).

- change: pytest doctest plugin is now enabled by default and has a
  new option --doctest-glob to set a pattern for file matches.

- change: remove internal py._* helper vars, only keep py._pydir

- robustify capturing to survive if custom pytest_runtest_setup
  code failed and prevented the capturing setup code from running.

- make py.test.* helpers provided by default plugins visible early -
  works transparently both for pydoc and for interactive sessions
  which will regularly see e.g. py.test.mark and py.test.importorskip.

- simplify internal plugin manager machinery
- simplify internal collection tree by introducing a RootCollector node

- fix assert reinterpreation that sees a call containing "keyword=..."

- fix issue66: invoke pytest_sessionstart and pytest_sessionfinish
  hooks on slaves during dist-testing, report module/session teardown
  hooks correctly.

- fix issue65: properly handle dist-testing if no
  execnet/py lib installed remotely.

- skip some install-tests if no execnet is available

- fix docs, fix internal bin/ script generation


Changes between 1.1.1 and 1.1.0
---------------------------------------------

- introduce automatic plugin registration via 'pytest11'
  entrypoints via setuptools' pkg_resources.iter_entry_points

- fix py.test dist-testing to work with execnet >= 1.0.0b4

- re-introduce py.test.cmdline.main() for better backward compatibility

- svn paths: fix a bug with path.check(versioned=True) for svn paths,
  allow '%' in svn paths, make svnwc.update() default to interactive mode
  like in 1.0.x and add svnwc.update(interactive=False) to inhibit interaction.

- refine distributed tarball to contain test and no pyc files

- try harder to have deprecation warnings for py.compat.* accesses
  report a correct location

Changes between 1.1.0 and 1.0.2
---------------------------------------------

* adjust and improve docs

* remove py.rest tool and internal namespace - it was
  never really advertised and can still be used with
  the old release if needed.  If there is interest
  it could be revived into its own tool i guess.

* fix issue48 and issue59: raise an Error if the module
  from an imported test file does not seem to come from
  the filepath - avoids "same-name" confusion that has
  been reported repeatedly

* merged Ronny's nose-compatibility hacks: now
  nose-style setup_module() and setup() functions are
  supported

* introduce generalized py.test.mark function marking

* reshuffle / refine command line grouping

* deprecate parser.addgroup in favour of getgroup which creates option group

* add --report command line option that allows to control showing of skipped/xfailed sections

* generalized skipping: a new way to mark python functions with skipif or xfail
  at function, class and modules level based on platform or sys-module attributes.

* extend py.test.mark decorator to allow for positional args

* introduce and test "py.cleanup -d" to remove empty directories

* fix issue #59 - robustify unittest test collection

* make bpython/help interaction work by adding an __all__ attribute
  to ApiModule, cleanup initpkg

* use MIT license for pylib, add some contributors

* remove py.execnet code and substitute all usages with 'execnet' proper

* fix issue50 - cached_setup now caches more to expectations
  for test functions with multiple arguments.

* merge Jarko's fixes, issue #45 and #46

* add the ability to specify a path for py.lookup to search in

* fix a funcarg cached_setup bug probably only occuring
  in distributed testing and "module" scope with teardown.

* many fixes and changes for making the code base python3 compatible,
  many thanks to Benjamin Peterson for helping with this.

* consolidate builtins implementation to be compatible with >=2.3,
  add helpers to ease keeping 2 and 3k compatible code

* deprecate py.compat.doctest|subprocess|textwrap|optparse

* deprecate py.magic.autopath, remove py/magic directory

* move pytest assertion handling to py/code and a pytest_assertion
  plugin, add "--no-assert" option, deprecate py.magic namespaces
  in favour of (less) py.code ones.

* consolidate and cleanup py/code classes and files

* cleanup py/misc, move tests to bin-for-dist

* introduce delattr/delitem/delenv methods to py.test's monkeypatch funcarg

* consolidate py.log implementation, remove old approach.

* introduce py.io.TextIO and py.io.BytesIO for distinguishing between
  text/unicode and byte-streams (uses underlying standard lib io.*
  if available)

* make py.unittest_convert helper script available which converts "unittest.py"
  style files into the simpler assert/direct-test-classes py.test/nosetests
  style.  The script was written by Laura Creighton.

* simplified internal localpath implementation

Changes between 1.0.1 and 1.0.2
-------------------------------------------

* fixing packaging issues, triggered by fedora redhat packaging,
  also added doc, examples and contrib dirs to the tarball.

* added a documentation link to the new django plugin.

Changes between 1.0.0 and 1.0.1
-------------------------------------------

* added a 'pytest_nose' plugin which handles nose.SkipTest,
  nose-style function/method/generator setup/teardown and
  tries to report functions correctly.

* capturing of unicode writes or encoded strings to sys.stdout/err
  work better, also terminalwriting was adapted and somewhat
  unified between windows and linux.

* improved documentation layout and content a lot

* added a "--help-config" option to show conftest.py / ENV-var names for
  all longopt cmdline options, and some special conftest.py variables.
  renamed 'conf_capture' conftest setting to 'option_capture' accordingly.

* fix issue #27: better reporting on non-collectable items given on commandline
  (e.g. pyc files)

* fix issue #33: added --version flag (thanks Benjamin Peterson)

* fix issue #32: adding support for "incomplete" paths to wcpath.status()

* "Test" prefixed classes are *not* collected by default anymore if they
  have an __init__ method

* monkeypatch setenv() now accepts a "prepend" parameter

* improved reporting of collection error tracebacks

* simplified multicall mechanism and plugin architecture,
  renamed some internal methods and argnames

Changes between 1.0.0b9 and 1.0.0
-------------------------------------------

* more terse reporting try to show filesystem path relatively to current dir
* improve xfail output a bit

Changes between 1.0.0b8 and 1.0.0b9
-------------------------------------------

* cleanly handle and report final teardown of test setup

* fix svn-1.6 compat issue with py.path.svnwc().versioned()
  (thanks Wouter Vanden Hove)

* setup/teardown or collection problems now show as ERRORs
  or with big "E"'s in the progress lines.  they are reported
  and counted separately.

* dist-testing: properly handle test items that get locally
  collected but cannot be collected on the remote side - often
  due to platform/dependency reasons

* simplified py.test.mark API - see keyword plugin documentation

* integrate better with logging: capturing now by default captures
  test functions and their immediate setup/teardown in a single stream

* capsys and capfd funcargs now have a readouterr() and a close() method
  (underlyingly py.io.StdCapture/FD objects are used which grew a
  readouterr() method as well to return snapshots of captured out/err)

* make assert-reinterpretation work better with comparisons not
  returning bools (reported with numpy from thanks maciej fijalkowski)

* reworked per-test output capturing into the pytest_iocapture.py plugin
  and thus removed capturing code from config object

* item.repr_failure(excinfo) instead of item.repr_failure(excinfo, outerr)


Changes between 1.0.0b7 and 1.0.0b8
-------------------------------------------

* pytest_unittest-plugin is now enabled by default

* introduced pytest_keyboardinterrupt hook and
  refined pytest_sessionfinish hooked, added tests.

* workaround a buggy logging module interaction ("closing already closed
  files").  Thanks to Sridhar Ratnakumar for triggering.

* if plugins use "py.test.importorskip" for importing
  a dependency only a warning will be issued instead
  of exiting the testing process.

* many improvements to docs:
  - refined funcargs doc , use the term "factory" instead of "provider"
  - added a new talk/tutorial doc page
  - better download page
  - better plugin docstrings
  - added new plugins page and automatic doc generation script

* fixed teardown problem related to partially failing funcarg setups
  (thanks MrTopf for reporting), "pytest_runtest_teardown" is now
  always invoked even if the "pytest_runtest_setup" failed.

* tweaked doctest output for docstrings in py modules,
  thanks Radomir.

Changes between 1.0.0b3 and 1.0.0b7
-------------------------------------------

* renamed py.test.xfail back to py.test.mark.xfail to avoid
  two ways to decorate for xfail

* re-added py.test.mark decorator for setting keywords on functions
  (it was actually documented so removing it was not nice)

* remove scope-argument from request.addfinalizer() because
  request.cached_setup has the scope arg. TOOWTDI.

* perform setup finalization before reporting failures

* apply modified patches from Andreas Kloeckner to allow
  test functions to have no func_code (#22) and to make
  "-k" and function keywords work  (#20)

* apply patch from Daniel Peolzleithner (issue #23)

* resolve issue #18, multiprocessing.Manager() and
  redirection clash

* make __name__ == "__channelexec__" for remote_exec code

Changes between 1.0.0b1 and 1.0.0b3
-------------------------------------------

* plugin classes are removed: one now defines
  hooks directly in conftest.py or global pytest_*.py
  files.

* added new pytest_namespace(config) hook that allows
  to inject helpers directly to the py.test.* namespace.

* documented and refined many hooks

* added new style of generative tests via
  pytest_generate_tests hook that integrates
  well with function arguments.


Changes between 0.9.2 and 1.0.0b1
-------------------------------------------

* introduced new "funcarg" setup method,
  see doc/test/funcarg.txt

* introduced plugin architecuture and many
  new py.test plugins, see
  doc/test/plugins.txt

* teardown_method is now guaranteed to get
  called after a test method has run.

* new method: py.test.importorskip(mod,minversion)
  will either import or call py.test.skip()

* completely revised internal py.test architecture

* new py.process.ForkedFunc object allowing to
  fork execution of a function to a sub process
  and getting a result back.

XXX lots of things missing here XXX

Changes between 0.9.1 and 0.9.2
-------------------------------------------

* refined installation and metadata, created new setup.py,
  now based on setuptools/ez_setup (thanks to Ralf Schmitt
  for his support).

* improved the way of making py.* scripts available in
  windows environments, they are now added to the
  Scripts directory as ".cmd" files.

* py.path.svnwc.status() now is more complete and
  uses xml output from the 'svn' command if available
  (Guido Wesdorp)

* fix for py.path.svn* to work with svn 1.5
  (Chris Lamb)

* fix path.relto(otherpath) method on windows to
  use normcase for checking if a path is relative.

* py.test's traceback is better parseable from editors
  (follows the filenames:LINENO: MSG convention)
  (thanks to Osmo Salomaa)

* fix to javascript-generation, "py.test --runbrowser"
  should work more reliably now

* removed previously accidentally added
  py.test.broken and py.test.notimplemented helpers.

* there now is a py.__version__ attribute

Changes between 0.9.0 and 0.9.1
-------------------------------------------

This is a fairly complete list of changes between 0.9 and 0.9.1, which can
serve as a reference for developers.

* allowing + signs in py.path.svn urls [39106]
* fixed support for Failed exceptions without excinfo in py.test [39340]
* added support for killing processes for Windows (as well as platforms that
  support os.kill) in py.misc.killproc [39655]
* added setup/teardown for generative tests to py.test [40702]
* added detection of FAILED TO LOAD MODULE to py.test [40703, 40738, 40739]
* fixed problem with calling .remove() on wcpaths of non-versioned files in
  py.path [44248]
* fixed some import and inheritance issues in py.test [41480, 44648, 44655]
* fail to run greenlet tests when pypy is available, but without stackless
  [45294]
* small fixes in rsession tests [45295]
* fixed issue with 2.5 type representations in py.test [45483, 45484]
* made that internal reporting issues displaying is done atomically in py.test
  [45518]
* made that non-existing files are igored by the py.lookup script [45519]
* improved exception name creation in py.test [45535]
* made that less threads are used in execnet [merge in 45539]
* removed lock required for atomical reporting issue displaying in py.test
  [45545]
* removed globals from execnet [45541, 45547]
* refactored cleanup mechanics, made that setDaemon is set to 1 to make atexit
  get called in 2.5 (py.execnet) [45548]
* fixed bug in joining threads in py.execnet's servemain [45549]
* refactored py.test.rsession tests to not rely on exact output format anymore
  [45646]
* using repr() on test outcome [45647]
* added 'Reason' classes for py.test.skip() [45648, 45649]
* killed some unnecessary sanity check in py.test.collect [45655]
* avoid using os.tmpfile() in py.io.fdcapture because on Windows it's only
  usable by Administrators [45901]
* added support for locking and non-recursive commits to py.path.svnwc [45994]
* locking files in py.execnet to prevent CPython from segfaulting [46010]
* added export() method to py.path.svnurl
* fixed -d -x in py.test [47277]
* fixed argument concatenation problem in py.path.svnwc [49423]
* restore py.test behaviour that it exits with code 1 when there are failures
  [49974]
* don't fail on html files that don't have an accompanying .txt file [50606]
* fixed 'utestconvert.py < input' [50645]
* small fix for code indentation in py.code.source [50755]
* fix _docgen.py documentation building [51285]
* improved checks for source representation of code blocks in py.test [51292]
* added support for passing authentication to py.path.svn* objects [52000,
  52001]
* removed sorted() call for py.apigen tests in favour of [].sort() to support
  Python 2.3 [52481]<|MERGE_RESOLUTION|>--- conflicted
+++ resolved
@@ -1,7 +1,7 @@
 Changes between 2.2.4 and 2.3.0.dev
 -----------------------------------
 
-<<<<<<< HEAD
+- fix issue165 - fix broken doc links and mention stackoverflow for FAQ
 - fix issue139 - merge FuncargRequest and Item API such that 
   funcarg-functionality is now directly available on the "item" 
   object passed to the various pytest_runtest hooks.  This allows more 
@@ -15,9 +15,6 @@
   left for later consideration because it would render the documentation
   invalid and the "funcarg" naming sounds odd in context of
   directory, file, class, etc. nodes.
-=======
-- fix issue165 - broken links in documentation
->>>>>>> 5574e457
 - catch unicode-issues when writing failure representations
   to terminal to prevent the whole session from crashing
 - fix xfail/skip confusion: a skip-mark or an imperative pytest.skip
@@ -308,7 +305,7 @@
 - refinements to "collecting" output on non-ttys
 - refine internal plugin registration and --traceconfig output
 - introduce a mechanism to prevent/unregister plugins from the 
-  command line, see http://pytest.org/latest/plugins.html#cmdunregister
+  command line, see http://pytest.org/plugins.html#cmdunregister
 - activate resultlog plugin by default
 - fix regression wrt yielded tests which due to the
   collection-before-running semantics were not 
