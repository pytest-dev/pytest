--- conflicted
+++ resolved
@@ -1,7 +1,6 @@
 2.8.0.dev (compared to 2.7.X)
 -----------------------------
 
-<<<<<<< HEAD
 - change test module importing behaviour to append to sys.path
   instead of prepending.  This better allows to run test modules
   against installated versions of a package even if the package
@@ -15,10 +14,9 @@
   of pkg_under_test whereas before they would always pick 
   up the local version.  Thanks Holger Krekel.
 
-=======
 - pytester: add method ``TmpTestdir.delete_loaded_modules()``, and call it
   from ``inline_run()`` to allow temporary modules to be reloaded.
->>>>>>> bc0ecd1d
+  Thanks Eduardo Schettino.
 
 2.7.1.dev (compared to 2.7.0)
 -----------------------------
