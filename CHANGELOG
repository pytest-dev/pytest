--- conflicted
+++ resolved
@@ -1,15 +1,12 @@
-<<<<<<< HEAD
 2.9.0.dev 
 ---------
 
 2.8.x
 -----
  
-=======
 2.8.1.dev
 ---------
 
->>>>>>> e2f72ffe
 - (experimental) adapt more SEMVER style versioning and change meaning of 
   master branch in git repo: "master" branch now keeps the bugfixes, changes 
   aimed for micro releases.  "features" branch will only be be released 
