environment:
  COVERALLS_REPO_TOKEN:
    secure: 2NJ5Ct55cHJ9WEg3xbSqCuv0rdgzzb6pnzOIG5OkMbTndw3wOBrXntWFoQrXiMFi
    # this is pytest's token in coveralls.io, encrypted
    # using pytestbot account as detailed here:
    # https://www.appveyor.com/docs/build-configuration#secure-variables

install:
  - echo Installed Pythons
  - dir c:\Python*

  # install pypy using choco (redirect to a file and write to console in case
  # choco install returns non-zero, because choco install python.pypy is too
  # noisy)
  - choco install python.pypy > pypy-inst.log 2>&1 || (type pypy-inst.log & exit /b 1)
  - set PATH=C:\tools\pypy\pypy;%PATH% # so tox can find pypy
  - echo PyPy installed
  - pypy --version

  - C:\Python35\python -m pip install tox

build: false  # Not a C# project, build stuff at the test step instead.

test_script:
<<<<<<< HEAD
  - 'set TESTENVS=
          linting,
          py26,
          py27,
          py33,
          py34,
          py27-xdist,
          py35-xdist
    '
  - C:\Python35\python -m tox -e "%TESTENVS%"
=======
  - C:\Python35\python -m tox  
  # coveralls is not in tox's envlist, plus for PRs the secure variable
  # is not defined so we have to check for it
  - if defined COVERALLS_REPO_TOKEN C:\Python35\python -m tox -e coveralls
>>>>>>> b5dc7d9b
<|MERGE_RESOLUTION|>--- conflicted
+++ resolved
@@ -22,20 +22,8 @@
 build: false  # Not a C# project, build stuff at the test step instead.
 
 test_script:
-<<<<<<< HEAD
-  - 'set TESTENVS=
+  - C:\Python35\python -m tox  
           linting,
-          py26,
-          py27,
-          py33,
-          py34,
-          py27-xdist,
-          py35-xdist
-    '
-  - C:\Python35\python -m tox -e "%TESTENVS%"
-=======
-  - C:\Python35\python -m tox  
   # coveralls is not in tox's envlist, plus for PRs the secure variable
   # is not defined so we have to check for it
-  - if defined COVERALLS_REPO_TOKEN C:\Python35\python -m tox -e coveralls
->>>>>>> b5dc7d9b
+  - if defined COVERALLS_REPO_TOKEN C:\Python35\python -m tox -e coveralls