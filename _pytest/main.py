--- conflicted
+++ resolved
@@ -528,15 +528,11 @@
 
     def _makeid(self):
         relpath = self.fspath.relto(self.config.rootdir)
-<<<<<<< HEAD
+
         if not relpath:
             relpath = self._check_initialpaths_for_relpath()
-        if os.sep != "/":
-            relpath = relpath.replace(os.sep, "/")
-=======
         if os.sep != nodes.SEP:
             relpath = relpath.replace(os.sep, nodes.SEP)
->>>>>>> b671c5a8
         return relpath
 
 
