""" Python test discovery, setup and run of test functions. """

import fnmatch
import functools
import inspect
import re
import types
import sys
<<<<<<< HEAD
import math
import collections
=======
import warnings
>>>>>>> c519b951

import py
import pytest
from _pytest._code.code import TerminalRepr
from _pytest.mark import MarkDecorator, MarkerError

try:
    import enum
except ImportError:  # pragma: no cover
    # Only available in Python 3.4+ or as a backport
    enum = None

import _pytest
import _pytest._pluggy as pluggy

cutdir2 = py.path.local(_pytest.__file__).dirpath()
cutdir1 = py.path.local(pluggy.__file__.rstrip("oc"))


NoneType = type(None)
NOTSET = object()
isfunction = inspect.isfunction
isclass = inspect.isclass
callable = py.builtin.callable
# used to work around a python2 exception info leak
exc_clear = getattr(sys, 'exc_clear', lambda: None)
# The type of re.compile objects is not exposed in Python.
REGEX_TYPE = type(re.compile(''))

_PY3 = sys.version_info > (3, 0)
_PY2 = not _PY3


if hasattr(inspect, 'signature'):
    def _format_args(func):
        return str(inspect.signature(func))
else:
    def _format_args(func):
        return inspect.formatargspec(*inspect.getargspec(func))

if  sys.version_info[:2] == (2, 6):
    def isclass(object):
        """ Return true if the object is a class. Overrides inspect.isclass for
        python 2.6 because it will return True for objects which always return
        something on __getattr__ calls (see #1035).
        Backport of https://hg.python.org/cpython/rev/35bf8f7a8edc
        """
        return isinstance(object, (type, types.ClassType))

def _has_positional_arg(func):
    return func.__code__.co_argcount


def filter_traceback(entry):
    # entry.path might sometimes return a str object when the entry
    # points to dynamically generated code
    # see https://bitbucket.org/pytest-dev/py/issues/71
    raw_filename = entry.frame.code.raw.co_filename
    is_generated = '<' in raw_filename and '>' in raw_filename
    if is_generated:
        return False
    # entry.path might point to an inexisting file, in which case it will
    # alsso return a str object. see #1133
    p = py.path.local(entry.path)
    return p != cutdir1 and not p.relto(cutdir2)


def get_real_func(obj):
    """ gets the real function object of the (possibly) wrapped object by
    functools.wraps or functools.partial.
    """
    while hasattr(obj, "__wrapped__"):
        obj = obj.__wrapped__
    if isinstance(obj, functools.partial):
        obj = obj.func
    return obj

def getfslineno(obj):
    # xxx let decorators etc specify a sane ordering
    obj = get_real_func(obj)
    if hasattr(obj, 'place_as'):
        obj = obj.place_as
    fslineno = _pytest._code.getfslineno(obj)
    assert isinstance(fslineno[1], int), obj
    return fslineno

def getimfunc(func):
    try:
        return func.__func__
    except AttributeError:
        try:
            return func.im_func
        except AttributeError:
            return func

def safe_getattr(object, name, default):
    """ Like getattr but return default upon any Exception.

    Attribute access can potentially fail for 'evil' Python objects.
    See issue214
    """
    try:
        return getattr(object, name, default)
    except Exception:
        return default


class FixtureFunctionMarker:
    def __init__(self, scope, params, autouse=False, ids=None, name=None):
        self.scope = scope
        self.params = params
        self.autouse = autouse
        self.ids = ids
        self.name = name

    def __call__(self, function):
        if isclass(function):
            raise ValueError(
                    "class fixtures not supported (may be in the future)")
        function._pytestfixturefunction = self
        return function


def fixture(scope="function", params=None, autouse=False, ids=None, name=None):
    """ (return a) decorator to mark a fixture factory function.

    This decorator can be used (with or or without parameters) to define
    a fixture function.  The name of the fixture function can later be
    referenced to cause its invocation ahead of running tests: test
    modules or classes can use the pytest.mark.usefixtures(fixturename)
    marker.  Test functions can directly use fixture names as input
    arguments in which case the fixture instance returned from the fixture
    function will be injected.

    :arg scope: the scope for which this fixture is shared, one of
                "function" (default), "class", "module", "session".

    :arg params: an optional list of parameters which will cause multiple
                invocations of the fixture function and all of the tests
                using it.

    :arg autouse: if True, the fixture func is activated for all tests that
                can see it.  If False (the default) then an explicit
                reference is needed to activate the fixture.

    :arg ids: list of string ids each corresponding to the params
       so that they are part of the test id. If no ids are provided
       they will be generated automatically from the params.

    :arg name: the name of the fixture. This defaults to the name of the
               decorated function. If a fixture is used in the same module in
               which it is defined, the function name of the fixture will be
               shadowed by the function arg that requests the fixture; one way
               to resolve this is to name the decorated function
               ``fixture_<fixturename>`` and then use
               ``@pytest.fixture(name='<fixturename>')``.

    Fixtures can optionally provide their values to test functions using a ``yield`` statement,
    instead of ``return``. In this case, the code block after the ``yield`` statement is executed
    as teardown code regardless of the test outcome. A fixture function must yield exactly once.
    """
    if callable(scope) and params is None and autouse == False:
        # direct decoration
        return FixtureFunctionMarker(
                "function", params, autouse, name=name)(scope)
    if params is not None and not isinstance(params, (list, tuple)):
        params = list(params)
    return FixtureFunctionMarker(scope, params, autouse, ids=ids, name=name)


def yield_fixture(scope="function", params=None, autouse=False, ids=None, name=None):
    """ (return a) decorator to mark a yield-fixture factory function.

    .. deprecated:: 1.10
        Use :py:func:`pytest.fixture` directly instead.
    """
    if callable(scope) and params is None and not autouse:
        # direct decoration
        return FixtureFunctionMarker(
                "function", params, autouse, ids=ids, name=name)(scope)
    else:
        return FixtureFunctionMarker(scope, params, autouse, ids=ids, name=name)

defaultfuncargprefixmarker = fixture()

def pyobj_property(name):
    def get(self):
        node = self.getparent(getattr(pytest, name))
        if node is not None:
            return node.obj
    doc = "python %s object this node was collected from (can be None)." % (
          name.lower(),)
    return property(get, None, None, doc)


def pytest_addoption(parser):
    group = parser.getgroup("general")
    group.addoption('--fixtures', '--funcargs',
               action="store_true", dest="showfixtures", default=False,
               help="show available fixtures, sorted by plugin appearance")
    group.addoption(
        '--fixtures-per-test',
        action="store_true",
        dest="show_fixtures_per_test",
        default=False,
        help="show fixtures per test",
    )
    parser.addini("usefixtures", type="args", default=[],
        help="list of default fixtures to be used with this project")
    parser.addini("python_files", type="args",
        default=['test_*.py', '*_test.py'],
        help="glob-style file patterns for Python test module discovery")
    parser.addini("python_classes", type="args", default=["Test",],
        help="prefixes or glob names for Python test class discovery")
    parser.addini("python_functions", type="args", default=["test",],
        help="prefixes or glob names for Python test function and "
             "method discovery")

    group.addoption("--import-mode", default="prepend",
        choices=["prepend", "append"], dest="importmode",
        help="prepend/append to sys.path when importing test modules, "
             "default is to prepend.")


def pytest_cmdline_main(config):
    if config.option.showfixtures:
        showfixtures(config)
        return 0
    if config.option.show_fixtures_per_test:
        show_fixtures_per_test(config)
        return 0


def pytest_generate_tests(metafunc):
    # those alternative spellings are common - raise a specific error to alert
    # the user
    alt_spellings = ['parameterize', 'parametrise', 'parameterise']
    for attr in alt_spellings:
        if hasattr(metafunc.function, attr):
            msg = "{0} has '{1}', spelling should be 'parametrize'"
            raise MarkerError(msg.format(metafunc.function.__name__, attr))
    try:
        markers = metafunc.function.parametrize
    except AttributeError:
        return
    for marker in markers:
        metafunc.parametrize(*marker.args, **marker.kwargs)

def pytest_configure(config):
    config.addinivalue_line("markers",
        "parametrize(argnames, argvalues): call a test function multiple "
        "times passing in different arguments in turn. argvalues generally "
        "needs to be a list of values if argnames specifies only one name "
        "or a list of tuples of values if argnames specifies multiple names. "
        "Example: @parametrize('arg1', [1,2]) would lead to two calls of the "
        "decorated test function, one with arg1=1 and another with arg1=2."
        "see http://pytest.org/latest/parametrize.html for more info and "
        "examples."
    )
    config.addinivalue_line("markers",
        "usefixtures(fixturename1, fixturename2, ...): mark tests as needing "
        "all of the specified fixtures. see http://pytest.org/latest/fixture.html#usefixtures "
    )

def pytest_sessionstart(session):
    session._fixturemanager = FixtureManager(session)

@pytest.hookimpl(trylast=True)
def pytest_namespace():
    raises.Exception = pytest.fail.Exception
    return {
        'fixture': fixture,
        'yield_fixture': yield_fixture,
        'raises': raises,
        'approx': approx,
        'collect': {
        'Module': Module, 'Class': Class, 'Instance': Instance,
        'Function': Function, 'Generator': Generator,
        '_fillfuncargs': fillfixtures}
    }

@fixture(scope="session")
def pytestconfig(request):
    """ the pytest config object with access to command line opts."""
    return request.config


@pytest.hookimpl(trylast=True)
def pytest_pyfunc_call(pyfuncitem):
    testfunction = pyfuncitem.obj
    if pyfuncitem._isyieldedfunction():
        testfunction(*pyfuncitem._args)
    else:
        funcargs = pyfuncitem.funcargs
        testargs = {}
        for arg in pyfuncitem._fixtureinfo.argnames:
            testargs[arg] = funcargs[arg]
        testfunction(**testargs)
    return True

def pytest_collect_file(path, parent):
    ext = path.ext
    if ext == ".py":
        if not parent.session.isinitpath(path):
            for pat in parent.config.getini('python_files'):
                if path.fnmatch(pat):
                    break
            else:
               return
        ihook = parent.session.gethookproxy(path)
        return ihook.pytest_pycollect_makemodule(path=path, parent=parent)

def pytest_pycollect_makemodule(path, parent):
    return Module(path, parent)

@pytest.hookimpl(hookwrapper=True)
def pytest_pycollect_makeitem(collector, name, obj):
    outcome = yield
    res = outcome.get_result()
    if res is not None:
        raise StopIteration
    # nothing was collected elsewhere, let's do it here
    if isclass(obj):
        if collector.istestclass(obj, name):
            Class = collector._getcustomclass("Class")
            outcome.force_result(Class(name, parent=collector))
    elif collector.istestfunction(obj, name):
        # mock seems to store unbound methods (issue473), normalize it
        obj = getattr(obj, "__func__", obj)
        # We need to try and unwrap the function if it's a functools.partial
        # or a funtools.wrapped.
        # We musn't if it's been wrapped with mock.patch (python 2 only)
        if not (isfunction(obj) or isfunction(get_real_func(obj))):
            collector.warn(code="C2", message=
                "cannot collect %r because it is not a function."
                % name, )
        elif getattr(obj, "__test__", True):
            if is_generator(obj):
                res = Generator(name, parent=collector)
            else:
                res = list(collector._genfunctions(name, obj))
            outcome.force_result(res)

def pytest_make_parametrize_id(config, val):
    return None

def is_generator(func):
    try:
        return _pytest._code.getrawcode(func).co_flags & 32 # generator function
    except AttributeError: # builtin functions have no bytecode
        # assume them to not be generators
        return False

class PyobjContext(object):
    module = pyobj_property("Module")
    cls = pyobj_property("Class")
    instance = pyobj_property("Instance")

class PyobjMixin(PyobjContext):
    def obj():
        def fget(self):
            try:
                return self._obj
            except AttributeError:
                self._obj = obj = self._getobj()
                return obj
        def fset(self, value):
            self._obj = value
        return property(fget, fset, None, "underlying python object")
    obj = obj()

    def _getobj(self):
        return getattr(self.parent.obj, self.name)

    def getmodpath(self, stopatmodule=True, includemodule=False):
        """ return python path relative to the containing module. """
        chain = self.listchain()
        chain.reverse()
        parts = []
        for node in chain:
            if isinstance(node, Instance):
                continue
            name = node.name
            if isinstance(node, Module):
                assert name.endswith(".py")
                name = name[:-3]
                if stopatmodule:
                    if includemodule:
                        parts.append(name)
                    break
            parts.append(name)
        parts.reverse()
        s = ".".join(parts)
        return s.replace(".[", "[")

    def _getfslineno(self):
        return getfslineno(self.obj)

    def reportinfo(self):
        # XXX caching?
        obj = self.obj
        compat_co_firstlineno = getattr(obj, 'compat_co_firstlineno', None)
        if isinstance(compat_co_firstlineno, int):
            # nose compatibility
            fspath = sys.modules[obj.__module__].__file__
            if fspath.endswith(".pyc"):
                fspath = fspath[:-1]
            lineno = compat_co_firstlineno
        else:
            fspath, lineno = getfslineno(obj)
        modpath = self.getmodpath()
        assert isinstance(lineno, int)
        return fspath, lineno, modpath

class PyCollector(PyobjMixin, pytest.Collector):

    def funcnamefilter(self, name):
        return self._matches_prefix_or_glob_option('python_functions', name)

    def isnosetest(self, obj):
        """ Look for the __test__ attribute, which is applied by the
        @nose.tools.istest decorator
        """
        # We explicitly check for "is True" here to not mistakenly treat
        # classes with a custom __getattr__ returning something truthy (like a
        # function) as test classes.
        return safe_getattr(obj, '__test__', False) is True

    def classnamefilter(self, name):
        return self._matches_prefix_or_glob_option('python_classes', name)

    def istestfunction(self, obj, name):
        return (
            (self.funcnamefilter(name) or self.isnosetest(obj)) and
            safe_getattr(obj, "__call__", False) and getfixturemarker(obj) is None
        )

    def istestclass(self, obj, name):
        return self.classnamefilter(name) or self.isnosetest(obj)

    def _matches_prefix_or_glob_option(self, option_name, name):
        """
        checks if the given name matches the prefix or glob-pattern defined
        in ini configuration.
        """
        for option in self.config.getini(option_name):
            if name.startswith(option):
                return True
            # check that name looks like a glob-string before calling fnmatch
            # because this is called for every name in each collected module,
            # and fnmatch is somewhat expensive to call
            elif ('*' in option or '?' in option or '[' in option) and \
                    fnmatch.fnmatch(name, option):
                return True
        return False

    def collect(self):
        if not getattr(self.obj, "__test__", True):
            return []

        # NB. we avoid random getattrs and peek in the __dict__ instead
        # (XXX originally introduced from a PyPy need, still true?)
        dicts = [getattr(self.obj, '__dict__', {})]
        for basecls in inspect.getmro(self.obj.__class__):
            dicts.append(basecls.__dict__)
        seen = {}
        l = []
        for dic in dicts:
            for name, obj in list(dic.items()):
                if name in seen:
                    continue
                seen[name] = True
                res = self.makeitem(name, obj)
                if res is None:
                    continue
                if not isinstance(res, list):
                    res = [res]
                l.extend(res)
        l.sort(key=lambda item: item.reportinfo()[:2])
        return l

    def makeitem(self, name, obj):
        #assert self.ihook.fspath == self.fspath, self
        return self.ihook.pytest_pycollect_makeitem(
            collector=self, name=name, obj=obj)

    def _genfunctions(self, name, funcobj):
        module = self.getparent(Module).obj
        clscol = self.getparent(Class)
        cls = clscol and clscol.obj or None
        transfer_markers(funcobj, cls, module)
        fm = self.session._fixturemanager
        fixtureinfo = fm.getfixtureinfo(self, funcobj, cls)
        metafunc = Metafunc(funcobj, fixtureinfo, self.config,
                            cls=cls, module=module)
        methods = []
        if hasattr(module, "pytest_generate_tests"):
            methods.append(module.pytest_generate_tests)
        if hasattr(cls, "pytest_generate_tests"):
            methods.append(cls().pytest_generate_tests)
        if methods:
            self.ihook.pytest_generate_tests.call_extra(methods,
                                                        dict(metafunc=metafunc))
        else:
            self.ihook.pytest_generate_tests(metafunc=metafunc)

        Function = self._getcustomclass("Function")
        if not metafunc._calls:
            yield Function(name, parent=self, fixtureinfo=fixtureinfo)
        else:
            # add funcargs() as fixturedefs to fixtureinfo.arg2fixturedefs
            add_funcarg_pseudo_fixture_def(self, metafunc, fm)

            for callspec in metafunc._calls:
                subname = "%s[%s]" %(name, callspec.id)
                yield Function(name=subname, parent=self,
                               callspec=callspec, callobj=funcobj,
                               fixtureinfo=fixtureinfo,
                               keywords={callspec.id:True})

def add_funcarg_pseudo_fixture_def(collector, metafunc, fixturemanager):
    # this function will transform all collected calls to a functions
    # if they use direct funcargs (i.e. direct parametrization)
    # because we want later test execution to be able to rely on
    # an existing FixtureDef structure for all arguments.
    # XXX we can probably avoid this algorithm  if we modify CallSpec2
    # to directly care for creating the fixturedefs within its methods.
    if not metafunc._calls[0].funcargs:
        return # this function call does not have direct parametrization
    # collect funcargs of all callspecs into a list of values
    arg2params = {}
    arg2scope = {}
    for callspec in metafunc._calls:
        for argname, argvalue in callspec.funcargs.items():
            assert argname not in callspec.params
            callspec.params[argname] = argvalue
            arg2params_list = arg2params.setdefault(argname, [])
            callspec.indices[argname] = len(arg2params_list)
            arg2params_list.append(argvalue)
            if argname not in arg2scope:
                scopenum = callspec._arg2scopenum.get(argname,
                                                      scopenum_function)
                arg2scope[argname] = scopes[scopenum]
        callspec.funcargs.clear()

    # register artificial FixtureDef's so that later at test execution
    # time we can rely on a proper FixtureDef to exist for fixture setup.
    arg2fixturedefs = metafunc._arg2fixturedefs
    for argname, valuelist in arg2params.items():
        # if we have a scope that is higher than function we need
        # to make sure we only ever create an according fixturedef on
        # a per-scope basis. We thus store and cache the fixturedef on the
        # node related to the scope.
        scope = arg2scope[argname]
        node = None
        if scope != "function":
            node = get_scope_node(collector, scope)
            if node is None:
                assert scope == "class" and isinstance(collector, Module)
                # use module-level collector for class-scope (for now)
                node = collector
        if node and argname in node._name2pseudofixturedef:
            arg2fixturedefs[argname] = [node._name2pseudofixturedef[argname]]
        else:
            fixturedef =  FixtureDef(fixturemanager, '', argname,
                           get_direct_param_fixture_func,
                           arg2scope[argname],
                           valuelist, False, False)
            arg2fixturedefs[argname] = [fixturedef]
            if node is not None:
                node._name2pseudofixturedef[argname] = fixturedef


def get_direct_param_fixture_func(request):
    return request.param

class FuncFixtureInfo:
    def __init__(self, argnames, names_closure, name2fixturedefs):
        self.argnames = argnames
        self.names_closure = names_closure
        self.name2fixturedefs = name2fixturedefs


def _marked(func, mark):
    """ Returns True if :func: is already marked with :mark:, False otherwise.
    This can happen if marker is applied to class and the test file is
    invoked more than once.
    """
    try:
        func_mark = getattr(func, mark.name)
    except AttributeError:
        return False
    return mark.args == func_mark.args and mark.kwargs == func_mark.kwargs


def transfer_markers(funcobj, cls, mod):
    # XXX this should rather be code in the mark plugin or the mark
    # plugin should merge with the python plugin.
    for holder in (cls, mod):
        try:
            pytestmark = holder.pytestmark
        except AttributeError:
            continue
        if isinstance(pytestmark, list):
            for mark in pytestmark:
                if not _marked(funcobj, mark):
                    mark(funcobj)
        else:
            if not _marked(funcobj, pytestmark):
                pytestmark(funcobj)

class Module(pytest.File, PyCollector):
    """ Collector for test classes and functions. """
    def _getobj(self):
        return self._memoizedcall('_obj', self._importtestmodule)

    def collect(self):
        self.session._fixturemanager.parsefactories(self)
        return super(Module, self).collect()

    def _importtestmodule(self):
        # we assume we are only called once per module
        importmode = self.config.getoption("--import-mode")
        try:
            mod = self.fspath.pyimport(ensuresyspath=importmode)
        except SyntaxError:
            raise self.CollectError(
                _pytest._code.ExceptionInfo().getrepr(style="short"))
        except self.fspath.ImportMismatchError:
            e = sys.exc_info()[1]
            raise self.CollectError(
                "import file mismatch:\n"
                "imported module %r has this __file__ attribute:\n"
                "  %s\n"
                "which is not the same as the test file we want to collect:\n"
                "  %s\n"
                "HINT: remove __pycache__ / .pyc files and/or use a "
                "unique basename for your test file modules"
                 % e.args
            )
        except ImportError:
            exc_class, exc, _ = sys.exc_info()
            raise self.CollectError(
                "ImportError while importing test module '%s'.\n"
                "Original error message:\n'%s'\n"
                "Make sure your test modules/packages have valid Python names."
                % (self.fspath, exc or exc_class)
            )
        except _pytest.runner.Skipped:
            raise self.CollectError(
                "Using @pytest.skip outside a test (e.g. as a test function "
                "decorator) is not allowed. Use @pytest.mark.skip or "
                "@pytest.mark.skipif instead."
            )
        #print "imported test module", mod
        self.config.pluginmanager.consider_module(mod)
        return mod

    def setup(self):
        setup_module = xunitsetup(self.obj, "setUpModule")
        if setup_module is None:
            setup_module = xunitsetup(self.obj, "setup_module")
        if setup_module is not None:
            #XXX: nose compat hack, move to nose plugin
            # if it takes a positional arg, its probably a pytest style one
            # so we pass the current module object
            if _has_positional_arg(setup_module):
                setup_module(self.obj)
            else:
                setup_module()
        fin = getattr(self.obj, 'tearDownModule', None)
        if fin is None:
            fin = getattr(self.obj, 'teardown_module', None)
        if fin is not None:
            #XXX: nose compat hack, move to nose plugin
            # if it takes a positional arg, it's probably a pytest style one
            # so we pass the current module object
            if _has_positional_arg(fin):
                finalizer = lambda: fin(self.obj)
            else:
                finalizer = fin
            self.addfinalizer(finalizer)


class Class(PyCollector):
    """ Collector for test methods. """
    def collect(self):
        if hasinit(self.obj):
            self.warn("C1", "cannot collect test class %r because it has a "
                "__init__ constructor" % self.obj.__name__)
            return []
        return [self._getcustomclass("Instance")(name="()", parent=self)]

    def setup(self):
        setup_class = xunitsetup(self.obj, 'setup_class')
        if setup_class is not None:
            setup_class = getattr(setup_class, 'im_func', setup_class)
            setup_class = getattr(setup_class, '__func__', setup_class)
            setup_class(self.obj)

        fin_class = getattr(self.obj, 'teardown_class', None)
        if fin_class is not None:
            fin_class = getattr(fin_class, 'im_func', fin_class)
            fin_class = getattr(fin_class, '__func__', fin_class)
            self.addfinalizer(lambda: fin_class(self.obj))

class Instance(PyCollector):
    def _getobj(self):
        obj = self.parent.obj()
        return obj

    def collect(self):
        self.session._fixturemanager.parsefactories(self)
        return super(Instance, self).collect()

    def newinstance(self):
        self.obj = self._getobj()
        return self.obj

class FunctionMixin(PyobjMixin):
    """ mixin for the code common to Function and Generator.
    """

    def setup(self):
        """ perform setup for this test function. """
        if hasattr(self, '_preservedparent'):
            obj = self._preservedparent
        elif isinstance(self.parent, Instance):
            obj = self.parent.newinstance()
            self.obj = self._getobj()
        else:
            obj = self.parent.obj
        if inspect.ismethod(self.obj):
            setup_name = 'setup_method'
            teardown_name = 'teardown_method'
        else:
            setup_name = 'setup_function'
            teardown_name = 'teardown_function'
        setup_func_or_method = xunitsetup(obj, setup_name)
        if setup_func_or_method is not None:
            setup_func_or_method(self.obj)
        fin = getattr(obj, teardown_name, None)
        if fin is not None:
            self.addfinalizer(lambda: fin(self.obj))

    def _prunetraceback(self, excinfo):
        if hasattr(self, '_obj') and not self.config.option.fulltrace:
            code = _pytest._code.Code(get_real_func(self.obj))
            path, firstlineno = code.path, code.firstlineno
            traceback = excinfo.traceback
            ntraceback = traceback.cut(path=path, firstlineno=firstlineno)
            if ntraceback == traceback:
                ntraceback = ntraceback.cut(path=path)
                if ntraceback == traceback:
                    #ntraceback = ntraceback.cut(excludepath=cutdir2)
                    ntraceback = ntraceback.filter(filter_traceback)
                    if not ntraceback:
                        ntraceback = traceback

            excinfo.traceback = ntraceback.filter()
            # issue364: mark all but first and last frames to
            # only show a single-line message for each frame
            if self.config.option.tbstyle == "auto":
                if len(excinfo.traceback) > 2:
                    for entry in excinfo.traceback[1:-1]:
                        entry.set_repr_style('short')

    def _repr_failure_py(self, excinfo, style="long"):
        if excinfo.errisinstance(pytest.fail.Exception):
            if not excinfo.value.pytrace:
                return py._builtin._totext(excinfo.value)
        return super(FunctionMixin, self)._repr_failure_py(excinfo,
            style=style)

    def repr_failure(self, excinfo, outerr=None):
        assert outerr is None, "XXX outerr usage is deprecated"
        style = self.config.option.tbstyle
        if style == "auto":
            style = "long"
        return self._repr_failure_py(excinfo, style=style)


class Generator(FunctionMixin, PyCollector):
    def collect(self):
        # test generators are seen as collectors but they also
        # invoke setup/teardown on popular request
        # (induced by the common "test_*" naming shared with normal tests)
        self.session._setupstate.prepare(self)
        # see FunctionMixin.setup and test_setupstate_is_preserved_134
        self._preservedparent = self.parent.obj
        l = []
        seen = {}
        for i, x in enumerate(self.obj()):
            name, call, args = self.getcallargs(x)
            if not callable(call):
                raise TypeError("%r yielded non callable test %r" %(self.obj, call,))
            if name is None:
                name = "[%d]" % i
            else:
                name = "['%s']" % name
            if name in seen:
                raise ValueError("%r generated tests with non-unique name %r" %(self, name))
            seen[name] = True
            l.append(self.Function(name, self, args=args, callobj=call))
        return l

    def getcallargs(self, obj):
        if not isinstance(obj, (tuple, list)):
            obj = (obj,)
        # explict naming
        if isinstance(obj[0], py.builtin._basestring):
            name = obj[0]
            obj = obj[1:]
        else:
            name = None
        call, args = obj[0], obj[1:]
        return name, call, args


def hasinit(obj):
    init = getattr(obj, '__init__', None)
    if init:
        if init != object.__init__:
            return True



def fillfixtures(function):
    """ fill missing funcargs for a test function. """
    try:
        request = function._request
    except AttributeError:
        # XXX this special code path is only expected to execute
        # with the oejskit plugin.  It uses classes with funcargs
        # and we thus have to work a bit to allow this.
        fm = function.session._fixturemanager
        fi = fm.getfixtureinfo(function.parent, function.obj, None)
        function._fixtureinfo = fi
        request = function._request = FixtureRequest(function)
        request._fillfixtures()
        # prune out funcargs for jstests
        newfuncargs = {}
        for name in fi.argnames:
            newfuncargs[name] = function.funcargs[name]
        function.funcargs = newfuncargs
    else:
        request._fillfixtures()


_notexists = object()

class CallSpec2(object):
    def __init__(self, metafunc):
        self.metafunc = metafunc
        self.funcargs = {}
        self._idlist = []
        self.params = {}
        self._globalid = _notexists
        self._globalid_args = set()
        self._globalparam = _notexists
        self._arg2scopenum = {}  # used for sorting parametrized resources
        self.keywords = {}
        self.indices = {}

    def copy(self, metafunc):
        cs = CallSpec2(self.metafunc)
        cs.funcargs.update(self.funcargs)
        cs.params.update(self.params)
        cs.keywords.update(self.keywords)
        cs.indices.update(self.indices)
        cs._arg2scopenum.update(self._arg2scopenum)
        cs._idlist = list(self._idlist)
        cs._globalid = self._globalid
        cs._globalid_args = self._globalid_args
        cs._globalparam = self._globalparam
        return cs

    def _checkargnotcontained(self, arg):
        if arg in self.params or arg in self.funcargs:
            raise ValueError("duplicate %r" %(arg,))

    def getparam(self, name):
        try:
            return self.params[name]
        except KeyError:
            if self._globalparam is _notexists:
                raise ValueError(name)
            return self._globalparam

    @property
    def id(self):
        return "-".join(map(str, filter(None, self._idlist)))

    def setmulti(self, valtypes, argnames, valset, id, keywords, scopenum,
                 param_index):
        for arg,val in zip(argnames, valset):
            self._checkargnotcontained(arg)
            valtype_for_arg = valtypes[arg]
            getattr(self, valtype_for_arg)[arg] = val
            self.indices[arg] = param_index
            self._arg2scopenum[arg] = scopenum
        self._idlist.append(id)
        self.keywords.update(keywords)

    def setall(self, funcargs, id, param):
        for x in funcargs:
            self._checkargnotcontained(x)
        self.funcargs.update(funcargs)
        if id is not _notexists:
            self._idlist.append(id)
        if param is not _notexists:
            assert self._globalparam is _notexists
            self._globalparam = param
        for arg in funcargs:
            self._arg2scopenum[arg] = scopenum_function


class FuncargnamesCompatAttr:
    """ helper class so that Metafunc, Function and FixtureRequest
    don't need to each define the "funcargnames" compatibility attribute.
    """
    @property
    def funcargnames(self):
        """ alias attribute for ``fixturenames`` for pre-2.3 compatibility"""
        return self.fixturenames

class Metafunc(FuncargnamesCompatAttr):
    """
    Metafunc objects are passed to the ``pytest_generate_tests`` hook.
    They help to inspect a test function and to generate tests according to
    test configuration or values specified in the class or module where a
    test function is defined.

    :ivar fixturenames: set of fixture names required by the test function

    :ivar function: underlying python test function

    :ivar cls: class object where the test function is defined in or ``None``.

    :ivar module: the module object where the test function is defined in.

    :ivar config: access to the :class:`_pytest.config.Config` object for the
        test session.

    :ivar funcargnames:
        .. deprecated:: 2.3
            Use ``fixturenames`` instead.
    """
    def __init__(self, function, fixtureinfo, config, cls=None, module=None):
        self.config = config
        self.module = module
        self.function = function
        self.fixturenames = fixtureinfo.names_closure
        self._arg2fixturedefs = fixtureinfo.name2fixturedefs
        self.cls = cls
        self._calls = []
        self._ids = py.builtin.set()

    def parametrize(self, argnames, argvalues, indirect=False, ids=None,
        scope=None):
        """ Add new invocations to the underlying test function using the list
        of argvalues for the given argnames.  Parametrization is performed
        during the collection phase.  If you need to setup expensive resources
        see about setting indirect to do it rather at test setup time.

        :arg argnames: a comma-separated string denoting one or more argument
                       names, or a list/tuple of argument strings.

        :arg argvalues: The list of argvalues determines how often a
            test is invoked with different argument values.  If only one
            argname was specified argvalues is a list of values.  If N
            argnames were specified, argvalues must be a list of N-tuples,
            where each tuple-element specifies a value for its respective
            argname.

        :arg indirect: The list of argnames or boolean. A list of arguments'
            names (subset of argnames). If True the list contains all names from
            the argnames. Each argvalue corresponding to an argname in this list will
            be passed as request.param to its respective argname fixture
            function so that it can perform more expensive setups during the
            setup phase of a test rather than at collection time.

        :arg ids: list of string ids, or a callable.
            If strings, each is corresponding to the argvalues so that they are
            part of the test id. If None is given as id of specific test, the
            automatically generated id for that argument will be used.
            If callable, it should take one argument (a single argvalue) and return
            a string or return None. If None, the automatically generated id for that
            argument will be used.
            If no ids are provided they will be generated automatically from
            the argvalues.

        :arg scope: if specified it denotes the scope of the parameters.
            The scope is used for grouping tests by parameter instances.
            It will also override any fixture-function defined scope, allowing
            to set a dynamic scope using test context or configuration.
        """

        # individual parametrized argument sets can be wrapped in a series
        # of markers in which case we unwrap the values and apply the mark
        # at Function init
        newkeywords = {}
        unwrapped_argvalues = []
        for i, argval in enumerate(argvalues):
            while isinstance(argval, MarkDecorator):
                newmark = MarkDecorator(argval.markname,
                                        argval.args[:-1], argval.kwargs)
                newmarks = newkeywords.setdefault(i, {})
                newmarks[newmark.markname] = newmark
                argval = argval.args[-1]
            unwrapped_argvalues.append(argval)
        argvalues = unwrapped_argvalues

        if not isinstance(argnames, (tuple, list)):
            argnames = [x.strip() for x in argnames.split(",") if x.strip()]
            if len(argnames) == 1:
                argvalues = [(val,) for val in argvalues]
        if not argvalues:
            argvalues = [(_notexists,) * len(argnames)]
            # we passed a empty list to parameterize, skip that test
            #
            fs, lineno = getfslineno(self.function)
            newmark = pytest.mark.skip(
                reason="got empty parameter set %r, function %s at %s:%d" % (
                    argnames, self.function.__name__, fs, lineno))
            newmarks = newkeywords.setdefault(0, {})
            newmarks[newmark.markname] = newmark


        if scope is None:
            scope = "function"
        scopenum = scopes.index(scope)
        valtypes = {}
        for arg in argnames:
            if arg not in self.fixturenames:
                raise ValueError("%r uses no fixture %r" %(self.function, arg))

        if indirect is True:
            valtypes = dict.fromkeys(argnames, "params")
        elif indirect is False:
            valtypes = dict.fromkeys(argnames, "funcargs")
        elif isinstance(indirect, (tuple, list)):
            valtypes = dict.fromkeys(argnames, "funcargs")
            for arg in indirect:
                if arg not in argnames:
                    raise ValueError("indirect given to %r: fixture %r doesn't exist" %(
                                     self.function, arg))
                valtypes[arg] = "params"
        idfn = None
        if callable(ids):
            idfn = ids
            ids = None
        if ids and len(ids) != len(argvalues):
            raise ValueError('%d tests specified with %d ids' %(
                             len(argvalues), len(ids)))
        ids = idmaker(argnames, argvalues, idfn, ids, self.config)
        newcalls = []
        for callspec in self._calls or [CallSpec2(self)]:
            for param_index, valset in enumerate(argvalues):
                assert len(valset) == len(argnames)
                newcallspec = callspec.copy(self)
                newcallspec.setmulti(valtypes, argnames, valset, ids[param_index],
                                     newkeywords.get(param_index, {}), scopenum,
                                     param_index)
                newcalls.append(newcallspec)
        self._calls = newcalls

    def addcall(self, funcargs=None, id=_notexists, param=_notexists):
        """ (deprecated, use parametrize) Add a new call to the underlying
        test function during the collection phase of a test run.  Note that
        request.addcall() is called during the test collection phase prior and
        independently to actual test execution.  You should only use addcall()
        if you need to specify multiple arguments of a test function.

        :arg funcargs: argument keyword dictionary used when invoking
            the test function.

        :arg id: used for reporting and identification purposes.  If you
            don't supply an `id` an automatic unique id will be generated.

        :arg param: a parameter which will be exposed to a later fixture function
            invocation through the ``request.param`` attribute.
        """
        assert funcargs is None or isinstance(funcargs, dict)
        if funcargs is not None:
            for name in funcargs:
                if name not in self.fixturenames:
                    pytest.fail("funcarg %r not used in this function." % name)
        else:
            funcargs = {}
        if id is None:
            raise ValueError("id=None not allowed")
        if id is _notexists:
            id = len(self._calls)
        id = str(id)
        if id in self._ids:
            raise ValueError("duplicate id %r" % id)
        self._ids.add(id)

        cs = CallSpec2(self)
        cs.setall(funcargs, id, param)
        self._calls.append(cs)



if _PY3:
    import codecs

    def _escape_strings(val):
        """If val is pure ascii, returns it as a str().  Otherwise, escapes
        bytes objects into a sequence of escaped bytes:

        b'\xc3\xb4\xc5\xd6' -> u'\\xc3\\xb4\\xc5\\xd6'

        and escapes unicode objects into a sequence of escaped unicode
        ids, e.g.:

        '4\\nV\\U00043efa\\x0eMXWB\\x1e\\u3028\\u15fd\\xcd\\U0007d944'

        note:
           the obvious "v.decode('unicode-escape')" will return
           valid utf-8 unicode if it finds them in bytes, but we
           want to return escaped bytes for any byte, even if they match
           a utf-8 string.

        """
        if isinstance(val, bytes):
            if val:
                # source: http://goo.gl/bGsnwC
                encoded_bytes, _ = codecs.escape_encode(val)
                return encoded_bytes.decode('ascii')
            else:
                # empty bytes crashes codecs.escape_encode (#1087)
                return ''
        else:
            return val.encode('unicode_escape').decode('ascii')
else:
    def _escape_strings(val):
        """In py2 bytes and str are the same type, so return if it's a bytes
        object, return it unchanged if it is a full ascii string,
        otherwise escape it into its binary form.

        If it's a unicode string, change the unicode characters into
        unicode escapes.

        """
        if isinstance(val, bytes):
            try:
                return val.encode('ascii')
            except UnicodeDecodeError:
                return val.encode('string-escape')
        else:
            return val.encode('unicode-escape')


def _idval(val, argname, idx, idfn, config=None):
    if idfn:
        try:
            s = idfn(val)
            if s:
                return _escape_strings(s)
        except Exception:
            pass

    if config:
        hook_id = config.hook.pytest_make_parametrize_id(config=config, val=val)
        if hook_id:
            return hook_id

    if isinstance(val, (bytes, str)) or (_PY2 and isinstance(val, unicode)):
        return _escape_strings(val)
    elif isinstance(val, (float, int, bool, NoneType)):
        return str(val)
    elif isinstance(val, REGEX_TYPE):
        return _escape_strings(val.pattern)
    elif enum is not None and isinstance(val, enum.Enum):
        return str(val)
    elif isclass(val) and hasattr(val, '__name__'):
        return val.__name__
    return str(argname)+str(idx)

def _idvalset(idx, valset, argnames, idfn, ids, config=None):
    if ids is None or ids[idx] is None:
        this_id = [_idval(val, argname, idx, idfn, config)
                   for val, argname in zip(valset, argnames)]
        return "-".join(this_id)
    else:
        return _escape_strings(ids[idx])

def idmaker(argnames, argvalues, idfn=None, ids=None, config=None):
    ids = [_idvalset(valindex, valset, argnames, idfn, ids, config)
           for valindex, valset in enumerate(argvalues)]
    if len(set(ids)) != len(ids):
        # The ids are not unique
        duplicates = [testid for testid in ids if ids.count(testid) > 1]
        counters = collections.defaultdict(lambda: 0)
        for index, testid in enumerate(ids):
            if testid in duplicates:
                ids[index] = testid + str(counters[testid])
                counters[testid] += 1
    return ids


def show_fixtures_per_test(config):
    from _pytest.main import wrap_session
    return wrap_session(config, _show_fixtures_per_test)


def _show_fixtures_per_test(config, session):
    import _pytest.config
    session.perform_collect()
    curdir = py.path.local()
    tw = _pytest.config.create_terminal_writer(config)
    verbose = config.getvalue("verbose")

    def get_best_rel(func):
        loc = getlocation(func, curdir)
        return curdir.bestrelpath(loc)

    def write_fixture(fixture_def):
        argname = fixture_def.argname

        if verbose <= 0 and argname.startswith("_"):
            return
        if verbose > 0:
            bestrel = get_best_rel(fixture_def.func)
            funcargspec = "{0} -- {1}".format(argname, bestrel)
        else:
            funcargspec = argname
        tw.line(funcargspec, green=True)

        INDENT = '    {0}'
        fixture_doc = fixture_def.func.__doc__

        if fixture_doc:
            for line in fixture_doc.strip().split('\n'):
                tw.line(INDENT.format(line.strip()))
        else:
            tw.line(INDENT.format('no docstring available'), red=True)

    def write_item(item):
        name2fixturedefs = item._fixtureinfo.name2fixturedefs

        if not name2fixturedefs:
            # The given test item does not use any fixtures
            return
        bestrel = get_best_rel(item.function)

        tw.line()
        tw.sep('-', 'fixtures used by {0}'.format(item.name))
        tw.sep('-', '({0})'.format(bestrel))
        for argname, fixture_defs in sorted(name2fixturedefs.items()):
            assert fixture_defs is not None
            if not fixture_defs:
                continue
            # The last fixture def item in the list is expected
            # to be the one used by the test item
            write_fixture(fixture_defs[-1])

    for item in session.items:
        write_item(item)


def showfixtures(config):
    from _pytest.main import wrap_session
    return wrap_session(config, _showfixtures_main)

def _showfixtures_main(config, session):
    import _pytest.config
    session.perform_collect()
    curdir = py.path.local()
    tw = _pytest.config.create_terminal_writer(config)
    verbose = config.getvalue("verbose")

    fm = session._fixturemanager

    available = []
    for argname, fixturedefs in fm._arg2fixturedefs.items():
        assert fixturedefs is not None
        if not fixturedefs:
            continue
        for fixturedef in fixturedefs:
            loc = getlocation(fixturedef.func, curdir)
            available.append((len(fixturedef.baseid),
                              fixturedef.func.__module__,
                              curdir.bestrelpath(loc),
                              fixturedef.argname, fixturedef))

    available.sort()
    currentmodule = None
    for baseid, module, bestrel, argname, fixturedef in available:
        if currentmodule != module:
            if not module.startswith("_pytest."):
                tw.line()
                tw.sep("-", "fixtures defined from %s" %(module,))
                currentmodule = module
        if verbose <= 0 and argname[0] == "_":
            continue
        if verbose > 0:
            funcargspec = "%s -- %s" %(argname, bestrel,)
        else:
            funcargspec = argname
        tw.line(funcargspec, green=True)
        loc = getlocation(fixturedef.func, curdir)
        doc = fixturedef.func.__doc__ or ""
        if doc:
            for line in doc.strip().split("\n"):
                tw.line("    " + line.strip())
        else:
            tw.line("    %s: no docstring available" %(loc,),
                red=True)

def getlocation(function, curdir):
    import inspect
    fn = py.path.local(inspect.getfile(function))
    lineno = py.builtin._getcode(function).co_firstlineno
    if fn.relto(curdir):
        fn = fn.relto(curdir)
    return "%s:%d" %(fn, lineno+1)

# builtin pytest.raises helper

def raises(expected_exception, *args, **kwargs):
    """
    Assert that a code block/function call raises ``expected_exception``
    and raise a failure exception otherwise.

    This helper produces a ``ExceptionInfo()`` object (see below).

    If using Python 2.5 or above, you may use this function as a
    context manager::

        >>> with raises(ZeroDivisionError):
        ...    1/0

    .. versionchanged:: 2.10

    In the context manager form you may use the keyword argument
    ``message`` to specify a custom failure message::

        >>> with raises(ZeroDivisionError, message="Expecting ZeroDivisionError"):
        ...    pass
        ... Failed: Expecting ZeroDivisionError


    .. note::

       When using ``pytest.raises`` as a context manager, it's worthwhile to
       note that normal context manager rules apply and that the exception
       raised *must* be the final line in the scope of the context manager.
       Lines of code after that, within the scope of the context manager will
       not be executed. For example::

           >>> with raises(OSError) as exc_info:
                   assert 1 == 1  # this will execute as expected
                   raise OSError(errno.EEXISTS, 'directory exists')
                   assert exc_info.value.errno == errno.EEXISTS  # this will not execute

       Instead, the following approach must be taken (note the difference in
       scope)::

           >>> with raises(OSError) as exc_info:
                   assert 1 == 1  # this will execute as expected
                   raise OSError(errno.EEXISTS, 'directory exists')

               assert exc_info.value.errno == errno.EEXISTS  # this will now execute

    Or you can specify a callable by passing a to-be-called lambda::

        >>> raises(ZeroDivisionError, lambda: 1/0)
        <ExceptionInfo ...>

    or you can specify an arbitrary callable with arguments::

        >>> def f(x): return 1/x
        ...
        >>> raises(ZeroDivisionError, f, 0)
        <ExceptionInfo ...>
        >>> raises(ZeroDivisionError, f, x=0)
        <ExceptionInfo ...>

    A third possibility is to use a string to be executed::

        >>> raises(ZeroDivisionError, "f(0)")
        <ExceptionInfo ...>

    .. autoclass:: _pytest._code.ExceptionInfo
        :members:

    .. note::
        Similar to caught exception objects in Python, explicitly clearing
        local references to returned ``ExceptionInfo`` objects can
        help the Python interpreter speed up its garbage collection.

        Clearing those references breaks a reference cycle
        (``ExceptionInfo`` --> caught exception --> frame stack raising
        the exception --> current frame stack --> local variables -->
        ``ExceptionInfo``) which makes Python keep all objects referenced
        from that cycle (including all local variables in the current
        frame) alive until the next cyclic garbage collection run. See the
        official Python ``try`` statement documentation for more detailed
        information.

    """
    __tracebackhide__ = True
    if expected_exception is AssertionError:
        # we want to catch a AssertionError
        # replace our subclass with the builtin one
        # see https://github.com/pytest-dev/pytest/issues/176
        from _pytest.assertion.util import BuiltinAssertionError \
            as expected_exception
    msg = ("exceptions must be old-style classes or"
           " derived from BaseException, not %s")
    if isinstance(expected_exception, tuple):
        for exc in expected_exception:
            if not isclass(exc):
                raise TypeError(msg % type(exc))
    elif not isclass(expected_exception):
        raise TypeError(msg % type(expected_exception))

    message = "DID NOT RAISE {0}".format(expected_exception)

    if not args:
        if "message" in kwargs:
            message = kwargs.pop("message")
        return RaisesContext(expected_exception, message)
    elif isinstance(args[0], str):
        code, = args
        assert isinstance(code, str)
        frame = sys._getframe(1)
        loc = frame.f_locals.copy()
        loc.update(kwargs)
        #print "raises frame scope: %r" % frame.f_locals
        try:
            code = _pytest._code.Source(code).compile()
            py.builtin.exec_(code, frame.f_globals, loc)
            # XXX didn'T mean f_globals == f_locals something special?
            #     this is destroyed here ...
        except expected_exception:
            return _pytest._code.ExceptionInfo()
    else:
        func = args[0]
        try:
            func(*args[1:], **kwargs)
        except expected_exception:
            return _pytest._code.ExceptionInfo()
    pytest.fail(message)

class RaisesContext(object):
    def __init__(self, expected_exception, message):
        self.expected_exception = expected_exception
        self.message = message
        self.excinfo = None

    def __enter__(self):
        self.excinfo = object.__new__(_pytest._code.ExceptionInfo)
        return self.excinfo

    def __exit__(self, *tp):
        __tracebackhide__ = True
        if tp[0] is None:
            pytest.fail(self.message)
        if sys.version_info < (2, 7):
            # py26: on __exit__() exc_value often does not contain the
            # exception value.
            # http://bugs.python.org/issue7853
            if not isinstance(tp[1], BaseException):
                exc_type, value, traceback = tp
                tp = exc_type, exc_type(value), traceback
        self.excinfo.__init__(tp)
        return issubclass(self.excinfo.type, self.expected_exception)

# builtin pytest.approx helper

class approx(object):
    """
    Assert that two numbers (or two sets of numbers) are equal to each other
    within some tolerance.

    Due to the `intricacies of floating-point arithmetic`__, numbers that we
    would intuitively expect to be equal are not always so::

        >>> 0.1 + 0.2 == 0.3
        False

    __ https://docs.python.org/3/tutorial/floatingpoint.html

    This problem is commonly encountered when writing tests, e.g. when making
    sure that floating-point values are what you expect them to be.  One way to
    deal with this problem is to assert that two floating-point numbers are
    equal to within some appropriate tolerance::

        >>> abs((0.1 + 0.2) - 0.3) < 1e-6
        True

    However, comparisons like this are tedious to write and difficult to
    understand.  Furthermore, absolute comparisons like the one above are
    usually discouraged because there's no tolerance that works well for all
    situations.  ``1e-6`` is good for numbers around ``1``, but too small for
    very big numbers and too big for very small ones.  It's better to express
    the tolerance as a fraction of the expected value, but relative comparisons
    like that are even more difficult to write correctly and concisely.

    The ``approx`` class performs floating-point comparisons using a syntax
    that's as intuitive as possible::

        >>> from pytest import approx
        >>> 0.1 + 0.2 == approx(0.3)
        True

    The same syntax also works on sequences of numbers::

        >>> (0.1 + 0.2, 0.2 + 0.4) == approx((0.3, 0.6))
        True

    By default, ``approx`` considers numbers within a relative tolerance of
    ``1e-6`` (i.e. one part in a million) of its expected value to be equal.
    This treatment would lead to surprising results if the expected value was
    ``0.0``, because nothing but ``0.0`` itself is relatively close to ``0.0``.
    To handle this case less surprisingly, ``approx`` also considers numbers
    within an absolute tolerance of ``1e-12`` of its expected value to be
    equal.  Infinite numbers are another special case.  They are only
    considered equal to themselves, regardless of the relative tolerance.  Both
    the relative and absolute tolerances can be changed by passing arguments to
    the ``approx`` constructor::

        >>> 1.0001 == approx(1)
        False
        >>> 1.0001 == approx(1, rel=1e-3)
        True
        >>> 1.0001 == approx(1, abs=1e-3)
        True

    If you specify ``abs`` but not ``rel``, the comparison will not consider
    the relative tolerance at all.  In other words, two numbers that are within
    the default relative tolerance of ``1e-6`` will still be considered unequal
    if they exceed the specified absolute tolerance.  If you specify both
    ``abs`` and ``rel``, the numbers will be considered equal if either
    tolerance is met::

        >>> 1 + 1e-8 == approx(1)
        True
        >>> 1 + 1e-8 == approx(1, abs=1e-12)
        False
        >>> 1 + 1e-8 == approx(1, rel=1e-6, abs=1e-12)
        True

    If you're thinking about using ``approx``, then you might want to know how
    it compares to other good ways of comparing floating-point numbers.  All of
    these algorithms are based on relative and absolute tolerances and should
    agree for the most part, but they do have meaningful differences:

    - ``math.isclose(a, b, rel_tol=1e-9, abs_tol=0.0)``:  True if the relative
      tolerance is met w.r.t. either ``a`` or ``b`` or if the absolute
      tolerance is met.  Because the relative tolerance is calculated w.r.t.
      both ``a`` and ``b``, this test is symmetric (i.e.  neither ``a`` nor
      ``b`` is a "reference value").  You have to specify an absolute tolerance
      if you want to compare to ``0.0`` because there is no tolerance by
      default.  Only available in python>=3.5.  `More information...`__

      __ https://docs.python.org/3/library/math.html#math.isclose

    - ``numpy.isclose(a, b, rtol=1e-5, atol=1e-8)``: True if the difference
      between ``a`` and ``b`` is less that the sum of the relative tolerance
      w.r.t. ``b`` and the absolute tolerance.  Because the relative tolerance
      is only calculated w.r.t. ``b``, this test is asymmetric and you can
      think of ``b`` as the reference value.  Support for comparing sequences
      is provided by ``numpy.allclose``.  `More information...`__

      __ http://docs.scipy.org/doc/numpy-1.10.0/reference/generated/numpy.isclose.html

    - ``unittest.TestCase.assertAlmostEqual(a, b)``: True if ``a`` and ``b``
      are within an absolute tolerance of ``1e-7``.  No relative tolerance is
      considered and the absolute tolerance cannot be changed, so this function
      is not appropriate for very large or very small numbers.  Also, it's only
      available in subclasses of ``unittest.TestCase`` and it's ugly because it
      doesn't follow PEP8.  `More information...`__

      __ https://docs.python.org/3/library/unittest.html#unittest.TestCase.assertAlmostEqual

    - ``a == pytest.approx(b, rel=1e-6, abs=1e-12)``: True if the relative
      tolerance is met w.r.t. ``b`` or if the absolute tolerance is met.
      Because the relative tolerance is only calculated w.r.t. ``b``, this test
      is asymmetric and you can think of ``b`` as the reference value.  In the
      special case that you explicitly specify an absolute tolerance but not a
      relative tolerance, only the absolute tolerance is considered.
    """

    def __init__(self, expected, rel=None, abs=None):
        self.expected = expected
        self.abs = abs
        self.rel = rel

    def __repr__(self):
        return ', '.join(repr(x) for x in self.expected)

    def __eq__(self, actual):
        from collections import Iterable
        if not isinstance(actual, Iterable):
            actual = [actual]
        if len(actual) != len(self.expected):
            return False
        return all(a == x for a, x in zip(actual, self.expected))

    def __ne__(self, actual):
        return not (actual == self)

    @property
    def expected(self):
        # Regardless of whether the user-specified expected value is a number
        # or a sequence of numbers, return a list of ApproxNotIterable objects
        # that can be compared against.
        from collections import Iterable
        approx_non_iter = lambda x: ApproxNonIterable(x, self.rel, self.abs)
        if isinstance(self._expected, Iterable):
            return [approx_non_iter(x) for x in self._expected]
        else:
            return [approx_non_iter(self._expected)]

    @expected.setter
    def expected(self, expected):
        self._expected = expected


class ApproxNonIterable(object):
    """
    Perform approximate comparisons for single numbers only.

    In other words, the ``expected`` attribute for objects of this class must
    be some sort of number.  This is in contrast to the ``approx`` class, where
    the ``expected`` attribute can either be a number of a sequence of numbers.
    This class is responsible for making comparisons, while ``approx`` is
    responsible for abstracting the difference between numbers and sequences of
    numbers.  Although this class can stand on its own, it's only meant to be
    used within ``approx``.
    """

    def __init__(self, expected, rel=None, abs=None):
        self.expected = expected
        self.abs = abs
        self.rel = rel

    def __repr__(self):
        # Infinities aren't compared using tolerances, so don't show a
        # tolerance.
        if math.isinf(self.expected):
            return str(self.expected)

        # If a sensible tolerance can't be calculated, self.tolerance will
        # raise a ValueError.  In this case, display '???'.
        try:
            vetted_tolerance = '{:.1e}'.format(self.tolerance)
        except ValueError:
            vetted_tolerance = '???'

        plus_minus = u'{0} \u00b1 {1}'.format(self.expected, vetted_tolerance)

        # In python2, __repr__() must return a string (i.e. not a unicode
        # object).  In python3, __repr__() must return a unicode object
        # (although now strings are unicode objects and bytes are what
        # strings were).
        if sys.version_info[0] == 2:
            return plus_minus.encode('utf-8')
        else:
            return plus_minus

    def __eq__(self, actual):
        # Short-circuit exact equality.
        if actual == self.expected:
            return True

        # Infinity shouldn't be approximately equal to anything but itself, but
        # if there's a relative tolerance, it will be infinite and infinity
        # will seem approximately equal to everything.  The equal-to-itself
        # case would have been short circuited above, so here we can just
        # return false if the expected value is infinite.  The abs() call is
        # for compatibility with complex numbers.
        if math.isinf(abs(self.expected)):
            return False

        # Return true if the two numbers are within the tolerance.
        return abs(self.expected - actual) <= self.tolerance

    def __ne__(self, actual):
        return not (actual == self)

    @property
    def tolerance(self):
        set_default = lambda x, default: x if x is not None else default

        # Figure out what the absolute tolerance should be.  ``self.abs`` is
        # either None or a value specified by the user.
        absolute_tolerance = set_default(self.abs, 1e-12)

        if absolute_tolerance < 0:
            raise ValueError("absolute tolerance can't be negative: {}".format(absolute_tolerance))
        if math.isnan(absolute_tolerance):
            raise ValueError("absolute tolerance can't be NaN.")

        # If the user specified an absolute tolerance but not a relative one,
        # just return the absolute tolerance.
        if self.rel is None:
            if self.abs is not None:
                return absolute_tolerance

        # Figure out what the relative tolerance should be.  ``self.rel`` is
        # either None or a value specified by the user.  This is done after
        # we've made sure the user didn't ask for an absolute tolerance only,
        # because we don't want to raise errors about the relative tolerance if
        # we aren't even going to use it.
        relative_tolerance = set_default(self.rel, 1e-6) * abs(self.expected)

        if relative_tolerance < 0:
            raise ValueError("relative tolerance can't be negative: {}".format(absolute_tolerance))
        if math.isnan(relative_tolerance):
            raise ValueError("relative tolerance can't be NaN.")

        # Return the larger of the relative and absolute tolerances.
        return max(relative_tolerance, absolute_tolerance)


#
#  the basic pytest Function item
#

class Function(FunctionMixin, pytest.Item, FuncargnamesCompatAttr):
    """ a Function Item is responsible for setting up and executing a
    Python test function.
    """
    _genid = None
    def __init__(self, name, parent, args=None, config=None,
                 callspec=None, callobj=NOTSET, keywords=None, session=None,
                 fixtureinfo=None):
        super(Function, self).__init__(name, parent, config=config,
                                       session=session)
        self._args = args
        if callobj is not NOTSET:
            self.obj = callobj

        self.keywords.update(self.obj.__dict__)
        if callspec:
            self.callspec = callspec
            self.keywords.update(callspec.keywords)
        if keywords:
            self.keywords.update(keywords)

        if fixtureinfo is None:
            fixtureinfo = self.session._fixturemanager.getfixtureinfo(
                self.parent, self.obj, self.cls,
                funcargs=not self._isyieldedfunction())
        self._fixtureinfo = fixtureinfo
        self.fixturenames = fixtureinfo.names_closure
        self._initrequest()

    def _initrequest(self):
        self.funcargs = {}
        if self._isyieldedfunction():
            assert not hasattr(self, "callspec"), (
                "yielded functions (deprecated) cannot have funcargs")
        else:
            if hasattr(self, "callspec"):
                callspec = self.callspec
                assert not callspec.funcargs
                self._genid = callspec.id
                if hasattr(callspec, "param"):
                    self.param = callspec.param
        self._request = FixtureRequest(self)

    @property
    def function(self):
        "underlying python 'function' object"
        return getattr(self.obj, 'im_func', self.obj)

    def _getobj(self):
        name = self.name
        i = name.find("[") # parametrization
        if i != -1:
            name = name[:i]
        return getattr(self.parent.obj, name)

    @property
    def _pyfuncitem(self):
        "(compatonly) for code expecting pytest-2.2 style request objects"
        return self

    def _isyieldedfunction(self):
        return getattr(self, "_args", None) is not None

    def runtest(self):
        """ execute the underlying test function. """
        self.ihook.pytest_pyfunc_call(pyfuncitem=self)

    def setup(self):
        super(Function, self).setup()
        fillfixtures(self)


scope2props = dict(session=())
scope2props["module"] = ("fspath", "module")
scope2props["class"] = scope2props["module"] + ("cls",)
scope2props["instance"] = scope2props["class"] + ("instance", )
scope2props["function"] = scope2props["instance"] + ("function", "keywords")

def scopeproperty(name=None, doc=None):
    def decoratescope(func):
        scopename = name or func.__name__
        def provide(self):
            if func.__name__ in scope2props[self.scope]:
                return func(self)
            raise AttributeError("%s not available in %s-scoped context" % (
                scopename, self.scope))
        return property(provide, None, None, func.__doc__)
    return decoratescope


class FixtureRequest(FuncargnamesCompatAttr):
    """ A request for a fixture from a test or fixture function.

    A request object gives access to the requesting test context
    and has an optional ``param`` attribute in case
    the fixture is parametrized indirectly.
    """

    def __init__(self, pyfuncitem):
        self._pyfuncitem = pyfuncitem
        #: fixture for which this request is being performed
        self.fixturename = None
        #: Scope string, one of "function", "class", "module", "session"
        self.scope = "function"
        self._funcargs  = {}
        self._fixturedefs = {}
        fixtureinfo = pyfuncitem._fixtureinfo
        self._arg2fixturedefs = fixtureinfo.name2fixturedefs.copy()
        self._arg2index = {}
        self.fixturenames = fixtureinfo.names_closure
        self._fixturemanager = pyfuncitem.session._fixturemanager

    @property
    def node(self):
        """ underlying collection node (depends on current request scope)"""
        return self._getscopeitem(self.scope)


    def _getnextfixturedef(self, argname):
        fixturedefs = self._arg2fixturedefs.get(argname, None)
        if fixturedefs is None:
            # we arrive here because of a  a dynamic call to
            # getfixturevalue(argname) usage which was naturally
            # not known at parsing/collection time
            fixturedefs = self._fixturemanager.getfixturedefs(
                            argname, self._pyfuncitem.parent.nodeid)
            self._arg2fixturedefs[argname] = fixturedefs
        # fixturedefs list is immutable so we maintain a decreasing index
        index = self._arg2index.get(argname, 0) - 1
        if fixturedefs is None or (-index > len(fixturedefs)):
            raise FixtureLookupError(argname, self)
        self._arg2index[argname] = index
        return fixturedefs[index]

    @property
    def config(self):
        """ the pytest config object associated with this request. """
        return self._pyfuncitem.config


    @scopeproperty()
    def function(self):
        """ test function object if the request has a per-function scope. """
        return self._pyfuncitem.obj

    @scopeproperty("class")
    def cls(self):
        """ class (can be None) where the test function was collected. """
        clscol = self._pyfuncitem.getparent(pytest.Class)
        if clscol:
            return clscol.obj

    @property
    def instance(self):
        """ instance (can be None) on which test function was collected. """
        # unittest support hack, see _pytest.unittest.TestCaseFunction
        try:
            return self._pyfuncitem._testcase
        except AttributeError:
            function = getattr(self, "function", None)
            if function is not None:
                return py.builtin._getimself(function)

    @scopeproperty()
    def module(self):
        """ python module object where the test function was collected. """
        return self._pyfuncitem.getparent(pytest.Module).obj

    @scopeproperty()
    def fspath(self):
        """ the file system path of the test module which collected this test. """
        return self._pyfuncitem.fspath

    @property
    def keywords(self):
        """ keywords/markers dictionary for the underlying node. """
        return self.node.keywords

    @property
    def session(self):
        """ pytest session object. """
        return self._pyfuncitem.session

    def addfinalizer(self, finalizer):
        """ add finalizer/teardown function to be called after the
        last test within the requesting test context finished
        execution. """
        # XXX usually this method is shadowed by fixturedef specific ones
        self._addfinalizer(finalizer, scope=self.scope)

    def _addfinalizer(self, finalizer, scope):
        colitem = self._getscopeitem(scope)
        self._pyfuncitem.session._setupstate.addfinalizer(
            finalizer=finalizer, colitem=colitem)

    def applymarker(self, marker):
        """ Apply a marker to a single test function invocation.
        This method is useful if you don't want to have a keyword/marker
        on all function invocations.

        :arg marker: a :py:class:`_pytest.mark.MarkDecorator` object
            created by a call to ``pytest.mark.NAME(...)``.
        """
        try:
            self.node.keywords[marker.markname] = marker
        except AttributeError:
            raise ValueError(marker)

    def raiseerror(self, msg):
        """ raise a FixtureLookupError with the given message. """
        raise self._fixturemanager.FixtureLookupError(None, self, msg)

    def _fillfixtures(self):
        item = self._pyfuncitem
        fixturenames = getattr(item, "fixturenames", self.fixturenames)
        for argname in fixturenames:
            if argname not in item.funcargs:
                item.funcargs[argname] = self.getfixturevalue(argname)

    def cached_setup(self, setup, teardown=None, scope="module", extrakey=None):
        """ (deprecated) Return a testing resource managed by ``setup`` &
        ``teardown`` calls.  ``scope`` and ``extrakey`` determine when the
        ``teardown`` function will be called so that subsequent calls to
        ``setup`` would recreate the resource.  With pytest-2.3 you often
        do not need ``cached_setup()`` as you can directly declare a scope
        on a fixture function and register a finalizer through
        ``request.addfinalizer()``.

        :arg teardown: function receiving a previously setup resource.
        :arg setup: a no-argument function creating a resource.
        :arg scope: a string value out of ``function``, ``class``, ``module``
            or ``session`` indicating the caching lifecycle of the resource.
        :arg extrakey: added to internal caching key of (funcargname, scope).
        """
        if not hasattr(self.config, '_setupcache'):
            self.config._setupcache = {} # XXX weakref?
        cachekey = (self.fixturename, self._getscopeitem(scope), extrakey)
        cache = self.config._setupcache
        try:
            val = cache[cachekey]
        except KeyError:
            self._check_scope(self.fixturename, self.scope, scope)
            val = setup()
            cache[cachekey] = val
            if teardown is not None:
                def finalizer():
                    del cache[cachekey]
                    teardown(val)
                self._addfinalizer(finalizer, scope=scope)
        return val

    def getfixturevalue(self, argname):
        """ Dynamically run a named fixture function.

        Declaring fixtures via function argument is recommended where possible.
        But if you can only decide whether to use another fixture at test
        setup time, you may use this function to retrieve it inside a fixture
        or test function body.
        """
        return self._get_active_fixturedef(argname).cached_result[0]

    def getfuncargvalue(self, argname):
        """ Deprecated, use getfixturevalue. """
        warnings.warn(
            "use of getfuncargvalue is deprecated, use getfixturevalue",
            DeprecationWarning)
        return self.getfixturevalue(argname)

    def _get_active_fixturedef(self, argname):
        try:
            return self._fixturedefs[argname]
        except KeyError:
            try:
                fixturedef = self._getnextfixturedef(argname)
            except FixtureLookupError:
                if argname == "request":
                    class PseudoFixtureDef:
                        cached_result = (self, [0], None)
                        scope = "function"
                    return PseudoFixtureDef
                raise
        # remove indent to prevent the python3 exception
        # from leaking into the call
        result = self._getfixturevalue(fixturedef)
        self._funcargs[argname] = result
        self._fixturedefs[argname] = fixturedef
        return fixturedef

    def _get_fixturestack(self):
        current = self
        l = []
        while 1:
            fixturedef = getattr(current, "_fixturedef", None)
            if fixturedef is None:
                l.reverse()
                return l
            l.append(fixturedef)
            current = current._parent_request

    def _getfixturevalue(self, fixturedef):
        # prepare a subrequest object before calling fixture function
        # (latter managed by fixturedef)
        argname = fixturedef.argname
        funcitem = self._pyfuncitem
        scope = fixturedef.scope
        try:
            param = funcitem.callspec.getparam(argname)
        except (AttributeError, ValueError):
            param = NOTSET
            param_index = 0
            if fixturedef.params is not None:
                frame = inspect.stack()[3]
                frameinfo = inspect.getframeinfo(frame[0])
                source_path = frameinfo.filename
                source_lineno = frameinfo.lineno
                source_path = py.path.local(source_path)
                if source_path.relto(funcitem.config.rootdir):
                    source_path = source_path.relto(funcitem.config.rootdir)
                msg = (
                    "The requested fixture has no parameter defined for the "
                    "current test.\n\nRequested fixture '{0}' defined in:\n{1}"
                    "\n\nRequested here:\n{2}:{3}".format(
                        fixturedef.argname,
                        getlocation(fixturedef.func, funcitem.config.rootdir),
                        source_path,
                        source_lineno,
                    )
                )
                pytest.fail(msg)
        else:
            # indices might not be set if old-style metafunc.addcall() was used
            param_index = funcitem.callspec.indices.get(argname, 0)
            # if a parametrize invocation set a scope it will override
            # the static scope defined with the fixture function
            paramscopenum = funcitem.callspec._arg2scopenum.get(argname)
            if paramscopenum is not None:
                scope = scopes[paramscopenum]

        subrequest = SubRequest(self, scope, param, param_index, fixturedef)

        # check if a higher-level scoped fixture accesses a lower level one
        subrequest._check_scope(argname, self.scope, scope)

        # clear sys.exc_info before invoking the fixture (python bug?)
        # if its not explicitly cleared it will leak into the call
        exc_clear()
        try:
            # call the fixture function
            val = fixturedef.execute(request=subrequest)
        finally:
            # if fixture function failed it might have registered finalizers
            self.session._setupstate.addfinalizer(fixturedef.finish,
                                                  subrequest.node)
        return val

    def _check_scope(self, argname, invoking_scope, requested_scope):
        if argname == "request":
            return
        if scopemismatch(invoking_scope, requested_scope):
            # try to report something helpful
            lines = self._factorytraceback()
            pytest.fail("ScopeMismatch: You tried to access the %r scoped "
                "fixture %r with a %r scoped request object, "
                "involved factories\n%s" %(
                (requested_scope, argname, invoking_scope, "\n".join(lines))),
                pytrace=False)

    def _factorytraceback(self):
        lines = []
        for fixturedef in self._get_fixturestack():
            factory = fixturedef.func
            fs, lineno = getfslineno(factory)
            p = self._pyfuncitem.session.fspath.bestrelpath(fs)
            args = _format_args(factory)
            lines.append("%s:%d:  def %s%s" %(
                p, lineno, factory.__name__, args))
        return lines

    def _getscopeitem(self, scope):
        if scope == "function":
            # this might also be a non-function Item despite its attribute name
            return self._pyfuncitem
        node = get_scope_node(self._pyfuncitem, scope)
        if node is None and scope == "class":
            # fallback to function item itself
            node = self._pyfuncitem
        assert node
        return node

    def __repr__(self):
        return "<FixtureRequest for %r>" %(self.node)


class SubRequest(FixtureRequest):
    """ a sub request for handling getting a fixture from a
    test function/fixture. """
    def __init__(self, request, scope, param, param_index, fixturedef):
        self._parent_request = request
        self.fixturename = fixturedef.argname
        if param is not NOTSET:
            self.param = param
        self.param_index = param_index
        self.scope = scope
        self._fixturedef = fixturedef
        self.addfinalizer = fixturedef.addfinalizer
        self._pyfuncitem = request._pyfuncitem
        self._funcargs  = request._funcargs
        self._fixturedefs = request._fixturedefs
        self._arg2fixturedefs = request._arg2fixturedefs
        self._arg2index = request._arg2index
        self.fixturenames = request.fixturenames
        self._fixturemanager = request._fixturemanager

    def __repr__(self):
        return "<SubRequest %r for %r>" % (self.fixturename, self._pyfuncitem)


class ScopeMismatchError(Exception):
    """ A fixture function tries to use a different fixture function which
    which has a lower scope (e.g. a Session one calls a function one)
    """

scopes = "session module class function".split()
scopenum_function = scopes.index("function")
def scopemismatch(currentscope, newscope):
    return scopes.index(newscope) > scopes.index(currentscope)


class FixtureLookupError(LookupError):
    """ could not return a requested Fixture (missing or invalid). """
    def __init__(self, argname, request, msg=None):
        self.argname = argname
        self.request = request
        self.fixturestack = request._get_fixturestack()
        self.msg = msg

    def formatrepr(self):
        tblines = []
        addline = tblines.append
        stack = [self.request._pyfuncitem.obj]
        stack.extend(map(lambda x: x.func, self.fixturestack))
        msg = self.msg
        if msg is not None:
            # the last fixture raise an error, let's present
            # it at the requesting side
            stack = stack[:-1]
        for function in stack:
            fspath, lineno = getfslineno(function)
            try:
                lines, _ = inspect.getsourcelines(get_real_func(function))
            except (IOError, IndexError):
                error_msg = "file %s, line %s: source code not available"
                addline(error_msg % (fspath, lineno+1))
            else:
                addline("file %s, line %s" % (fspath, lineno+1))
                for i, line in enumerate(lines):
                    line = line.rstrip()
                    addline("  " + line)
                    if line.lstrip().startswith('def'):
                        break

        if msg is None:
            fm = self.request._fixturemanager
            available = []
            for name, fixturedef in fm._arg2fixturedefs.items():
                parentid = self.request._pyfuncitem.parent.nodeid
                faclist = list(fm._matchfactories(fixturedef, parentid))
                if faclist:
                    available.append(name)
            msg = "fixture %r not found" % (self.argname,)
            msg += "\n available fixtures: %s" %(", ".join(available),)
            msg += "\n use 'pytest --fixtures [testpath]' for help on them."

        return FixtureLookupErrorRepr(fspath, lineno, tblines, msg, self.argname)

class FixtureLookupErrorRepr(TerminalRepr):
    def __init__(self, filename, firstlineno, tblines, errorstring, argname):
        self.tblines = tblines
        self.errorstring = errorstring
        self.filename = filename
        self.firstlineno = firstlineno
        self.argname = argname

    def toterminal(self, tw):
        #tw.line("FixtureLookupError: %s" %(self.argname), red=True)
        for tbline in self.tblines:
            tw.line(tbline.rstrip())
        for line in self.errorstring.split("\n"):
            tw.line("        " + line.strip(), red=True)
        tw.line()
        tw.line("%s:%d" % (self.filename, self.firstlineno+1))

class FixtureManager:
    """
    pytest fixtures definitions and information is stored and managed
    from this class.

    During collection fm.parsefactories() is called multiple times to parse
    fixture function definitions into FixtureDef objects and internal
    data structures.

    During collection of test functions, metafunc-mechanics instantiate
    a FuncFixtureInfo object which is cached per node/func-name.
    This FuncFixtureInfo object is later retrieved by Function nodes
    which themselves offer a fixturenames attribute.

    The FuncFixtureInfo object holds information about fixtures and FixtureDefs
    relevant for a particular function.  An initial list of fixtures is
    assembled like this:

    - ini-defined usefixtures
    - autouse-marked fixtures along the collection chain up from the function
    - usefixtures markers at module/class/function level
    - test function funcargs

    Subsequently the funcfixtureinfo.fixturenames attribute is computed
    as the closure of the fixtures needed to setup the initial fixtures,
    i. e. fixtures needed by fixture functions themselves are appended
    to the fixturenames list.

    Upon the test-setup phases all fixturenames are instantiated, retrieved
    by a lookup of their FuncFixtureInfo.
    """

    _argprefix = "pytest_funcarg__"
    FixtureLookupError = FixtureLookupError
    FixtureLookupErrorRepr = FixtureLookupErrorRepr

    def __init__(self, session):
        self.session = session
        self.config = session.config
        self._arg2fixturedefs = {}
        self._holderobjseen = set()
        self._arg2finish = {}
        self._nodeid_and_autousenames = [("", self.config.getini("usefixtures"))]
        session.config.pluginmanager.register(self, "funcmanage")


    def getfixtureinfo(self, node, func, cls, funcargs=True):
        if funcargs and not hasattr(node, "nofuncargs"):
            if cls is not None:
                startindex = 1
            else:
                startindex = None
            argnames = getfuncargnames(func, startindex)
        else:
            argnames = ()
        usefixtures = getattr(func, "usefixtures", None)
        initialnames = argnames
        if usefixtures is not None:
            initialnames = usefixtures.args + initialnames
        fm = node.session._fixturemanager
        names_closure, arg2fixturedefs = fm.getfixtureclosure(initialnames,
                                                              node)
        return FuncFixtureInfo(argnames, names_closure, arg2fixturedefs)

    def pytest_plugin_registered(self, plugin):
        nodeid = None
        try:
            p = py.path.local(plugin.__file__)
        except AttributeError:
            pass
        else:
            # construct the base nodeid which is later used to check
            # what fixtures are visible for particular tests (as denoted
            # by their test id)
            if p.basename.startswith("conftest.py"):
                nodeid = p.dirpath().relto(self.config.rootdir)
                if p.sep != "/":
                    nodeid = nodeid.replace(p.sep, "/")
        self.parsefactories(plugin, nodeid)

    def _getautousenames(self, nodeid):
        """ return a tuple of fixture names to be used. """
        autousenames = []
        for baseid, basenames in self._nodeid_and_autousenames:
            if nodeid.startswith(baseid):
                if baseid:
                    i = len(baseid)
                    nextchar = nodeid[i:i+1]
                    if nextchar and nextchar not in ":/":
                        continue
                autousenames.extend(basenames)
        # make sure autousenames are sorted by scope, scopenum 0 is session
        autousenames.sort(
            key=lambda x: self._arg2fixturedefs[x][-1].scopenum)
        return autousenames

    def getfixtureclosure(self, fixturenames, parentnode):
        # collect the closure of all fixtures , starting with the given
        # fixturenames as the initial set.  As we have to visit all
        # factory definitions anyway, we also return a arg2fixturedefs
        # mapping so that the caller can reuse it and does not have
        # to re-discover fixturedefs again for each fixturename
        # (discovering matching fixtures for a given name/node is expensive)

        parentid = parentnode.nodeid
        fixturenames_closure = self._getautousenames(parentid)
        def merge(otherlist):
            for arg in otherlist:
                if arg not in fixturenames_closure:
                    fixturenames_closure.append(arg)
        merge(fixturenames)
        arg2fixturedefs = {}
        lastlen = -1
        while lastlen != len(fixturenames_closure):
            lastlen = len(fixturenames_closure)
            for argname in fixturenames_closure:
                if argname in arg2fixturedefs:
                    continue
                fixturedefs = self.getfixturedefs(argname, parentid)
                if fixturedefs:
                    arg2fixturedefs[argname] = fixturedefs
                    merge(fixturedefs[-1].argnames)
        return fixturenames_closure, arg2fixturedefs

    def pytest_generate_tests(self, metafunc):
        for argname in metafunc.fixturenames:
            faclist = metafunc._arg2fixturedefs.get(argname)
            if faclist:
                fixturedef = faclist[-1]
                if fixturedef.params is not None:
                    func_params = getattr(getattr(metafunc.function, 'parametrize', None), 'args', [[None]])
                    # skip directly parametrized arguments
                    argnames = func_params[0]
                    if not isinstance(argnames, (tuple, list)):
                        argnames = [x.strip() for x in argnames.split(",") if x.strip()]
                    if argname not in func_params and argname not in argnames:
                        metafunc.parametrize(argname, fixturedef.params,
                                             indirect=True, scope=fixturedef.scope,
                                             ids=fixturedef.ids)
            else:
                continue # will raise FixtureLookupError at setup time

    def pytest_collection_modifyitems(self, items):
        # separate parametrized setups
        items[:] = reorder_items(items)

    def parsefactories(self, node_or_obj, nodeid=NOTSET, unittest=False):
        if nodeid is not NOTSET:
            holderobj = node_or_obj
        else:
            holderobj = node_or_obj.obj
            nodeid = node_or_obj.nodeid
        if holderobj in self._holderobjseen:
            return
        self._holderobjseen.add(holderobj)
        autousenames = []
        for name in dir(holderobj):
            obj = getattr(holderobj, name, None)
            # fixture functions have a pytest_funcarg__ prefix (pre-2.3 style)
            # or are "@pytest.fixture" marked
            marker = getfixturemarker(obj)
            if marker is None:
                if not name.startswith(self._argprefix):
                    continue
                if not callable(obj):
                    continue
                marker = defaultfuncargprefixmarker
                name = name[len(self._argprefix):]
            elif not isinstance(marker, FixtureFunctionMarker):
                # magic globals  with __getattr__ might have got us a wrong
                # fixture attribute
                continue
            else:
                if marker.name:
                    name = marker.name
                assert not name.startswith(self._argprefix), name
            fixturedef = FixtureDef(self, nodeid, name, obj,
                                    marker.scope, marker.params,
                                    unittest=unittest, ids=marker.ids)
            faclist = self._arg2fixturedefs.setdefault(name, [])
            if fixturedef.has_location:
                faclist.append(fixturedef)
            else:
                # fixturedefs with no location are at the front
                # so this inserts the current fixturedef after the
                # existing fixturedefs from external plugins but
                # before the fixturedefs provided in conftests.
                i = len([f for f in faclist if not f.has_location])
                faclist.insert(i, fixturedef)
            if marker.autouse:
                autousenames.append(name)
        if autousenames:
            self._nodeid_and_autousenames.append((nodeid or '', autousenames))

    def getfixturedefs(self, argname, nodeid):
        try:
            fixturedefs = self._arg2fixturedefs[argname]
        except KeyError:
            return None
        else:
            return tuple(self._matchfactories(fixturedefs, nodeid))

    def _matchfactories(self, fixturedefs, nodeid):
        for fixturedef in fixturedefs:
            if nodeid.startswith(fixturedef.baseid):
                yield fixturedef


def fail_fixturefunc(fixturefunc, msg):
    fs, lineno = getfslineno(fixturefunc)
    location = "%s:%s" % (fs, lineno+1)
    source = _pytest._code.Source(fixturefunc)
    pytest.fail(msg + ":\n\n" + str(source.indent()) + "\n" + location,
                pytrace=False)

def call_fixture_func(fixturefunc, request, kwargs):
    yieldctx = is_generator(fixturefunc)
    if yieldctx:
        it = fixturefunc(**kwargs)
        res = next(it)

        def teardown():
            try:
                next(it)
            except StopIteration:
                pass
            else:
                fail_fixturefunc(fixturefunc,
                    "yield_fixture function has more than one 'yield'")

        request.addfinalizer(teardown)
    else:
        res = fixturefunc(**kwargs)
    return res

class FixtureDef:
    """ A container for a factory definition. """
    def __init__(self, fixturemanager, baseid, argname, func, scope, params,
                 unittest=False, ids=None):
        self._fixturemanager = fixturemanager
        self.baseid = baseid or ''
        self.has_location = baseid is not None
        self.func = func
        self.argname = argname
        self.scope = scope
        self.scopenum = scopes.index(scope or "function")
        self.params = params
        startindex = unittest and 1 or None
        self.argnames = getfuncargnames(func, startindex=startindex)
        self.unittest = unittest
        self.ids = ids
        self._finalizer = []

    def addfinalizer(self, finalizer):
        self._finalizer.append(finalizer)

    def finish(self):
        try:
            while self._finalizer:
                func = self._finalizer.pop()
                func()
        finally:
            ihook = self._fixturemanager.session.ihook
            ihook.pytest_fixture_post_finalizer(fixturedef=self)
            # even if finalization fails, we invalidate
            # the cached fixture value
            if hasattr(self, "cached_result"):
                del self.cached_result

    def execute(self, request):
        # get required arguments and register our own finish()
        # with their finalization
        for argname in self.argnames:
            fixturedef = request._get_active_fixturedef(argname)
            if argname != "request":
                fixturedef.addfinalizer(self.finish)

        my_cache_key = request.param_index
        cached_result = getattr(self, "cached_result", None)
        if cached_result is not None:
            result, cache_key, err = cached_result
            if my_cache_key == cache_key:
                if err is not None:
                    py.builtin._reraise(*err)
                else:
                    return result
            # we have a previous but differently parametrized fixture instance
            # so we need to tear it down before creating a new one
            self.finish()
            assert not hasattr(self, "cached_result")

        ihook = self._fixturemanager.session.ihook
        ihook.pytest_fixture_setup(fixturedef=self, request=request)

    def __repr__(self):
        return ("<FixtureDef name=%r scope=%r baseid=%r >" %
                (self.argname, self.scope, self.baseid))

def pytest_fixture_setup(fixturedef, request):
    """ Execution of fixture setup. """
    kwargs = {}
    for argname in fixturedef.argnames:
        fixdef = request._get_active_fixturedef(argname)
        result, arg_cache_key, exc = fixdef.cached_result
        request._check_scope(argname, request.scope, fixdef.scope)
        kwargs[argname] = result

    fixturefunc = fixturedef.func
    if fixturedef.unittest:
        if request.instance is not None:
            # bind the unbound method to the TestCase instance
            fixturefunc = fixturedef.func.__get__(request.instance)
    else:
        # the fixture function needs to be bound to the actual
        # request.instance so that code working with "fixturedef" behaves
        # as expected.
        if request.instance is not None:
            fixturefunc = getimfunc(fixturedef.func)
            if fixturefunc != fixturedef.func:
                fixturefunc = fixturefunc.__get__(request.instance)
    my_cache_key = request.param_index
    try:
        result = call_fixture_func(fixturefunc, request, kwargs)
    except Exception:
        fixturedef.cached_result = (None, my_cache_key, sys.exc_info())
        raise
    fixturedef.cached_result = (result, my_cache_key, None)
    return result

def num_mock_patch_args(function):
    """ return number of arguments used up by mock arguments (if any) """
    patchings = getattr(function, "patchings", None)
    if not patchings:
        return 0
    mock = sys.modules.get("mock", sys.modules.get("unittest.mock", None))
    if mock is not None:
        return len([p for p in patchings
                        if not p.attribute_name and p.new is mock.DEFAULT])
    return len(patchings)


def getfuncargnames(function, startindex=None):
    # XXX merge with main.py's varnames
    #assert not isclass(function)
    realfunction = function
    while hasattr(realfunction, "__wrapped__"):
        realfunction = realfunction.__wrapped__
    if startindex is None:
        startindex = inspect.ismethod(function) and 1 or 0
    if realfunction != function:
        startindex += num_mock_patch_args(function)
        function = realfunction
    if isinstance(function, functools.partial):
        argnames = inspect.getargs(_pytest._code.getrawcode(function.func))[0]
        partial = function
        argnames = argnames[len(partial.args):]
        if partial.keywords:
            for kw in partial.keywords:
                argnames.remove(kw)
    else:
        argnames = inspect.getargs(_pytest._code.getrawcode(function))[0]
    defaults = getattr(function, 'func_defaults',
                       getattr(function, '__defaults__', None)) or ()
    numdefaults = len(defaults)
    if numdefaults:
        return tuple(argnames[startindex:-numdefaults])
    return tuple(argnames[startindex:])

# algorithm for sorting on a per-parametrized resource setup basis
# it is called for scopenum==0 (session) first and performs sorting
# down to the lower scopes such as to minimize number of "high scope"
# setups and teardowns

def reorder_items(items):
    argkeys_cache = {}
    for scopenum in range(0, scopenum_function):
        argkeys_cache[scopenum] = d = {}
        for item in items:
            keys = set(get_parametrized_fixture_keys(item, scopenum))
            if keys:
                d[item] = keys
    return reorder_items_atscope(items, set(), argkeys_cache, 0)

def reorder_items_atscope(items, ignore, argkeys_cache, scopenum):
    if scopenum >= scopenum_function or len(items) < 3:
        return items
    items_done = []
    while 1:
        items_before, items_same, items_other, newignore = \
                slice_items(items, ignore, argkeys_cache[scopenum])
        items_before = reorder_items_atscope(
                            items_before, ignore, argkeys_cache,scopenum+1)
        if items_same is None:
            # nothing to reorder in this scope
            assert items_other is None
            return items_done + items_before
        items_done.extend(items_before)
        items = items_same + items_other
        ignore = newignore


def slice_items(items, ignore, scoped_argkeys_cache):
    # we pick the first item which uses a fixture instance in the
    # requested scope and which we haven't seen yet.  We slice the input
    # items list into a list of items_nomatch, items_same and
    # items_other
    if scoped_argkeys_cache:  # do we need to do work at all?
        it = iter(items)
        # first find a slicing key
        for i, item in enumerate(it):
            argkeys = scoped_argkeys_cache.get(item)
            if argkeys is not None:
                argkeys = argkeys.difference(ignore)
                if argkeys:  # found a slicing key
                    slicing_argkey = argkeys.pop()
                    items_before = items[:i]
                    items_same = [item]
                    items_other = []
                    # now slice the remainder of the list
                    for item in it:
                        argkeys = scoped_argkeys_cache.get(item)
                        if argkeys and slicing_argkey in argkeys and \
                            slicing_argkey not in ignore:
                            items_same.append(item)
                        else:
                            items_other.append(item)
                    newignore = ignore.copy()
                    newignore.add(slicing_argkey)
                    return (items_before, items_same, items_other, newignore)
    return items, None, None, None

def get_parametrized_fixture_keys(item, scopenum):
    """ return list of keys for all parametrized arguments which match
    the specified scope. """
    assert scopenum < scopenum_function  # function
    try:
        cs = item.callspec
    except AttributeError:
        pass
    else:
        # cs.indictes.items() is random order of argnames but
        # then again different functions (items) can change order of
        # arguments so it doesn't matter much probably
        for argname, param_index in cs.indices.items():
            if cs._arg2scopenum[argname] != scopenum:
                continue
            if scopenum == 0:    # session
                key = (argname, param_index)
            elif scopenum == 1:  # module
                key = (argname, param_index, item.fspath)
            elif scopenum == 2:  # class
                key = (argname, param_index, item.fspath, item.cls)
            yield key


def xunitsetup(obj, name):
    meth = getattr(obj, name, None)
    if getfixturemarker(meth) is None:
        return meth

def getfixturemarker(obj):
    """ return fixturemarker or None if it doesn't exist or raised
    exceptions."""
    try:
        return getattr(obj, "_pytestfixturefunction", None)
    except KeyboardInterrupt:
        raise
    except Exception:
        # some objects raise errors like request (from flask import request)
        # we don't expect them to be fixture functions
        return None

scopename2class = {
    'class': Class,
    'module': Module,
    'function': pytest.Item,
}
def get_scope_node(node, scope):
    cls = scopename2class.get(scope)
    if cls is None:
        if scope == "session":
            return node.session
        raise ValueError("unknown scope")
    return node.getparent(cls)<|MERGE_RESOLUTION|>--- conflicted
+++ resolved
@@ -6,12 +6,9 @@
 import re
 import types
 import sys
-<<<<<<< HEAD
 import math
 import collections
-=======
 import warnings
->>>>>>> c519b951
 
 import py
 import pytest
