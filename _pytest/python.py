""" Python test discovery, setup and run of test functions. """

import fnmatch
import functools
import inspect
import re
import types
import sys
import math
import collections

import py
import pytest
from _pytest._code.code import TerminalRepr
from _pytest.mark import MarkDecorator, MarkerError

try:
    import enum
except ImportError:  # pragma: no cover
    # Only available in Python 3.4+ or as a backport
    enum = None

import _pytest
import _pytest._pluggy as pluggy

cutdir2 = py.path.local(_pytest.__file__).dirpath()
cutdir1 = py.path.local(pluggy.__file__.rstrip("oc"))


NoneType = type(None)
NOTSET = object()
isfunction = inspect.isfunction
isclass = inspect.isclass
callable = py.builtin.callable
# used to work around a python2 exception info leak
exc_clear = getattr(sys, 'exc_clear', lambda: None)
# The type of re.compile objects is not exposed in Python.
REGEX_TYPE = type(re.compile(''))

_PY3 = sys.version_info > (3, 0)
_PY2 = not _PY3


if hasattr(inspect, 'signature'):
    def _format_args(func):
        return str(inspect.signature(func))
else:
    def _format_args(func):
        return inspect.formatargspec(*inspect.getargspec(func))

if  sys.version_info[:2] == (2, 6):
    def isclass(object):
        """ Return true if the object is a class. Overrides inspect.isclass for
        python 2.6 because it will return True for objects which always return
        something on __getattr__ calls (see #1035).
        Backport of https://hg.python.org/cpython/rev/35bf8f7a8edc
        """
        return isinstance(object, (type, types.ClassType))

def _has_positional_arg(func):
    return func.__code__.co_argcount


def filter_traceback(entry):
    # entry.path might sometimes return a str object when the entry
    # points to dynamically generated code
    # see https://bitbucket.org/pytest-dev/py/issues/71
    raw_filename = entry.frame.code.raw.co_filename
    is_generated = '<' in raw_filename and '>' in raw_filename
    if is_generated:
        return False
    # entry.path might point to an inexisting file, in which case it will
    # alsso return a str object. see #1133
    p = py.path.local(entry.path)
    return p != cutdir1 and not p.relto(cutdir2)


def get_real_func(obj):
    """ gets the real function object of the (possibly) wrapped object by
    functools.wraps or functools.partial.
    """
    while hasattr(obj, "__wrapped__"):
        obj = obj.__wrapped__
    if isinstance(obj, functools.partial):
        obj = obj.func
    return obj

def getfslineno(obj):
    # xxx let decorators etc specify a sane ordering
    obj = get_real_func(obj)
    if hasattr(obj, 'place_as'):
        obj = obj.place_as
    fslineno = _pytest._code.getfslineno(obj)
    assert isinstance(fslineno[1], int), obj
    return fslineno

def getimfunc(func):
    try:
        return func.__func__
    except AttributeError:
        try:
            return func.im_func
        except AttributeError:
            return func

def safe_getattr(object, name, default):
    """ Like getattr but return default upon any Exception.

    Attribute access can potentially fail for 'evil' Python objects.
    See issue214
    """
    try:
        return getattr(object, name, default)
    except Exception:
        return default


class FixtureFunctionMarker:
    def __init__(self, scope, params, autouse=False, ids=None, name=None):
        self.scope = scope
        self.params = params
        self.autouse = autouse
        self.ids = ids
        self.name = name

    def __call__(self, function):
        if isclass(function):
            raise ValueError(
                    "class fixtures not supported (may be in the future)")
        function._pytestfixturefunction = self
        return function


def fixture(scope="function", params=None, autouse=False, ids=None, name=None):
    """ (return a) decorator to mark a fixture factory function.

    This decorator can be used (with or or without parameters) to define
    a fixture function.  The name of the fixture function can later be
    referenced to cause its invocation ahead of running tests: test
    modules or classes can use the pytest.mark.usefixtures(fixturename)
    marker.  Test functions can directly use fixture names as input
    arguments in which case the fixture instance returned from the fixture
    function will be injected.

    :arg scope: the scope for which this fixture is shared, one of
                "function" (default), "class", "module", "session".

    :arg params: an optional list of parameters which will cause multiple
                invocations of the fixture function and all of the tests
                using it.

    :arg autouse: if True, the fixture func is activated for all tests that
                can see it.  If False (the default) then an explicit
                reference is needed to activate the fixture.

    :arg ids: list of string ids each corresponding to the params
       so that they are part of the test id. If no ids are provided
       they will be generated automatically from the params.

    :arg name: the name of the fixture. This defaults to the name of the
               decorated function. If a fixture is used in the same module in
               which it is defined, the function name of the fixture will be
               shadowed by the function arg that requests the fixture; one way
               to resolve this is to name the decorated function
               ``fixture_<fixturename>`` and then use
               ``@pytest.fixture(name='<fixturename>')``.

    Fixtures can optionally provide their values to test functions using a ``yield`` statement,
    instead of ``return``. In this case, the code block after the ``yield`` statement is executed
    as teardown code regardless of the test outcome. A fixture function must yield exactly once.
    """
    if callable(scope) and params is None and autouse == False:
        # direct decoration
        return FixtureFunctionMarker(
                "function", params, autouse, name=name)(scope)
    if params is not None and not isinstance(params, (list, tuple)):
        params = list(params)
    return FixtureFunctionMarker(scope, params, autouse, ids=ids, name=name)


def yield_fixture(scope="function", params=None, autouse=False, ids=None, name=None):
    """ (return a) decorator to mark a yield-fixture factory function.

    .. deprecated:: 1.10
        Use :py:func:`pytest.fixture` directly instead.
    """
    if callable(scope) and params is None and not autouse:
        # direct decoration
        return FixtureFunctionMarker(
                "function", params, autouse, ids=ids, name=name)(scope)
    else:
        return FixtureFunctionMarker(scope, params, autouse, ids=ids, name=name)

defaultfuncargprefixmarker = fixture()

def pyobj_property(name):
    def get(self):
        node = self.getparent(getattr(pytest, name))
        if node is not None:
            return node.obj
    doc = "python %s object this node was collected from (can be None)." % (
          name.lower(),)
    return property(get, None, None, doc)


def pytest_addoption(parser):
    group = parser.getgroup("general")
    group.addoption('--fixtures', '--funcargs',
               action="store_true", dest="showfixtures", default=False,
               help="show available fixtures, sorted by plugin appearance")
    group.addoption(
        '--fixtures-per-test',
        action="store_true",
        dest="show_fixtures_per_test",
        default=False,
        help="show fixtures per test",
    )
    parser.addini("usefixtures", type="args", default=[],
        help="list of default fixtures to be used with this project")
    parser.addini("python_files", type="args",
        default=['test_*.py', '*_test.py'],
        help="glob-style file patterns for Python test module discovery")
    parser.addini("python_classes", type="args", default=["Test",],
        help="prefixes or glob names for Python test class discovery")
    parser.addini("python_functions", type="args", default=["test",],
        help="prefixes or glob names for Python test function and "
             "method discovery")

    group.addoption("--import-mode", default="prepend",
        choices=["prepend", "append"], dest="importmode",
        help="prepend/append to sys.path when importing test modules, "
             "default is to prepend.")


def pytest_cmdline_main(config):
    if config.option.showfixtures:
        showfixtures(config)
        return 0
    if config.option.show_fixtures_per_test:
        show_fixtures_per_test(config)
        return 0


def pytest_generate_tests(metafunc):
    # those alternative spellings are common - raise a specific error to alert
    # the user
    alt_spellings = ['parameterize', 'parametrise', 'parameterise']
    for attr in alt_spellings:
        if hasattr(metafunc.function, attr):
            msg = "{0} has '{1}', spelling should be 'parametrize'"
            raise MarkerError(msg.format(metafunc.function.__name__, attr))
    try:
        markers = metafunc.function.parametrize
    except AttributeError:
        return
    for marker in markers:
        metafunc.parametrize(*marker.args, **marker.kwargs)

def pytest_configure(config):
    config.addinivalue_line("markers",
        "parametrize(argnames, argvalues): call a test function multiple "
        "times passing in different arguments in turn. argvalues generally "
        "needs to be a list of values if argnames specifies only one name "
        "or a list of tuples of values if argnames specifies multiple names. "
        "Example: @parametrize('arg1', [1,2]) would lead to two calls of the "
        "decorated test function, one with arg1=1 and another with arg1=2."
        "see http://pytest.org/latest/parametrize.html for more info and "
        "examples."
    )
    config.addinivalue_line("markers",
        "usefixtures(fixturename1, fixturename2, ...): mark tests as needing "
        "all of the specified fixtures. see http://pytest.org/latest/fixture.html#usefixtures "
    )

def pytest_sessionstart(session):
    session._fixturemanager = FixtureManager(session)

@pytest.hookimpl(trylast=True)
def pytest_namespace():
    raises.Exception = pytest.fail.Exception
    return {
        'fixture': fixture,
        'yield_fixture': yield_fixture,
        'raises': raises,
        'approx': approx,
        'collect': {
        'Module': Module, 'Class': Class, 'Instance': Instance,
        'Function': Function, 'Generator': Generator,
        '_fillfuncargs': fillfixtures}
    }

@fixture(scope="session")
def pytestconfig(request):
    """ the pytest config object with access to command line opts."""
    return request.config


@pytest.hookimpl(trylast=True)
def pytest_pyfunc_call(pyfuncitem):
    testfunction = pyfuncitem.obj
    if pyfuncitem._isyieldedfunction():
        testfunction(*pyfuncitem._args)
    else:
        funcargs = pyfuncitem.funcargs
        testargs = {}
        for arg in pyfuncitem._fixtureinfo.argnames:
            testargs[arg] = funcargs[arg]
        testfunction(**testargs)
    return True

def pytest_collect_file(path, parent):
    ext = path.ext
    if ext == ".py":
        if not parent.session.isinitpath(path):
            for pat in parent.config.getini('python_files'):
                if path.fnmatch(pat):
                    break
            else:
               return
        ihook = parent.session.gethookproxy(path)
        return ihook.pytest_pycollect_makemodule(path=path, parent=parent)

def pytest_pycollect_makemodule(path, parent):
    return Module(path, parent)

@pytest.hookimpl(hookwrapper=True)
def pytest_pycollect_makeitem(collector, name, obj):
    outcome = yield
    res = outcome.get_result()
    if res is not None:
        raise StopIteration
    # nothing was collected elsewhere, let's do it here
    if isclass(obj):
        if collector.istestclass(obj, name):
            Class = collector._getcustomclass("Class")
            outcome.force_result(Class(name, parent=collector))
    elif collector.istestfunction(obj, name):
        # mock seems to store unbound methods (issue473), normalize it
        obj = getattr(obj, "__func__", obj)
        # We need to try and unwrap the function if it's a functools.partial
        # or a funtools.wrapped.
        # We musn't if it's been wrapped with mock.patch (python 2 only)
        if not (isfunction(obj) or isfunction(get_real_func(obj))):
            collector.warn(code="C2", message=
                "cannot collect %r because it is not a function."
                % name, )
        elif getattr(obj, "__test__", True):
            if is_generator(obj):
                res = Generator(name, parent=collector)
            else:
                res = list(collector._genfunctions(name, obj))
            outcome.force_result(res)

def pytest_make_parametrize_id(config, val):
    return None

def is_generator(func):
    try:
        return _pytest._code.getrawcode(func).co_flags & 32 # generator function
    except AttributeError: # builtin functions have no bytecode
        # assume them to not be generators
        return False

class PyobjContext(object):
    module = pyobj_property("Module")
    cls = pyobj_property("Class")
    instance = pyobj_property("Instance")

class PyobjMixin(PyobjContext):
    def obj():
        def fget(self):
            try:
                return self._obj
            except AttributeError:
                self._obj = obj = self._getobj()
                return obj
        def fset(self, value):
            self._obj = value
        return property(fget, fset, None, "underlying python object")
    obj = obj()

    def _getobj(self):
        return getattr(self.parent.obj, self.name)

    def getmodpath(self, stopatmodule=True, includemodule=False):
        """ return python path relative to the containing module. """
        chain = self.listchain()
        chain.reverse()
        parts = []
        for node in chain:
            if isinstance(node, Instance):
                continue
            name = node.name
            if isinstance(node, Module):
                assert name.endswith(".py")
                name = name[:-3]
                if stopatmodule:
                    if includemodule:
                        parts.append(name)
                    break
            parts.append(name)
        parts.reverse()
        s = ".".join(parts)
        return s.replace(".[", "[")

    def _getfslineno(self):
        return getfslineno(self.obj)

    def reportinfo(self):
        # XXX caching?
        obj = self.obj
        compat_co_firstlineno = getattr(obj, 'compat_co_firstlineno', None)
        if isinstance(compat_co_firstlineno, int):
            # nose compatibility
            fspath = sys.modules[obj.__module__].__file__
            if fspath.endswith(".pyc"):
                fspath = fspath[:-1]
            lineno = compat_co_firstlineno
        else:
            fspath, lineno = getfslineno(obj)
        modpath = self.getmodpath()
        assert isinstance(lineno, int)
        return fspath, lineno, modpath

class PyCollector(PyobjMixin, pytest.Collector):

    def funcnamefilter(self, name):
        return self._matches_prefix_or_glob_option('python_functions', name)

    def isnosetest(self, obj):
        """ Look for the __test__ attribute, which is applied by the
        @nose.tools.istest decorator
        """
        # We explicitly check for "is True" here to not mistakenly treat
        # classes with a custom __getattr__ returning something truthy (like a
        # function) as test classes.
        return safe_getattr(obj, '__test__', False) is True

    def classnamefilter(self, name):
        return self._matches_prefix_or_glob_option('python_classes', name)

    def istestfunction(self, obj, name):
        return (
            (self.funcnamefilter(name) or self.isnosetest(obj)) and
            safe_getattr(obj, "__call__", False) and getfixturemarker(obj) is None
        )

    def istestclass(self, obj, name):
        return self.classnamefilter(name) or self.isnosetest(obj)

    def _matches_prefix_or_glob_option(self, option_name, name):
        """
        checks if the given name matches the prefix or glob-pattern defined
        in ini configuration.
        """
        for option in self.config.getini(option_name):
            if name.startswith(option):
                return True
            # check that name looks like a glob-string before calling fnmatch
            # because this is called for every name in each collected module,
            # and fnmatch is somewhat expensive to call
            elif ('*' in option or '?' in option or '[' in option) and \
                    fnmatch.fnmatch(name, option):
                return True
        return False

    def collect(self):
        if not getattr(self.obj, "__test__", True):
            return []

        # NB. we avoid random getattrs and peek in the __dict__ instead
        # (XXX originally introduced from a PyPy need, still true?)
        dicts = [getattr(self.obj, '__dict__', {})]
        for basecls in inspect.getmro(self.obj.__class__):
            dicts.append(basecls.__dict__)
        seen = {}
        l = []
        for dic in dicts:
            for name, obj in list(dic.items()):
                if name in seen:
                    continue
                seen[name] = True
                res = self.makeitem(name, obj)
                if res is None:
                    continue
                if not isinstance(res, list):
                    res = [res]
                l.extend(res)
        l.sort(key=lambda item: item.reportinfo()[:2])
        return l

    def makeitem(self, name, obj):
        #assert self.ihook.fspath == self.fspath, self
        return self.ihook.pytest_pycollect_makeitem(
            collector=self, name=name, obj=obj)

    def _genfunctions(self, name, funcobj):
        module = self.getparent(Module).obj
        clscol = self.getparent(Class)
        cls = clscol and clscol.obj or None
        transfer_markers(funcobj, cls, module)
        fm = self.session._fixturemanager
        fixtureinfo = fm.getfixtureinfo(self, funcobj, cls)
        metafunc = Metafunc(funcobj, fixtureinfo, self.config,
                            cls=cls, module=module)
        methods = []
        if hasattr(module, "pytest_generate_tests"):
            methods.append(module.pytest_generate_tests)
        if hasattr(cls, "pytest_generate_tests"):
            methods.append(cls().pytest_generate_tests)
        if methods:
            self.ihook.pytest_generate_tests.call_extra(methods,
                                                        dict(metafunc=metafunc))
        else:
            self.ihook.pytest_generate_tests(metafunc=metafunc)

        Function = self._getcustomclass("Function")
        if not metafunc._calls:
            yield Function(name, parent=self, fixtureinfo=fixtureinfo)
        else:
            # add funcargs() as fixturedefs to fixtureinfo.arg2fixturedefs
            add_funcarg_pseudo_fixture_def(self, metafunc, fm)

            for callspec in metafunc._calls:
                subname = "%s[%s]" %(name, callspec.id)
                yield Function(name=subname, parent=self,
                               callspec=callspec, callobj=funcobj,
                               fixtureinfo=fixtureinfo,
                               keywords={callspec.id:True})

def add_funcarg_pseudo_fixture_def(collector, metafunc, fixturemanager):
    # this function will transform all collected calls to a functions
    # if they use direct funcargs (i.e. direct parametrization)
    # because we want later test execution to be able to rely on
    # an existing FixtureDef structure for all arguments.
    # XXX we can probably avoid this algorithm  if we modify CallSpec2
    # to directly care for creating the fixturedefs within its methods.
    if not metafunc._calls[0].funcargs:
        return # this function call does not have direct parametrization
    # collect funcargs of all callspecs into a list of values
    arg2params = {}
    arg2scope = {}
    for callspec in metafunc._calls:
        for argname, argvalue in callspec.funcargs.items():
            assert argname not in callspec.params
            callspec.params[argname] = argvalue
            arg2params_list = arg2params.setdefault(argname, [])
            callspec.indices[argname] = len(arg2params_list)
            arg2params_list.append(argvalue)
            if argname not in arg2scope:
                scopenum = callspec._arg2scopenum.get(argname,
                                                      scopenum_function)
                arg2scope[argname] = scopes[scopenum]
        callspec.funcargs.clear()

    # register artificial FixtureDef's so that later at test execution
    # time we can rely on a proper FixtureDef to exist for fixture setup.
    arg2fixturedefs = metafunc._arg2fixturedefs
    for argname, valuelist in arg2params.items():
        # if we have a scope that is higher than function we need
        # to make sure we only ever create an according fixturedef on
        # a per-scope basis. We thus store and cache the fixturedef on the
        # node related to the scope.
        scope = arg2scope[argname]
        node = None
        if scope != "function":
            node = get_scope_node(collector, scope)
            if node is None:
                assert scope == "class" and isinstance(collector, Module)
                # use module-level collector for class-scope (for now)
                node = collector
        if node and argname in node._name2pseudofixturedef:
            arg2fixturedefs[argname] = [node._name2pseudofixturedef[argname]]
        else:
            fixturedef =  FixtureDef(fixturemanager, '', argname,
                           get_direct_param_fixture_func,
                           arg2scope[argname],
                           valuelist, False, False)
            arg2fixturedefs[argname] = [fixturedef]
            if node is not None:
                node._name2pseudofixturedef[argname] = fixturedef


def get_direct_param_fixture_func(request):
    return request.param

class FuncFixtureInfo:
    def __init__(self, argnames, names_closure, name2fixturedefs):
        self.argnames = argnames
        self.names_closure = names_closure
        self.name2fixturedefs = name2fixturedefs


def _marked(func, mark):
    """ Returns True if :func: is already marked with :mark:, False otherwise.
    This can happen if marker is applied to class and the test file is
    invoked more than once.
    """
    try:
        func_mark = getattr(func, mark.name)
    except AttributeError:
        return False
    return mark.args == func_mark.args and mark.kwargs == func_mark.kwargs


def transfer_markers(funcobj, cls, mod):
    # XXX this should rather be code in the mark plugin or the mark
    # plugin should merge with the python plugin.
    for holder in (cls, mod):
        try:
            pytestmark = holder.pytestmark
        except AttributeError:
            continue
        if isinstance(pytestmark, list):
            for mark in pytestmark:
                if not _marked(funcobj, mark):
                    mark(funcobj)
        else:
            if not _marked(funcobj, pytestmark):
                pytestmark(funcobj)

class Module(pytest.File, PyCollector):
    """ Collector for test classes and functions. """
    def _getobj(self):
        return self._memoizedcall('_obj', self._importtestmodule)

    def collect(self):
        self.session._fixturemanager.parsefactories(self)
        return super(Module, self).collect()

    def _importtestmodule(self):
        # we assume we are only called once per module
        importmode = self.config.getoption("--import-mode")
        try:
            mod = self.fspath.pyimport(ensuresyspath=importmode)
        except SyntaxError:
            raise self.CollectError(
                _pytest._code.ExceptionInfo().getrepr(style="short"))
        except self.fspath.ImportMismatchError:
            e = sys.exc_info()[1]
            raise self.CollectError(
                "import file mismatch:\n"
                "imported module %r has this __file__ attribute:\n"
                "  %s\n"
                "which is not the same as the test file we want to collect:\n"
                "  %s\n"
                "HINT: remove __pycache__ / .pyc files and/or use a "
                "unique basename for your test file modules"
                 % e.args
            )
        except ImportError:
            exc_class, exc, _ = sys.exc_info()
            raise self.CollectError(
                "ImportError while importing test module '%s'.\n"
                "Original error message:\n'%s'\n"
                "Make sure your test modules/packages have valid Python names."
                % (self.fspath, exc or exc_class)
            )
        #print "imported test module", mod
        self.config.pluginmanager.consider_module(mod)
        return mod

    def setup(self):
        setup_module = xunitsetup(self.obj, "setUpModule")
        if setup_module is None:
            setup_module = xunitsetup(self.obj, "setup_module")
        if setup_module is not None:
            #XXX: nose compat hack, move to nose plugin
            # if it takes a positional arg, its probably a pytest style one
            # so we pass the current module object
            if _has_positional_arg(setup_module):
                setup_module(self.obj)
            else:
                setup_module()
        fin = getattr(self.obj, 'tearDownModule', None)
        if fin is None:
            fin = getattr(self.obj, 'teardown_module', None)
        if fin is not None:
            #XXX: nose compat hack, move to nose plugin
            # if it takes a positional arg, it's probably a pytest style one
            # so we pass the current module object
            if _has_positional_arg(fin):
                finalizer = lambda: fin(self.obj)
            else:
                finalizer = fin
            self.addfinalizer(finalizer)


class Class(PyCollector):
    """ Collector for test methods. """
    def collect(self):
        if hasinit(self.obj):
            self.warn("C1", "cannot collect test class %r because it has a "
                "__init__ constructor" % self.obj.__name__)
            return []
        return [self._getcustomclass("Instance")(name="()", parent=self)]

    def setup(self):
        setup_class = xunitsetup(self.obj, 'setup_class')
        if setup_class is not None:
            setup_class = getattr(setup_class, 'im_func', setup_class)
            setup_class = getattr(setup_class, '__func__', setup_class)
            setup_class(self.obj)

        fin_class = getattr(self.obj, 'teardown_class', None)
        if fin_class is not None:
            fin_class = getattr(fin_class, 'im_func', fin_class)
            fin_class = getattr(fin_class, '__func__', fin_class)
            self.addfinalizer(lambda: fin_class(self.obj))

class Instance(PyCollector):
    def _getobj(self):
        obj = self.parent.obj()
        return obj

    def collect(self):
        self.session._fixturemanager.parsefactories(self)
        return super(Instance, self).collect()

    def newinstance(self):
        self.obj = self._getobj()
        return self.obj

class FunctionMixin(PyobjMixin):
    """ mixin for the code common to Function and Generator.
    """

    def setup(self):
        """ perform setup for this test function. """
        if hasattr(self, '_preservedparent'):
            obj = self._preservedparent
        elif isinstance(self.parent, Instance):
            obj = self.parent.newinstance()
            self.obj = self._getobj()
        else:
            obj = self.parent.obj
        if inspect.ismethod(self.obj):
            setup_name = 'setup_method'
            teardown_name = 'teardown_method'
        else:
            setup_name = 'setup_function'
            teardown_name = 'teardown_function'
        setup_func_or_method = xunitsetup(obj, setup_name)
        if setup_func_or_method is not None:
            setup_func_or_method(self.obj)
        fin = getattr(obj, teardown_name, None)
        if fin is not None:
            self.addfinalizer(lambda: fin(self.obj))

    def _prunetraceback(self, excinfo):
        if hasattr(self, '_obj') and not self.config.option.fulltrace:
            code = _pytest._code.Code(get_real_func(self.obj))
            path, firstlineno = code.path, code.firstlineno
            traceback = excinfo.traceback
            ntraceback = traceback.cut(path=path, firstlineno=firstlineno)
            if ntraceback == traceback:
                ntraceback = ntraceback.cut(path=path)
                if ntraceback == traceback:
                    #ntraceback = ntraceback.cut(excludepath=cutdir2)
                    ntraceback = ntraceback.filter(filter_traceback)
                    if not ntraceback:
                        ntraceback = traceback

            excinfo.traceback = ntraceback.filter()
            # issue364: mark all but first and last frames to
            # only show a single-line message for each frame
            if self.config.option.tbstyle == "auto":
                if len(excinfo.traceback) > 2:
                    for entry in excinfo.traceback[1:-1]:
                        entry.set_repr_style('short')

    def _repr_failure_py(self, excinfo, style="long"):
        if excinfo.errisinstance(pytest.fail.Exception):
            if not excinfo.value.pytrace:
                return py._builtin._totext(excinfo.value)
        return super(FunctionMixin, self)._repr_failure_py(excinfo,
            style=style)

    def repr_failure(self, excinfo, outerr=None):
        assert outerr is None, "XXX outerr usage is deprecated"
        style = self.config.option.tbstyle
        if style == "auto":
            style = "long"
        return self._repr_failure_py(excinfo, style=style)


class Generator(FunctionMixin, PyCollector):
    def collect(self):
        # test generators are seen as collectors but they also
        # invoke setup/teardown on popular request
        # (induced by the common "test_*" naming shared with normal tests)
        self.session._setupstate.prepare(self)
        # see FunctionMixin.setup and test_setupstate_is_preserved_134
        self._preservedparent = self.parent.obj
        l = []
        seen = {}
        for i, x in enumerate(self.obj()):
            name, call, args = self.getcallargs(x)
            if not callable(call):
                raise TypeError("%r yielded non callable test %r" %(self.obj, call,))
            if name is None:
                name = "[%d]" % i
            else:
                name = "['%s']" % name
            if name in seen:
                raise ValueError("%r generated tests with non-unique name %r" %(self, name))
            seen[name] = True
            l.append(self.Function(name, self, args=args, callobj=call))
        return l

    def getcallargs(self, obj):
        if not isinstance(obj, (tuple, list)):
            obj = (obj,)
        # explict naming
        if isinstance(obj[0], py.builtin._basestring):
            name = obj[0]
            obj = obj[1:]
        else:
            name = None
        call, args = obj[0], obj[1:]
        return name, call, args


def hasinit(obj):
    init = getattr(obj, '__init__', None)
    if init:
        if init != object.__init__:
            return True



def fillfixtures(function):
    """ fill missing funcargs for a test function. """
    try:
        request = function._request
    except AttributeError:
        # XXX this special code path is only expected to execute
        # with the oejskit plugin.  It uses classes with funcargs
        # and we thus have to work a bit to allow this.
        fm = function.session._fixturemanager
        fi = fm.getfixtureinfo(function.parent, function.obj, None)
        function._fixtureinfo = fi
        request = function._request = FixtureRequest(function)
        request._fillfixtures()
        # prune out funcargs for jstests
        newfuncargs = {}
        for name in fi.argnames:
            newfuncargs[name] = function.funcargs[name]
        function.funcargs = newfuncargs
    else:
        request._fillfixtures()


_notexists = object()

class CallSpec2(object):
    def __init__(self, metafunc):
        self.metafunc = metafunc
        self.funcargs = {}
        self._idlist = []
        self.params = {}
        self._globalid = _notexists
        self._globalid_args = set()
        self._globalparam = _notexists
        self._arg2scopenum = {}  # used for sorting parametrized resources
        self.keywords = {}
        self.indices = {}

    def copy(self, metafunc):
        cs = CallSpec2(self.metafunc)
        cs.funcargs.update(self.funcargs)
        cs.params.update(self.params)
        cs.keywords.update(self.keywords)
        cs.indices.update(self.indices)
        cs._arg2scopenum.update(self._arg2scopenum)
        cs._idlist = list(self._idlist)
        cs._globalid = self._globalid
        cs._globalid_args = self._globalid_args
        cs._globalparam = self._globalparam
        return cs

    def _checkargnotcontained(self, arg):
        if arg in self.params or arg in self.funcargs:
            raise ValueError("duplicate %r" %(arg,))

    def getparam(self, name):
        try:
            return self.params[name]
        except KeyError:
            if self._globalparam is _notexists:
                raise ValueError(name)
            return self._globalparam

    @property
    def id(self):
        return "-".join(map(str, filter(None, self._idlist)))

    def setmulti(self, valtypes, argnames, valset, id, keywords, scopenum,
                 param_index):
        for arg,val in zip(argnames, valset):
            self._checkargnotcontained(arg)
            valtype_for_arg = valtypes[arg]
            getattr(self, valtype_for_arg)[arg] = val
            self.indices[arg] = param_index
            self._arg2scopenum[arg] = scopenum
        self._idlist.append(id)
        self.keywords.update(keywords)

    def setall(self, funcargs, id, param):
        for x in funcargs:
            self._checkargnotcontained(x)
        self.funcargs.update(funcargs)
        if id is not _notexists:
            self._idlist.append(id)
        if param is not _notexists:
            assert self._globalparam is _notexists
            self._globalparam = param
        for arg in funcargs:
            self._arg2scopenum[arg] = scopenum_function


class FuncargnamesCompatAttr:
    """ helper class so that Metafunc, Function and FixtureRequest
    don't need to each define the "funcargnames" compatibility attribute.
    """
    @property
    def funcargnames(self):
        """ alias attribute for ``fixturenames`` for pre-2.3 compatibility"""
        return self.fixturenames

class Metafunc(FuncargnamesCompatAttr):
    """
    Metafunc objects are passed to the ``pytest_generate_tests`` hook.
    They help to inspect a test function and to generate tests according to
    test configuration or values specified in the class or module where a
    test function is defined.

    :ivar fixturenames: set of fixture names required by the test function

    :ivar function: underlying python test function

    :ivar cls: class object where the test function is defined in or ``None``.

    :ivar module: the module object where the test function is defined in.

    :ivar config: access to the :class:`_pytest.config.Config` object for the
        test session.

    :ivar funcargnames:
        .. deprecated:: 2.3
            Use ``fixturenames`` instead.
    """
    def __init__(self, function, fixtureinfo, config, cls=None, module=None):
        self.config = config
        self.module = module
        self.function = function
        self.fixturenames = fixtureinfo.names_closure
        self._arg2fixturedefs = fixtureinfo.name2fixturedefs
        self.cls = cls
        self._calls = []
        self._ids = py.builtin.set()

    def parametrize(self, argnames, argvalues, indirect=False, ids=None,
        scope=None):
        """ Add new invocations to the underlying test function using the list
        of argvalues for the given argnames.  Parametrization is performed
        during the collection phase.  If you need to setup expensive resources
        see about setting indirect to do it rather at test setup time.

        :arg argnames: a comma-separated string denoting one or more argument
                       names, or a list/tuple of argument strings.

        :arg argvalues: The list of argvalues determines how often a
            test is invoked with different argument values.  If only one
            argname was specified argvalues is a list of values.  If N
            argnames were specified, argvalues must be a list of N-tuples,
            where each tuple-element specifies a value for its respective
            argname.

        :arg indirect: The list of argnames or boolean. A list of arguments'
            names (subset of argnames). If True the list contains all names from
            the argnames. Each argvalue corresponding to an argname in this list will
            be passed as request.param to its respective argname fixture
            function so that it can perform more expensive setups during the
            setup phase of a test rather than at collection time.

        :arg ids: list of string ids, or a callable.
            If strings, each is corresponding to the argvalues so that they are
            part of the test id. If None is given as id of specific test, the
            automatically generated id for that argument will be used.
            If callable, it should take one argument (a single argvalue) and return
            a string or return None. If None, the automatically generated id for that
            argument will be used.
            If no ids are provided they will be generated automatically from
            the argvalues.

        :arg scope: if specified it denotes the scope of the parameters.
            The scope is used for grouping tests by parameter instances.
            It will also override any fixture-function defined scope, allowing
            to set a dynamic scope using test context or configuration.
        """

        # individual parametrized argument sets can be wrapped in a series
        # of markers in which case we unwrap the values and apply the mark
        # at Function init
        newkeywords = {}
        unwrapped_argvalues = []
        for i, argval in enumerate(argvalues):
            while isinstance(argval, MarkDecorator):
                newmark = MarkDecorator(argval.markname,
                                        argval.args[:-1], argval.kwargs)
                newmarks = newkeywords.setdefault(i, {})
                newmarks[newmark.markname] = newmark
                argval = argval.args[-1]
            unwrapped_argvalues.append(argval)
        argvalues = unwrapped_argvalues

        if not isinstance(argnames, (tuple, list)):
            argnames = [x.strip() for x in argnames.split(",") if x.strip()]
            if len(argnames) == 1:
                argvalues = [(val,) for val in argvalues]
        if not argvalues:
            argvalues = [(_notexists,) * len(argnames)]
            # we passed a empty list to parameterize, skip that test
            #
            fs, lineno = getfslineno(self.function)
            newmark = pytest.mark.skip(
                reason="got empty parameter set %r, function %s at %s:%d" % (
                    argnames, self.function.__name__, fs, lineno))
            newmarks = newkeywords.setdefault(0, {})
            newmarks[newmark.markname] = newmark


        if scope is None:
            scope = "function"
        scopenum = scopes.index(scope)
        valtypes = {}
        for arg in argnames:
            if arg not in self.fixturenames:
                raise ValueError("%r uses no fixture %r" %(self.function, arg))

        if indirect is True:
            valtypes = dict.fromkeys(argnames, "params")
        elif indirect is False:
            valtypes = dict.fromkeys(argnames, "funcargs")
        elif isinstance(indirect, (tuple, list)):
            valtypes = dict.fromkeys(argnames, "funcargs")
            for arg in indirect:
                if arg not in argnames:
                    raise ValueError("indirect given to %r: fixture %r doesn't exist" %(
                                     self.function, arg))
                valtypes[arg] = "params"
        idfn = None
        if callable(ids):
            idfn = ids
            ids = None
        if ids and len(ids) != len(argvalues):
            raise ValueError('%d tests specified with %d ids' %(
                             len(argvalues), len(ids)))
        ids = idmaker(argnames, argvalues, idfn, ids, self.config)
        newcalls = []
        for callspec in self._calls or [CallSpec2(self)]:
            for param_index, valset in enumerate(argvalues):
                assert len(valset) == len(argnames)
                newcallspec = callspec.copy(self)
                newcallspec.setmulti(valtypes, argnames, valset, ids[param_index],
                                     newkeywords.get(param_index, {}), scopenum,
                                     param_index)
                newcalls.append(newcallspec)
        self._calls = newcalls

    def addcall(self, funcargs=None, id=_notexists, param=_notexists):
        """ (deprecated, use parametrize) Add a new call to the underlying
        test function during the collection phase of a test run.  Note that
        request.addcall() is called during the test collection phase prior and
        independently to actual test execution.  You should only use addcall()
        if you need to specify multiple arguments of a test function.

        :arg funcargs: argument keyword dictionary used when invoking
            the test function.

        :arg id: used for reporting and identification purposes.  If you
            don't supply an `id` an automatic unique id will be generated.

        :arg param: a parameter which will be exposed to a later fixture function
            invocation through the ``request.param`` attribute.
        """
        assert funcargs is None or isinstance(funcargs, dict)
        if funcargs is not None:
            for name in funcargs:
                if name not in self.fixturenames:
                    pytest.fail("funcarg %r not used in this function." % name)
        else:
            funcargs = {}
        if id is None:
            raise ValueError("id=None not allowed")
        if id is _notexists:
            id = len(self._calls)
        id = str(id)
        if id in self._ids:
            raise ValueError("duplicate id %r" % id)
        self._ids.add(id)

        cs = CallSpec2(self)
        cs.setall(funcargs, id, param)
        self._calls.append(cs)



if _PY3:
    import codecs

    def _escape_strings(val):
        """If val is pure ascii, returns it as a str().  Otherwise, escapes
        bytes objects into a sequence of escaped bytes:

        b'\xc3\xb4\xc5\xd6' -> u'\\xc3\\xb4\\xc5\\xd6'

        and escapes unicode objects into a sequence of escaped unicode
        ids, e.g.:

        '4\\nV\\U00043efa\\x0eMXWB\\x1e\\u3028\\u15fd\\xcd\\U0007d944'

        note:
           the obvious "v.decode('unicode-escape')" will return
           valid utf-8 unicode if it finds them in bytes, but we
           want to return escaped bytes for any byte, even if they match
           a utf-8 string.

        """
        if isinstance(val, bytes):
            if val:
                # source: http://goo.gl/bGsnwC
                encoded_bytes, _ = codecs.escape_encode(val)
                return encoded_bytes.decode('ascii')
            else:
                # empty bytes crashes codecs.escape_encode (#1087)
                return ''
        else:
            return val.encode('unicode_escape').decode('ascii')
else:
    def _escape_strings(val):
        """In py2 bytes and str are the same type, so return if it's a bytes
        object, return it unchanged if it is a full ascii string,
        otherwise escape it into its binary form.

        If it's a unicode string, change the unicode characters into
        unicode escapes.

        """
        if isinstance(val, bytes):
            try:
                return val.encode('ascii')
            except UnicodeDecodeError:
                return val.encode('string-escape')
        else:
            return val.encode('unicode-escape')


def _idval(val, argname, idx, idfn, config=None):
    if idfn:
        try:
            s = idfn(val)
            if s:
                return _escape_strings(s)
        except Exception:
            pass

    if config:
        hook_id = config.hook.pytest_make_parametrize_id(config=config, val=val)
        if hook_id:
            return hook_id

    if isinstance(val, (bytes, str)) or (_PY2 and isinstance(val, unicode)):
        return _escape_strings(val)
    elif isinstance(val, (float, int, bool, NoneType)):
        return str(val)
    elif isinstance(val, REGEX_TYPE):
        return _escape_strings(val.pattern)
    elif enum is not None and isinstance(val, enum.Enum):
        return str(val)
    elif isclass(val) and hasattr(val, '__name__'):
        return val.__name__
    return str(argname)+str(idx)

def _idvalset(idx, valset, argnames, idfn, ids, config=None):
    if ids is None or ids[idx] is None:
        this_id = [_idval(val, argname, idx, idfn, config)
                   for val, argname in zip(valset, argnames)]
        return "-".join(this_id)
    else:
        return _escape_strings(ids[idx])

def idmaker(argnames, argvalues, idfn=None, ids=None, config=None):
    ids = [_idvalset(valindex, valset, argnames, idfn, ids, config)
           for valindex, valset in enumerate(argvalues)]
    if len(set(ids)) != len(ids):
        # The ids are not unique
        duplicates = [testid for testid in ids if ids.count(testid) > 1]
        counters = collections.defaultdict(lambda: 0)
        for index, testid in enumerate(ids):
            if testid in duplicates:
                ids[index] = testid + str(counters[testid])
                counters[testid] += 1
    return ids


def show_fixtures_per_test(config):
    from _pytest.main import wrap_session
    return wrap_session(config, _show_fixtures_per_test)


def _show_fixtures_per_test(config, session):
    import _pytest.config
    session.perform_collect()
    curdir = py.path.local()
    tw = _pytest.config.create_terminal_writer(config)
    verbose = config.getvalue("verbose")

    def get_best_rel(func):
        loc = getlocation(func, curdir)
        return curdir.bestrelpath(loc)

    def write_fixture(fixture_def):
        argname = fixture_def.argname

        if verbose <= 0 and argname.startswith("_"):
            return
        if verbose > 0:
            bestrel = get_best_rel(fixture_def.func)
            funcargspec = "{0} -- {1}".format(argname, bestrel)
        else:
            funcargspec = argname
        tw.line(funcargspec, green=True)

        INDENT = '    {0}'
        fixture_doc = fixture_def.func.__doc__

        if fixture_doc:
            for line in fixture_doc.strip().split('\n'):
                tw.line(INDENT.format(line.strip()))
        else:
            tw.line(INDENT.format('no docstring available'), red=True)

    def write_item(item):
        name2fixturedefs = item._fixtureinfo.name2fixturedefs

        if not name2fixturedefs:
            # The given test item does not use any fixtures
            return
        bestrel = get_best_rel(item.function)

        tw.line()
        tw.sep('-', 'fixtures used by {0}'.format(item.name))
        tw.sep('-', '({0})'.format(bestrel))
        for argname, fixture_defs in sorted(name2fixturedefs.items()):
            assert fixture_defs is not None
            if not fixture_defs:
                continue
            # The last fixture def item in the list is expected
            # to be the one used by the test item
            write_fixture(fixture_defs[-1])

    for item in session.items:
        write_item(item)


def showfixtures(config):
    from _pytest.main import wrap_session
    return wrap_session(config, _showfixtures_main)

def _showfixtures_main(config, session):
    import _pytest.config
    session.perform_collect()
    curdir = py.path.local()
    tw = _pytest.config.create_terminal_writer(config)
    verbose = config.getvalue("verbose")

    fm = session._fixturemanager

    available = []
    for argname, fixturedefs in fm._arg2fixturedefs.items():
        assert fixturedefs is not None
        if not fixturedefs:
            continue
        for fixturedef in fixturedefs:
            loc = getlocation(fixturedef.func, curdir)
            available.append((len(fixturedef.baseid),
                              fixturedef.func.__module__,
                              curdir.bestrelpath(loc),
                              fixturedef.argname, fixturedef))

    available.sort()
    currentmodule = None
    for baseid, module, bestrel, argname, fixturedef in available:
        if currentmodule != module:
            if not module.startswith("_pytest."):
                tw.line()
                tw.sep("-", "fixtures defined from %s" %(module,))
                currentmodule = module
        if verbose <= 0 and argname[0] == "_":
            continue
        if verbose > 0:
            funcargspec = "%s -- %s" %(argname, bestrel,)
        else:
            funcargspec = argname
        tw.line(funcargspec, green=True)
        loc = getlocation(fixturedef.func, curdir)
        doc = fixturedef.func.__doc__ or ""
        if doc:
            for line in doc.strip().split("\n"):
                tw.line("    " + line.strip())
        else:
            tw.line("    %s: no docstring available" %(loc,),
                red=True)

def getlocation(function, curdir):
    import inspect
    fn = py.path.local(inspect.getfile(function))
    lineno = py.builtin._getcode(function).co_firstlineno
    if fn.relto(curdir):
        fn = fn.relto(curdir)
    return "%s:%d" %(fn, lineno+1)

# builtin pytest.raises helper

def raises(expected_exception, *args, **kwargs):
    """
    Assert that a code block/function call raises ``expected_exception``
    and raise a failure exception otherwise.

    This helper produces a ``ExceptionInfo()`` object (see below).

    If using Python 2.5 or above, you may use this function as a
    context manager::

        >>> with raises(ZeroDivisionError):
        ...    1/0

    .. versionchanged:: 2.10

    In the context manager form you may use the keyword argument
    ``message`` to specify a custom failure message::

        >>> with raises(ZeroDivisionError, message="Expecting ZeroDivisionError"):
        ...    pass
        ... Failed: Expecting ZeroDivisionError


    .. note::

       When using ``pytest.raises`` as a context manager, it's worthwhile to
       note that normal context manager rules apply and that the exception
       raised *must* be the final line in the scope of the context manager.
       Lines of code after that, within the scope of the context manager will
       not be executed. For example::

           >>> with raises(OSError) as exc_info:
                   assert 1 == 1  # this will execute as expected
                   raise OSError(errno.EEXISTS, 'directory exists')
                   assert exc_info.value.errno == errno.EEXISTS  # this will not execute

       Instead, the following approach must be taken (note the difference in
       scope)::

           >>> with raises(OSError) as exc_info:
                   assert 1 == 1  # this will execute as expected
                   raise OSError(errno.EEXISTS, 'directory exists')

               assert exc_info.value.errno == errno.EEXISTS  # this will now execute

    Or you can specify a callable by passing a to-be-called lambda::

        >>> raises(ZeroDivisionError, lambda: 1/0)
        <ExceptionInfo ...>

    or you can specify an arbitrary callable with arguments::

        >>> def f(x): return 1/x
        ...
        >>> raises(ZeroDivisionError, f, 0)
        <ExceptionInfo ...>
        >>> raises(ZeroDivisionError, f, x=0)
        <ExceptionInfo ...>

    A third possibility is to use a string to be executed::

        >>> raises(ZeroDivisionError, "f(0)")
        <ExceptionInfo ...>

    .. autoclass:: _pytest._code.ExceptionInfo
        :members:

    .. note::
        Similar to caught exception objects in Python, explicitly clearing
        local references to returned ``ExceptionInfo`` objects can
        help the Python interpreter speed up its garbage collection.

        Clearing those references breaks a reference cycle
        (``ExceptionInfo`` --> caught exception --> frame stack raising
        the exception --> current frame stack --> local variables -->
        ``ExceptionInfo``) which makes Python keep all objects referenced
        from that cycle (including all local variables in the current
        frame) alive until the next cyclic garbage collection run. See the
        official Python ``try`` statement documentation for more detailed
        information.

    """
    __tracebackhide__ = True
    if expected_exception is AssertionError:
        # we want to catch a AssertionError
        # replace our subclass with the builtin one
        # see https://github.com/pytest-dev/pytest/issues/176
        from _pytest.assertion.util import BuiltinAssertionError \
            as expected_exception
    msg = ("exceptions must be old-style classes or"
           " derived from BaseException, not %s")
    if isinstance(expected_exception, tuple):
        for exc in expected_exception:
            if not isclass(exc):
                raise TypeError(msg % type(exc))
    elif not isclass(expected_exception):
        raise TypeError(msg % type(expected_exception))

    message = "DID NOT RAISE {0}".format(expected_exception)

    if not args:
        if "message" in kwargs:
            message = kwargs.pop("message")
        return RaisesContext(expected_exception, message)
    elif isinstance(args[0], str):
        code, = args
        assert isinstance(code, str)
        frame = sys._getframe(1)
        loc = frame.f_locals.copy()
        loc.update(kwargs)
        #print "raises frame scope: %r" % frame.f_locals
        try:
            code = _pytest._code.Source(code).compile()
            py.builtin.exec_(code, frame.f_globals, loc)
            # XXX didn'T mean f_globals == f_locals something special?
            #     this is destroyed here ...
        except expected_exception:
            return _pytest._code.ExceptionInfo()
    else:
        func = args[0]
        try:
            func(*args[1:], **kwargs)
        except expected_exception:
            return _pytest._code.ExceptionInfo()
    pytest.fail(message)

class RaisesContext(object):
    def __init__(self, expected_exception, message):
        self.expected_exception = expected_exception
        self.message = message
        self.excinfo = None

    def __enter__(self):
        self.excinfo = object.__new__(_pytest._code.ExceptionInfo)
        return self.excinfo

    def __exit__(self, *tp):
        __tracebackhide__ = True
        if tp[0] is None:
            pytest.fail(self.message)
        if sys.version_info < (2, 7):
            # py26: on __exit__() exc_value often does not contain the
            # exception value.
            # http://bugs.python.org/issue7853
            if not isinstance(tp[1], BaseException):
                exc_type, value, traceback = tp
                tp = exc_type, exc_type(value), traceback
        self.excinfo.__init__(tp)
        return issubclass(self.excinfo.type, self.expected_exception)

# builtin pytest.approx helper

class approx(object):
    """
    Assert that two numbers (or two sets of numbers) are equal to each other
    within some tolerance.

    Due to the `intricacies of floating-point arithmetic`__, numbers that we
    would intuitively expect to be equal are not always so::

        >>> 0.1 + 0.2 == 0.3
        False

    __ https://docs.python.org/3/tutorial/floatingpoint.html

    This problem is commonly encountered when writing tests, e.g. when making
    sure that floating-point values are what you expect them to be.  One way to
    deal with this problem is to assert that two floating-point numbers are
    equal to within some appropriate tolerance::

        >>> abs((0.1 + 0.2) - 0.3) < 1e-6
        True

    However, comparisons like this are tedious to write and difficult to
    understand.  Furthermore, absolute comparisons like the one above are
    usually discouraged because there's no tolerance that works well for all
    situations.  ``1e-6`` is good for numbers around ``1``, but too small for
    very big numbers and too big for very small ones.  It's better to express
    the tolerance as a fraction of the expected value, but relative comparisons
    like that are even more difficult to write correctly and concisely.

    The ``approx`` class performs floating-point comparisons using a syntax
    that's as intuitive as possible::

        >>> from pytest import approx
        >>> 0.1 + 0.2 == approx(0.3)
        True

    The same syntax also works on sequences of numbers::

        >>> (0.1 + 0.2, 0.2 + 0.4) == approx((0.3, 0.6))
        True

    By default, ``approx`` considers numbers within a relative tolerance of
    ``1e-6`` (i.e. one part in a million) of its expected value to be equal.
    This treatment would lead to surprising results if the expected value was
    ``0.0``, because nothing but ``0.0`` itself is relatively close to ``0.0``.
    To handle this case less surprisingly, ``approx`` also considers numbers
    within an absolute tolerance of ``1e-12`` of its expected value to be
    equal.  Infinite numbers are another special case.  They are only
    considered equal to themselves, regardless of the relative tolerance.  Both
    the relative and absolute tolerances can be changed by passing arguments to
    the ``approx`` constructor::

        >>> 1.0001 == approx(1)
        False
        >>> 1.0001 == approx(1, rel=1e-3)
        True
        >>> 1.0001 == approx(1, abs=1e-3)
        True

    If you specify ``abs`` but not ``rel``, the comparison will not consider
    the relative tolerance at all.  In other words, two numbers that are within
    the default relative tolerance of ``1e-6`` will still be considered unequal
    if they exceed the specified absolute tolerance.  If you specify both
    ``abs`` and ``rel``, the numbers will be considered equal if either
    tolerance is met::

        >>> 1 + 1e-8 == approx(1)
        True
        >>> 1 + 1e-8 == approx(1, abs=1e-12)
        False
        >>> 1 + 1e-8 == approx(1, rel=1e-6, abs=1e-12)
        True

    If you're thinking about using ``approx``, then you might want to know how
    it compares to other good ways of comparing floating-point numbers.  All of
    these algorithms are based on relative and absolute tolerances and should
    agree for the most part, but they do have meaningful differences:

    - ``math.isclose(a, b, rel_tol=1e-9, abs_tol=0.0)``:  True if the relative
      tolerance is met w.r.t. either ``a`` or ``b`` or if the absolute
      tolerance is met.  Because the relative tolerance is calculated w.r.t.
      both ``a`` and ``b``, this test is symmetric (i.e.  neither ``a`` nor
      ``b`` is a "reference value").  You have to specify an absolute tolerance
      if you want to compare to ``0.0`` because there is no tolerance by
      default.  Only available in python>=3.5.  `More information...`__

      __ https://docs.python.org/3/library/math.html#math.isclose

    - ``numpy.isclose(a, b, rtol=1e-5, atol=1e-8)``: True if the difference
      between ``a`` and ``b`` is less that the sum of the relative tolerance
      w.r.t. ``b`` and the absolute tolerance.  Because the relative tolerance
      is only calculated w.r.t. ``b``, this test is asymmetric and you can
      think of ``b`` as the reference value.  Support for comparing sequences
      is provided by ``numpy.allclose``.  `More information...`__

      __ http://docs.scipy.org/doc/numpy-1.10.0/reference/generated/numpy.isclose.html

    - ``unittest.TestCase.assertAlmostEqual(a, b)``: True if ``a`` and ``b``
      are within an absolute tolerance of ``1e-7``.  No relative tolerance is
      considered and the absolute tolerance cannot be changed, so this function
      is not appropriate for very large or very small numbers.  Also, it's only
      available in subclasses of ``unittest.TestCase`` and it's ugly because it
      doesn't follow PEP8.  `More information...`__

      __ https://docs.python.org/3/library/unittest.html#unittest.TestCase.assertAlmostEqual

    - ``a == pytest.approx(b, rel=1e-6, abs=1e-12)``: True if the relative
      tolerance is met w.r.t. ``b`` or if the absolute tolerance is met.
      Because the relative tolerance is only calculated w.r.t. ``b``, this test
      is asymmetric and you can think of ``b`` as the reference value.  In the
      special case that you explicitly specify an absolute tolerance but not a
      relative tolerance, only the absolute tolerance is considered.
    """

    def __init__(self, expected, rel=None, abs=None):
        self.expected = expected
        self.abs = abs
        self.rel = rel

    def __repr__(self):
        return ', '.join(repr(x) for x in self.expected)

    def __eq__(self, actual):
        from collections import Iterable
        if not isinstance(actual, Iterable):
            actual = [actual]
        if len(actual) != len(self.expected):
            return False
        return all(a == x for a, x in zip(actual, self.expected))

    def __ne__(self, actual):
        return not (actual == self)

    @property
    def expected(self):
        # Regardless of whether the user-specified expected value is a number
        # or a sequence of numbers, return a list of ApproxNotIterable objects
        # that can be compared against.
        from collections import Iterable
        approx_non_iter = lambda x: ApproxNonIterable(x, self.rel, self.abs)
        if isinstance(self._expected, Iterable):
            return [approx_non_iter(x) for x in self._expected]
        else:
            return [approx_non_iter(self._expected)]

    @expected.setter
    def expected(self, expected):
        self._expected = expected


class ApproxNonIterable(object):
    """
    Perform approximate comparisons for single numbers only.

    In other words, the ``expected`` attribute for objects of this class must
    be some sort of number.  This is in contrast to the ``approx`` class, where
    the ``expected`` attribute can either be a number of a sequence of numbers.
    This class is responsible for making comparisons, while ``approx`` is
    responsible for abstracting the difference between numbers and sequences of
    numbers.  Although this class can stand on its own, it's only meant to be
    used within ``approx``.
    """

    def __init__(self, expected, rel=None, abs=None):
        self.expected = expected
        self.abs = abs
        self.rel = rel

    def __repr__(self):
        # Infinities aren't compared using tolerances, so don't show a
        # tolerance.
        if math.isinf(self.expected):
            return str(self.expected)

        # If a sensible tolerance can't be calculated, self.tolerance will
        # raise a ValueError.  In this case, display '???'.
        try:
            vetted_tolerance = '{:.1e}'.format(self.tolerance)
        except ValueError:
            vetted_tolerance = '???'

        plus_minus = u'{0} \u00b1 {1}'.format(self.expected, vetted_tolerance)

        # In python2, __repr__() must return a string (i.e. not a unicode
        # object).  In python3, __repr__() must return a unicode object
        # (although now strings are unicode objects and bytes are what
        # strings were).
        if sys.version_info[0] == 2:
            return plus_minus.encode('utf-8')
        else:
            return plus_minus

    def __eq__(self, actual):
        # Short-circuit exact equality.
        if actual == self.expected:
            return True

        # Infinity shouldn't be approximately equal to anything but itself, but
        # if there's a relative tolerance, it will be infinite and infinity
        # will seem approximately equal to everything.  The equal-to-itself
        # case would have been short circuited above, so here we can just
        # return false if the expected value is infinite.  The abs() call is
        # for compatibility with complex numbers.
        if math.isinf(abs(self.expected)):
            return False

        # Return true if the two numbers are within the tolerance.
        return abs(self.expected - actual) <= self.tolerance

    def __ne__(self, actual):
        return not (actual == self)

    @property
    def tolerance(self):
        set_default = lambda x, default: x if x is not None else default

        # Figure out what the absolute tolerance should be.  ``self.abs`` is
        # either None or a value specified by the user.
        absolute_tolerance = set_default(self.abs, 1e-12)

        if absolute_tolerance < 0:
            raise ValueError("absolute tolerance can't be negative: {}".format(absolute_tolerance))
        if math.isnan(absolute_tolerance):
            raise ValueError("absolute tolerance can't be NaN.")

        # If the user specified an absolute tolerance but not a relative one,
        # just return the absolute tolerance.
        if self.rel is None:
            if self.abs is not None:
                return absolute_tolerance

        # Figure out what the relative tolerance should be.  ``self.rel`` is
        # either None or a value specified by the user.  This is done after
        # we've made sure the user didn't ask for an absolute tolerance only,
        # because we don't want to raise errors about the relative tolerance if
        # we aren't even going to use it.
        relative_tolerance = set_default(self.rel, 1e-6) * abs(self.expected)

        if relative_tolerance < 0:
            raise ValueError("relative tolerance can't be negative: {}".format(absolute_tolerance))
        if math.isnan(relative_tolerance):
            raise ValueError("relative tolerance can't be NaN.")

        # Return the larger of the relative and absolute tolerances.
        return max(relative_tolerance, absolute_tolerance)


#
#  the basic pytest Function item
#

class Function(FunctionMixin, pytest.Item, FuncargnamesCompatAttr):
    """ a Function Item is responsible for setting up and executing a
    Python test function.
    """
    _genid = None
    def __init__(self, name, parent, args=None, config=None,
                 callspec=None, callobj=NOTSET, keywords=None, session=None,
                 fixtureinfo=None):
        super(Function, self).__init__(name, parent, config=config,
                                       session=session)
        self._args = args
        if callobj is not NOTSET:
            self.obj = callobj

        self.keywords.update(self.obj.__dict__)
        if callspec:
            self.callspec = callspec
            self.keywords.update(callspec.keywords)
        if keywords:
            self.keywords.update(keywords)

        if fixtureinfo is None:
            fixtureinfo = self.session._fixturemanager.getfixtureinfo(
                self.parent, self.obj, self.cls,
                funcargs=not self._isyieldedfunction())
        self._fixtureinfo = fixtureinfo
        self.fixturenames = fixtureinfo.names_closure
        self._initrequest()

    def _initrequest(self):
        self.funcargs = {}
        if self._isyieldedfunction():
            assert not hasattr(self, "callspec"), (
                "yielded functions (deprecated) cannot have funcargs")
        else:
            if hasattr(self, "callspec"):
                callspec = self.callspec
                assert not callspec.funcargs
                self._genid = callspec.id
                if hasattr(callspec, "param"):
                    self.param = callspec.param
        self._request = FixtureRequest(self)

    @property
    def function(self):
        "underlying python 'function' object"
        return getattr(self.obj, 'im_func', self.obj)

    def _getobj(self):
        name = self.name
        i = name.find("[") # parametrization
        if i != -1:
            name = name[:i]
        return getattr(self.parent.obj, name)

    @property
    def _pyfuncitem(self):
        "(compatonly) for code expecting pytest-2.2 style request objects"
        return self

    def _isyieldedfunction(self):
        return getattr(self, "_args", None) is not None

    def runtest(self):
        """ execute the underlying test function. """
        self.ihook.pytest_pyfunc_call(pyfuncitem=self)

    def setup(self):
        super(Function, self).setup()
        fillfixtures(self)


scope2props = dict(session=())
scope2props["module"] = ("fspath", "module")
scope2props["class"] = scope2props["module"] + ("cls",)
scope2props["instance"] = scope2props["class"] + ("instance", )
scope2props["function"] = scope2props["instance"] + ("function", "keywords")

def scopeproperty(name=None, doc=None):
    def decoratescope(func):
        scopename = name or func.__name__
        def provide(self):
            if func.__name__ in scope2props[self.scope]:
                return func(self)
            raise AttributeError("%s not available in %s-scoped context" % (
                scopename, self.scope))
        return property(provide, None, None, func.__doc__)
    return decoratescope


class FixtureRequest(FuncargnamesCompatAttr):
    """ A request for a fixture from a test or fixture function.

    A request object gives access to the requesting test context
    and has an optional ``param`` attribute in case
    the fixture is parametrized indirectly.
    """

    def __init__(self, pyfuncitem):
        self._pyfuncitem = pyfuncitem
        #: fixture for which this request is being performed
        self.fixturename = None
        #: Scope string, one of "function", "class", "module", "session"
        self.scope = "function"
        self._funcargs  = {}
        self._fixturedefs = {}
        fixtureinfo = pyfuncitem._fixtureinfo
        self._arg2fixturedefs = fixtureinfo.name2fixturedefs.copy()
        self._arg2index = {}
        self.fixturenames = fixtureinfo.names_closure
        self._fixturemanager = pyfuncitem.session._fixturemanager

    @property
    def node(self):
        """ underlying collection node (depends on current request scope)"""
        return self._getscopeitem(self.scope)


    def _getnextfixturedef(self, argname):
        fixturedefs = self._arg2fixturedefs.get(argname, None)
        if fixturedefs is None:
            # we arrive here because of a  a dynamic call to
            # getfuncargvalue(argname) usage which was naturally
            # not known at parsing/collection time
            fixturedefs = self._fixturemanager.getfixturedefs(
                            argname, self._pyfuncitem.parent.nodeid)
            self._arg2fixturedefs[argname] = fixturedefs
        # fixturedefs list is immutable so we maintain a decreasing index
        index = self._arg2index.get(argname, 0) - 1
        if fixturedefs is None or (-index > len(fixturedefs)):
            raise FixtureLookupError(argname, self)
        self._arg2index[argname] = index
        return fixturedefs[index]

    @property
    def config(self):
        """ the pytest config object associated with this request. """
        return self._pyfuncitem.config


    @scopeproperty()
    def function(self):
        """ test function object if the request has a per-function scope. """
        return self._pyfuncitem.obj

    @scopeproperty("class")
    def cls(self):
        """ class (can be None) where the test function was collected. """
        clscol = self._pyfuncitem.getparent(pytest.Class)
        if clscol:
            return clscol.obj

    @property
    def instance(self):
        """ instance (can be None) on which test function was collected. """
        # unittest support hack, see _pytest.unittest.TestCaseFunction
        try:
            return self._pyfuncitem._testcase
        except AttributeError:
            function = getattr(self, "function", None)
            if function is not None:
                return py.builtin._getimself(function)

    @scopeproperty()
    def module(self):
        """ python module object where the test function was collected. """
        return self._pyfuncitem.getparent(pytest.Module).obj

    @scopeproperty()
    def fspath(self):
        """ the file system path of the test module which collected this test. """
        return self._pyfuncitem.fspath

    @property
    def keywords(self):
        """ keywords/markers dictionary for the underlying node. """
        return self.node.keywords

    @property
    def session(self):
        """ pytest session object. """
        return self._pyfuncitem.session

    def addfinalizer(self, finalizer):
        """ add finalizer/teardown function to be called after the
        last test within the requesting test context finished
        execution. """
        # XXX usually this method is shadowed by fixturedef specific ones
        self._addfinalizer(finalizer, scope=self.scope)

    def _addfinalizer(self, finalizer, scope):
        colitem = self._getscopeitem(scope)
        self._pyfuncitem.session._setupstate.addfinalizer(
            finalizer=finalizer, colitem=colitem)

    def applymarker(self, marker):
        """ Apply a marker to a single test function invocation.
        This method is useful if you don't want to have a keyword/marker
        on all function invocations.

        :arg marker: a :py:class:`_pytest.mark.MarkDecorator` object
            created by a call to ``pytest.mark.NAME(...)``.
        """
        try:
            self.node.keywords[marker.markname] = marker
        except AttributeError:
            raise ValueError(marker)

    def raiseerror(self, msg):
        """ raise a FixtureLookupError with the given message. """
        raise self._fixturemanager.FixtureLookupError(None, self, msg)

    def _fillfixtures(self):
        item = self._pyfuncitem
        fixturenames = getattr(item, "fixturenames", self.fixturenames)
        for argname in fixturenames:
            if argname not in item.funcargs:
                item.funcargs[argname] = self.getfuncargvalue(argname)

    def cached_setup(self, setup, teardown=None, scope="module", extrakey=None):
        """ (deprecated) Return a testing resource managed by ``setup`` &
        ``teardown`` calls.  ``scope`` and ``extrakey`` determine when the
        ``teardown`` function will be called so that subsequent calls to
        ``setup`` would recreate the resource.  With pytest-2.3 you often
        do not need ``cached_setup()`` as you can directly declare a scope
        on a fixture function and register a finalizer through
        ``request.addfinalizer()``.

        :arg teardown: function receiving a previously setup resource.
        :arg setup: a no-argument function creating a resource.
        :arg scope: a string value out of ``function``, ``class``, ``module``
            or ``session`` indicating the caching lifecycle of the resource.
        :arg extrakey: added to internal caching key of (funcargname, scope).
        """
        if not hasattr(self.config, '_setupcache'):
            self.config._setupcache = {} # XXX weakref?
        cachekey = (self.fixturename, self._getscopeitem(scope), extrakey)
        cache = self.config._setupcache
        try:
            val = cache[cachekey]
        except KeyError:
            self._check_scope(self.fixturename, self.scope, scope)
            val = setup()
            cache[cachekey] = val
            if teardown is not None:
                def finalizer():
                    del cache[cachekey]
                    teardown(val)
                self._addfinalizer(finalizer, scope=scope)
        return val

    def getfuncargvalue(self, argname):
        """ Dynamically retrieve a named fixture function argument.

        As of pytest-2.3, it is easier and usually better to access other
        fixture values by stating it as an input argument in the fixture
        function.  If you only can decide about using another fixture at test
        setup time, you may use this function to retrieve it inside a fixture
        function body.
        """
        return self._get_active_fixturedef(argname).cached_result[0]

    def _get_active_fixturedef(self, argname):
        try:
            return self._fixturedefs[argname]
        except KeyError:
            try:
                fixturedef = self._getnextfixturedef(argname)
            except FixtureLookupError:
                if argname == "request":
                    class PseudoFixtureDef:
                        cached_result = (self, [0], None)
                        scope = "function"
                    return PseudoFixtureDef
                raise
        # remove indent to prevent the python3 exception
        # from leaking into the call
        result = self._getfuncargvalue(fixturedef)
        self._funcargs[argname] = result
        self._fixturedefs[argname] = fixturedef
        return fixturedef

    def _get_fixturestack(self):
        current = self
        l = []
        while 1:
            fixturedef = getattr(current, "_fixturedef", None)
            if fixturedef is None:
                l.reverse()
                return l
            l.append(fixturedef)
            current = current._parent_request

    def _getfuncargvalue(self, fixturedef):
        # prepare a subrequest object before calling fixture function
        # (latter managed by fixturedef)
        argname = fixturedef.argname
        funcitem = self._pyfuncitem
        scope = fixturedef.scope
        try:
            param = funcitem.callspec.getparam(argname)
        except (AttributeError, ValueError):
            param = NOTSET
            param_index = 0
            if fixturedef.params is not None:
                frame = inspect.stack()[3]
                frameinfo = inspect.getframeinfo(frame[0])
                source_path = frameinfo.filename
                source_lineno = frameinfo.lineno
                source_path = py.path.local(source_path)
                if source_path.relto(funcitem.config.rootdir):
                    source_path = source_path.relto(funcitem.config.rootdir)
                msg = (
                    "The requested fixture has no parameter defined for the "
                    "current test.\n\nRequested fixture '{0}' defined in:\n{1}"
                    "\n\nRequested here:\n{2}:{3}".format(
                        fixturedef.argname,
                        getlocation(fixturedef.func, funcitem.config.rootdir),
                        source_path,
                        source_lineno,
                    )
                )
                pytest.fail(msg)
        else:
            # indices might not be set if old-style metafunc.addcall() was used
            param_index = funcitem.callspec.indices.get(argname, 0)
            # if a parametrize invocation set a scope it will override
            # the static scope defined with the fixture function
            paramscopenum = funcitem.callspec._arg2scopenum.get(argname)
            if paramscopenum is not None:
                scope = scopes[paramscopenum]

        subrequest = SubRequest(self, scope, param, param_index, fixturedef)

        # check if a higher-level scoped fixture accesses a lower level one
        subrequest._check_scope(argname, self.scope, scope)

        # clear sys.exc_info before invoking the fixture (python bug?)
        # if its not explicitly cleared it will leak into the call
        exc_clear()
        try:
            # call the fixture function
            val = fixturedef.execute(request=subrequest)
        finally:
            # if fixture function failed it might have registered finalizers
            self.session._setupstate.addfinalizer(fixturedef.finish,
                                                  subrequest.node)
        return val

    def _check_scope(self, argname, invoking_scope, requested_scope):
        if argname == "request":
            return
        if scopemismatch(invoking_scope, requested_scope):
            # try to report something helpful
            lines = self._factorytraceback()
            pytest.fail("ScopeMismatch: You tried to access the %r scoped "
                "fixture %r with a %r scoped request object, "
                "involved factories\n%s" %(
                (requested_scope, argname, invoking_scope, "\n".join(lines))),
                pytrace=False)

    def _factorytraceback(self):
        lines = []
        for fixturedef in self._get_fixturestack():
            factory = fixturedef.func
            fs, lineno = getfslineno(factory)
            p = self._pyfuncitem.session.fspath.bestrelpath(fs)
            args = _format_args(factory)
            lines.append("%s:%d:  def %s%s" %(
                p, lineno, factory.__name__, args))
        return lines

    def _getscopeitem(self, scope):
        if scope == "function":
            # this might also be a non-function Item despite its attribute name
            return self._pyfuncitem
        node = get_scope_node(self._pyfuncitem, scope)
        if node is None and scope == "class":
            # fallback to function item itself
            node = self._pyfuncitem
        assert node
        return node

    def __repr__(self):
        return "<FixtureRequest for %r>" %(self.node)


class SubRequest(FixtureRequest):
    """ a sub request for handling getting a fixture from a
    test function/fixture. """
    def __init__(self, request, scope, param, param_index, fixturedef):
        self._parent_request = request
        self.fixturename = fixturedef.argname
        if param is not NOTSET:
            self.param = param
        self.param_index = param_index
        self.scope = scope
        self._fixturedef = fixturedef
        self.addfinalizer = fixturedef.addfinalizer
        self._pyfuncitem = request._pyfuncitem
        self._funcargs  = request._funcargs
        self._fixturedefs = request._fixturedefs
        self._arg2fixturedefs = request._arg2fixturedefs
        self._arg2index = request._arg2index
        self.fixturenames = request.fixturenames
        self._fixturemanager = request._fixturemanager

    def __repr__(self):
        return "<SubRequest %r for %r>" % (self.fixturename, self._pyfuncitem)


class ScopeMismatchError(Exception):
    """ A fixture function tries to use a different fixture function which
    which has a lower scope (e.g. a Session one calls a function one)
    """

scopes = "session module class function".split()
scopenum_function = scopes.index("function")
def scopemismatch(currentscope, newscope):
    return scopes.index(newscope) > scopes.index(currentscope)


class FixtureLookupError(LookupError):
    """ could not return a requested Fixture (missing or invalid). """
    def __init__(self, argname, request, msg=None):
        self.argname = argname
        self.request = request
        self.fixturestack = request._get_fixturestack()
        self.msg = msg

    def formatrepr(self):
        tblines = []
        addline = tblines.append
        stack = [self.request._pyfuncitem.obj]
        stack.extend(map(lambda x: x.func, self.fixturestack))
        msg = self.msg
        if msg is not None:
            # the last fixture raise an error, let's present
            # it at the requesting side
            stack = stack[:-1]
        for function in stack:
            fspath, lineno = getfslineno(function)
            try:
                lines, _ = inspect.getsourcelines(get_real_func(function))
            except (IOError, IndexError):
                error_msg = "file %s, line %s: source code not available"
                addline(error_msg % (fspath, lineno+1))
            else:
                addline("file %s, line %s" % (fspath, lineno+1))
                for i, line in enumerate(lines):
                    line = line.rstrip()
                    addline("  " + line)
                    if line.lstrip().startswith('def'):
                        break

        if msg is None:
            fm = self.request._fixturemanager
            available = []
            for name, fixturedef in fm._arg2fixturedefs.items():
                parentid = self.request._pyfuncitem.parent.nodeid
                faclist = list(fm._matchfactories(fixturedef, parentid))
                if faclist:
                    available.append(name)
            msg = "fixture %r not found" % (self.argname,)
            msg += "\n available fixtures: %s" %(", ".join(available),)
            msg += "\n use 'pytest --fixtures [testpath]' for help on them."

        return FixtureLookupErrorRepr(fspath, lineno, tblines, msg, self.argname)

class FixtureLookupErrorRepr(TerminalRepr):
    def __init__(self, filename, firstlineno, tblines, errorstring, argname):
        self.tblines = tblines
        self.errorstring = errorstring
        self.filename = filename
        self.firstlineno = firstlineno
        self.argname = argname

    def toterminal(self, tw):
        #tw.line("FixtureLookupError: %s" %(self.argname), red=True)
        for tbline in self.tblines:
            tw.line(tbline.rstrip())
        for line in self.errorstring.split("\n"):
            tw.line("        " + line.strip(), red=True)
        tw.line()
        tw.line("%s:%d" % (self.filename, self.firstlineno+1))

class FixtureManager:
    """
    pytest fixtures definitions and information is stored and managed
    from this class.

    During collection fm.parsefactories() is called multiple times to parse
    fixture function definitions into FixtureDef objects and internal
    data structures.

    During collection of test functions, metafunc-mechanics instantiate
    a FuncFixtureInfo object which is cached per node/func-name.
    This FuncFixtureInfo object is later retrieved by Function nodes
    which themselves offer a fixturenames attribute.

    The FuncFixtureInfo object holds information about fixtures and FixtureDefs
    relevant for a particular function.  An initial list of fixtures is
    assembled like this:

    - ini-defined usefixtures
    - autouse-marked fixtures along the collection chain up from the function
    - usefixtures markers at module/class/function level
    - test function funcargs

    Subsequently the funcfixtureinfo.fixturenames attribute is computed
    as the closure of the fixtures needed to setup the initial fixtures,
    i. e. fixtures needed by fixture functions themselves are appended
    to the fixturenames list.

    Upon the test-setup phases all fixturenames are instantiated, retrieved
    by a lookup of their FuncFixtureInfo.
    """

    _argprefix = "pytest_funcarg__"
    FixtureLookupError = FixtureLookupError
    FixtureLookupErrorRepr = FixtureLookupErrorRepr

    def __init__(self, session):
        self.session = session
        self.config = session.config
        self._arg2fixturedefs = {}
        self._holderobjseen = set()
        self._arg2finish = {}
        self._nodeid_and_autousenames = [("", self.config.getini("usefixtures"))]
        session.config.pluginmanager.register(self, "funcmanage")


    def getfixtureinfo(self, node, func, cls, funcargs=True):
        if funcargs and not hasattr(node, "nofuncargs"):
            if cls is not None:
                startindex = 1
            else:
                startindex = None
            argnames = getfuncargnames(func, startindex)
        else:
            argnames = ()
        usefixtures = getattr(func, "usefixtures", None)
        initialnames = argnames
        if usefixtures is not None:
            initialnames = usefixtures.args + initialnames
        fm = node.session._fixturemanager
        names_closure, arg2fixturedefs = fm.getfixtureclosure(initialnames,
                                                              node)
        return FuncFixtureInfo(argnames, names_closure, arg2fixturedefs)

    def pytest_plugin_registered(self, plugin):
        nodeid = None
        try:
            p = py.path.local(plugin.__file__)
        except AttributeError:
            pass
        else:
            # construct the base nodeid which is later used to check
            # what fixtures are visible for particular tests (as denoted
            # by their test id)
            if p.basename.startswith("conftest.py"):
                nodeid = p.dirpath().relto(self.config.rootdir)
                if p.sep != "/":
                    nodeid = nodeid.replace(p.sep, "/")
        self.parsefactories(plugin, nodeid)

    def _getautousenames(self, nodeid):
        """ return a tuple of fixture names to be used. """
        autousenames = []
        for baseid, basenames in self._nodeid_and_autousenames:
            if nodeid.startswith(baseid):
                if baseid:
                    i = len(baseid)
                    nextchar = nodeid[i:i+1]
                    if nextchar and nextchar not in ":/":
                        continue
                autousenames.extend(basenames)
        # make sure autousenames are sorted by scope, scopenum 0 is session
        autousenames.sort(
            key=lambda x: self._arg2fixturedefs[x][-1].scopenum)
        return autousenames

    def getfixtureclosure(self, fixturenames, parentnode):
        # collect the closure of all fixtures , starting with the given
        # fixturenames as the initial set.  As we have to visit all
        # factory definitions anyway, we also return a arg2fixturedefs
        # mapping so that the caller can reuse it and does not have
        # to re-discover fixturedefs again for each fixturename
        # (discovering matching fixtures for a given name/node is expensive)

        parentid = parentnode.nodeid
        fixturenames_closure = self._getautousenames(parentid)
        def merge(otherlist):
            for arg in otherlist:
                if arg not in fixturenames_closure:
                    fixturenames_closure.append(arg)
        merge(fixturenames)
        arg2fixturedefs = {}
        lastlen = -1
        while lastlen != len(fixturenames_closure):
            lastlen = len(fixturenames_closure)
            for argname in fixturenames_closure:
                if argname in arg2fixturedefs:
                    continue
                fixturedefs = self.getfixturedefs(argname, parentid)
                if fixturedefs:
                    arg2fixturedefs[argname] = fixturedefs
                    merge(fixturedefs[-1].argnames)
        return fixturenames_closure, arg2fixturedefs

    def pytest_generate_tests(self, metafunc):
        for argname in metafunc.fixturenames:
            faclist = metafunc._arg2fixturedefs.get(argname)
            if faclist:
                fixturedef = faclist[-1]
                if fixturedef.params is not None:
                    func_params = getattr(getattr(metafunc.function, 'parametrize', None), 'args', [[None]])
                    # skip directly parametrized arguments
                    argnames = func_params[0]
                    if not isinstance(argnames, (tuple, list)):
                        argnames = [x.strip() for x in argnames.split(",") if x.strip()]
                    if argname not in func_params and argname not in argnames:
                        metafunc.parametrize(argname, fixturedef.params,
                                             indirect=True, scope=fixturedef.scope,
                                             ids=fixturedef.ids)
            else:
                continue # will raise FixtureLookupError at setup time

    def pytest_collection_modifyitems(self, items):
        # separate parametrized setups
        items[:] = reorder_items(items)

    def parsefactories(self, node_or_obj, nodeid=NOTSET, unittest=False):
        if nodeid is not NOTSET:
            holderobj = node_or_obj
        else:
            holderobj = node_or_obj.obj
            nodeid = node_or_obj.nodeid
        if holderobj in self._holderobjseen:
            return
        self._holderobjseen.add(holderobj)
        autousenames = []
        for name in dir(holderobj):
            obj = getattr(holderobj, name, None)
            # fixture functions have a pytest_funcarg__ prefix (pre-2.3 style)
            # or are "@pytest.fixture" marked
            marker = getfixturemarker(obj)
            if marker is None:
                if not name.startswith(self._argprefix):
                    continue
                if not callable(obj):
                    continue
                marker = defaultfuncargprefixmarker
                name = name[len(self._argprefix):]
            elif not isinstance(marker, FixtureFunctionMarker):
                # magic globals  with __getattr__ might have got us a wrong
                # fixture attribute
                continue
            else:
<<<<<<< HEAD
                if marker.name:
                    name = marker.name
                assert not name.startswith(self._argprefix)
=======
                assert not name.startswith(self._argprefix), name
>>>>>>> 24179dc9
            fixturedef = FixtureDef(self, nodeid, name, obj,
                                    marker.scope, marker.params,
                                    unittest=unittest, ids=marker.ids)
            faclist = self._arg2fixturedefs.setdefault(name, [])
            if fixturedef.has_location:
                faclist.append(fixturedef)
            else:
                # fixturedefs with no location are at the front
                # so this inserts the current fixturedef after the
                # existing fixturedefs from external plugins but
                # before the fixturedefs provided in conftests.
                i = len([f for f in faclist if not f.has_location])
                faclist.insert(i, fixturedef)
            if marker.autouse:
                autousenames.append(name)
        if autousenames:
            self._nodeid_and_autousenames.append((nodeid or '', autousenames))

    def getfixturedefs(self, argname, nodeid):
        try:
            fixturedefs = self._arg2fixturedefs[argname]
        except KeyError:
            return None
        else:
            return tuple(self._matchfactories(fixturedefs, nodeid))

    def _matchfactories(self, fixturedefs, nodeid):
        for fixturedef in fixturedefs:
            if nodeid.startswith(fixturedef.baseid):
                yield fixturedef


def fail_fixturefunc(fixturefunc, msg):
    fs, lineno = getfslineno(fixturefunc)
    location = "%s:%s" % (fs, lineno+1)
    source = _pytest._code.Source(fixturefunc)
    pytest.fail(msg + ":\n\n" + str(source.indent()) + "\n" + location,
                pytrace=False)

def call_fixture_func(fixturefunc, request, kwargs):
    yieldctx = is_generator(fixturefunc)
    if yieldctx:
        it = fixturefunc(**kwargs)
        res = next(it)

        def teardown():
            try:
                next(it)
            except StopIteration:
                pass
            else:
                fail_fixturefunc(fixturefunc,
                    "yield_fixture function has more than one 'yield'")

        request.addfinalizer(teardown)
    else:
        res = fixturefunc(**kwargs)
    return res

class FixtureDef:
    """ A container for a factory definition. """
    def __init__(self, fixturemanager, baseid, argname, func, scope, params,
                 unittest=False, ids=None):
        self._fixturemanager = fixturemanager
        self.baseid = baseid or ''
        self.has_location = baseid is not None
        self.func = func
        self.argname = argname
        self.scope = scope
        self.scopenum = scopes.index(scope or "function")
        self.params = params
        startindex = unittest and 1 or None
        self.argnames = getfuncargnames(func, startindex=startindex)
        self.unittest = unittest
        self.ids = ids
        self._finalizer = []

    def addfinalizer(self, finalizer):
        self._finalizer.append(finalizer)

    def finish(self):
        try:
            while self._finalizer:
                func = self._finalizer.pop()
                func()
        finally:
            # even if finalization fails, we invalidate
            # the cached fixture value
            if hasattr(self, "cached_result"):
                del self.cached_result

    def execute(self, request):
        # get required arguments and register our own finish()
        # with their finalization
        kwargs = {}
        for argname in self.argnames:
            fixturedef = request._get_active_fixturedef(argname)
            result, arg_cache_key, exc = fixturedef.cached_result
            request._check_scope(argname, request.scope, fixturedef.scope)
            kwargs[argname] = result
            if argname != "request":
                fixturedef.addfinalizer(self.finish)

        my_cache_key = request.param_index
        cached_result = getattr(self, "cached_result", None)
        if cached_result is not None:
            result, cache_key, err = cached_result
            if my_cache_key == cache_key:
                if err is not None:
                    py.builtin._reraise(*err)
                else:
                    return result
            # we have a previous but differently parametrized fixture instance
            # so we need to tear it down before creating a new one
            self.finish()
            assert not hasattr(self, "cached_result")

        fixturefunc = self.func

        if self.unittest:
            if request.instance is not None:
                # bind the unbound method to the TestCase instance
                fixturefunc = self.func.__get__(request.instance)
        else:
            # the fixture function needs to be bound to the actual
            # request.instance so that code working with "self" behaves
            # as expected.
            if request.instance is not None:
                fixturefunc = getimfunc(self.func)
                if fixturefunc != self.func:
                    fixturefunc = fixturefunc.__get__(request.instance)

        try:
            result = call_fixture_func(fixturefunc, request, kwargs)
        except Exception:
            self.cached_result = (None, my_cache_key, sys.exc_info())
            raise
        self.cached_result = (result, my_cache_key, None)
        return result

    def __repr__(self):
        return ("<FixtureDef name=%r scope=%r baseid=%r >" %
                (self.argname, self.scope, self.baseid))

def num_mock_patch_args(function):
    """ return number of arguments used up by mock arguments (if any) """
    patchings = getattr(function, "patchings", None)
    if not patchings:
        return 0
    mock = sys.modules.get("mock", sys.modules.get("unittest.mock", None))
    if mock is not None:
        return len([p for p in patchings
                        if not p.attribute_name and p.new is mock.DEFAULT])
    return len(patchings)


def getfuncargnames(function, startindex=None):
    # XXX merge with main.py's varnames
    #assert not isclass(function)
    realfunction = function
    while hasattr(realfunction, "__wrapped__"):
        realfunction = realfunction.__wrapped__
    if startindex is None:
        startindex = inspect.ismethod(function) and 1 or 0
    if realfunction != function:
        startindex += num_mock_patch_args(function)
        function = realfunction
    if isinstance(function, functools.partial):
        argnames = inspect.getargs(_pytest._code.getrawcode(function.func))[0]
        partial = function
        argnames = argnames[len(partial.args):]
        if partial.keywords:
            for kw in partial.keywords:
                argnames.remove(kw)
    else:
        argnames = inspect.getargs(_pytest._code.getrawcode(function))[0]
    defaults = getattr(function, 'func_defaults',
                       getattr(function, '__defaults__', None)) or ()
    numdefaults = len(defaults)
    if numdefaults:
        return tuple(argnames[startindex:-numdefaults])
    return tuple(argnames[startindex:])

# algorithm for sorting on a per-parametrized resource setup basis
# it is called for scopenum==0 (session) first and performs sorting
# down to the lower scopes such as to minimize number of "high scope"
# setups and teardowns

def reorder_items(items):
    argkeys_cache = {}
    for scopenum in range(0, scopenum_function):
        argkeys_cache[scopenum] = d = {}
        for item in items:
            keys = set(get_parametrized_fixture_keys(item, scopenum))
            if keys:
                d[item] = keys
    return reorder_items_atscope(items, set(), argkeys_cache, 0)

def reorder_items_atscope(items, ignore, argkeys_cache, scopenum):
    if scopenum >= scopenum_function or len(items) < 3:
        return items
    items_done = []
    while 1:
        items_before, items_same, items_other, newignore = \
                slice_items(items, ignore, argkeys_cache[scopenum])
        items_before = reorder_items_atscope(
                            items_before, ignore, argkeys_cache,scopenum+1)
        if items_same is None:
            # nothing to reorder in this scope
            assert items_other is None
            return items_done + items_before
        items_done.extend(items_before)
        items = items_same + items_other
        ignore = newignore


def slice_items(items, ignore, scoped_argkeys_cache):
    # we pick the first item which uses a fixture instance in the
    # requested scope and which we haven't seen yet.  We slice the input
    # items list into a list of items_nomatch, items_same and
    # items_other
    if scoped_argkeys_cache:  # do we need to do work at all?
        it = iter(items)
        # first find a slicing key
        for i, item in enumerate(it):
            argkeys = scoped_argkeys_cache.get(item)
            if argkeys is not None:
                argkeys = argkeys.difference(ignore)
                if argkeys:  # found a slicing key
                    slicing_argkey = argkeys.pop()
                    items_before = items[:i]
                    items_same = [item]
                    items_other = []
                    # now slice the remainder of the list
                    for item in it:
                        argkeys = scoped_argkeys_cache.get(item)
                        if argkeys and slicing_argkey in argkeys and \
                            slicing_argkey not in ignore:
                            items_same.append(item)
                        else:
                            items_other.append(item)
                    newignore = ignore.copy()
                    newignore.add(slicing_argkey)
                    return (items_before, items_same, items_other, newignore)
    return items, None, None, None

def get_parametrized_fixture_keys(item, scopenum):
    """ return list of keys for all parametrized arguments which match
    the specified scope. """
    assert scopenum < scopenum_function  # function
    try:
        cs = item.callspec
    except AttributeError:
        pass
    else:
        # cs.indictes.items() is random order of argnames but
        # then again different functions (items) can change order of
        # arguments so it doesn't matter much probably
        for argname, param_index in cs.indices.items():
            if cs._arg2scopenum[argname] != scopenum:
                continue
            if scopenum == 0:    # session
                key = (argname, param_index)
            elif scopenum == 1:  # module
                key = (argname, param_index, item.fspath)
            elif scopenum == 2:  # class
                key = (argname, param_index, item.fspath, item.cls)
            yield key


def xunitsetup(obj, name):
    meth = getattr(obj, name, None)
    if getfixturemarker(meth) is None:
        return meth

def getfixturemarker(obj):
    """ return fixturemarker or None if it doesn't exist or raised
    exceptions."""
    try:
        return getattr(obj, "_pytestfixturefunction", None)
    except KeyboardInterrupt:
        raise
    except Exception:
        # some objects raise errors like request (from flask import request)
        # we don't expect them to be fixture functions
        return None

scopename2class = {
    'class': Class,
    'module': Module,
    'function': pytest.Item,
}
def get_scope_node(node, scope):
    cls = scopename2class.get(scope)
    if cls is None:
        if scope == "session":
            return node.session
        raise ValueError("unknown scope")
    return node.getparent(cls)<|MERGE_RESOLUTION|>--- conflicted
+++ resolved
@@ -2386,13 +2386,9 @@
                 # fixture attribute
                 continue
             else:
-<<<<<<< HEAD
                 if marker.name:
                     name = marker.name
-                assert not name.startswith(self._argprefix)
-=======
                 assert not name.startswith(self._argprefix), name
->>>>>>> 24179dc9
             fixturedef = FixtureDef(self, nodeid, name, obj,
                                     marker.scope, marker.params,
                                     unittest=unittest, ids=marker.ids)
