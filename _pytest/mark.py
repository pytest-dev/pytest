""" generic mechanism for marking and selecting python functions. """
import inspect


class MarkerError(Exception):

    """Error in use of a pytest marker/attribute."""


def pytest_namespace():
    return {'mark': MarkGenerator()}


def pytest_addoption(parser):
    group = parser.getgroup("general")
    group._addoption(
        '-k',
        action="store", dest="keyword", default='', metavar="EXPRESSION",
        help="only run tests which match the given substring expression. "
             "An expression is a python evaluatable expression "
             "where all names are substring-matched against test names "
             "and their parent classes. Example: -k 'test_method or test "
             "other' matches all test functions and classes whose name "
             "contains 'test_method' or 'test_other'. "
             "Additionally keywords are matched to classes and functions "
             "containing extra names in their 'extra_keyword_matches' set, "
             "as well as functions which have names assigned directly to them."
    )

    group._addoption(
        "-m",
        action="store", dest="markexpr", default="", metavar="MARKEXPR",
        help="only run tests matching given mark expression.  "
             "example: -m 'mark1 and not mark2'."
    )

    group.addoption(
        "--markers", action="store_true",
        help="show markers (builtin, plugin and per-project ones)."
    )

    parser.addini("markers", "markers for test functions", 'linelist')


def pytest_cmdline_main(config):
    import _pytest.config
    if config.option.markers:
<<<<<<< HEAD
        config._do_configure()
        tw = py.io.TerminalWriter()
=======
        config.do_configure()
        tw = _pytest.config.create_terminal_writer(config)
>>>>>>> 5a17e797
        for line in config.getini("markers"):
            name, rest = line.split(":", 1)
            tw.write("@pytest.mark.%s:" % name, bold=True)
            tw.line(rest)
            tw.line()
        config._ensure_unconfigure()
        return 0
pytest_cmdline_main.tryfirst = True


def pytest_collection_modifyitems(items, config):
    keywordexpr = config.option.keyword
    matchexpr = config.option.markexpr
    if not keywordexpr and not matchexpr:
        return
    # pytest used to allow "-" for negating
    # but today we just allow "-" at the beginning, use "not" instead
    # we probably remove "-" alltogether soon
    if keywordexpr.startswith("-"):
        keywordexpr = "not " + keywordexpr[1:]
    selectuntil = False
    if keywordexpr[-1:] == ":":
        selectuntil = True
        keywordexpr = keywordexpr[:-1]

    remaining = []
    deselected = []
    for colitem in items:
        if keywordexpr and not matchkeyword(colitem, keywordexpr):
            deselected.append(colitem)
        else:
            if selectuntil:
                keywordexpr = None
            if matchexpr:
                if not matchmark(colitem, matchexpr):
                    deselected.append(colitem)
                    continue
            remaining.append(colitem)

    if deselected:
        config.hook.pytest_deselected(items=deselected)
        items[:] = remaining


class MarkMapping:
    """Provides a local mapping for markers where item access
    resolves to True if the marker is present. """
    def __init__(self, keywords):
        mymarks = set()
        for key, value in keywords.items():
            if isinstance(value, MarkInfo) or isinstance(value, MarkDecorator):
                mymarks.add(key)
        self._mymarks = mymarks

    def __getitem__(self, name):
        return name in self._mymarks


class KeywordMapping:
    """Provides a local mapping for keywords.
    Given a list of names, map any substring of one of these names to True.
    """
    def __init__(self, names):
        self._names = names

    def __getitem__(self, subname):
        for name in self._names:
            if subname in name:
                return True
        return False


def matchmark(colitem, markexpr):
    """Tries to match on any marker names, attached to the given colitem."""
    return eval(markexpr, {}, MarkMapping(colitem.keywords))


def matchkeyword(colitem, keywordexpr):
    """Tries to match given keyword expression to given collector item.

    Will match on the name of colitem, including the names of its parents.
    Only matches names of items which are either a :class:`Class` or a
    :class:`Function`.
    Additionally, matches on names in the 'extra_keyword_matches' set of
    any item, as well as names directly assigned to test functions.
    """
    mapped_names = set()

    # Add the names of the current item and any parent items
    import pytest
    for item in colitem.listchain():
        if not isinstance(item, pytest.Instance):
            mapped_names.add(item.name)

    # Add the names added as extra keywords to current or parent items
    for name in colitem.listextrakeywords():
        mapped_names.add(name)

    # Add the names attached to the current function through direct assignment
    if hasattr(colitem, 'function'):
        for name in colitem.function.__dict__:
            mapped_names.add(name)

    mapping = KeywordMapping(mapped_names)
    if " " not in keywordexpr:
        # special case to allow for simple "-k pass" and "-k 1.3"
        return mapping[keywordexpr]
    elif keywordexpr.startswith("not ") and " " not in keywordexpr[4:]:
        return not mapping[keywordexpr[4:]]
    return eval(keywordexpr, {}, mapping)


def pytest_configure(config):
    import pytest
    if config.option.strict:
        pytest.mark._config = config


class MarkGenerator:
    """ Factory for :class:`MarkDecorator` objects - exposed as
    a ``pytest.mark`` singleton instance.  Example::

         import py
         @pytest.mark.slowtest
         def test_function():
            pass

    will set a 'slowtest' :class:`MarkInfo` object
    on the ``test_function`` object. """

    def __getattr__(self, name):
        if name[0] == "_":
            raise AttributeError("Marker name must NOT start with underscore")
        if hasattr(self, '_config'):
            self._check(name)
        return MarkDecorator(name)

    def _check(self, name):
        try:
            if name in self._markers:
                return
        except AttributeError:
            pass
        self._markers = l = set()
        for line in self._config.getini("markers"):
            beginning = line.split(":", 1)
            x = beginning[0].split("(", 1)[0]
            l.add(x)
        if name not in self._markers:
            raise AttributeError("%r not a registered marker" % (name,))

def istestfunc(func):
    return hasattr(func, "__call__") and \
        getattr(func, "__name__", "<lambda>") != "<lambda>"

class MarkDecorator:
    """ A decorator for test functions and test classes.  When applied
    it will create :class:`MarkInfo` objects which may be
    :ref:`retrieved by hooks as item keywords <excontrolskip>`.
    MarkDecorator instances are often created like this::

        mark1 = pytest.mark.NAME              # simple MarkDecorator
        mark2 = pytest.mark.NAME(name1=value) # parametrized MarkDecorator

    and can then be applied as decorators to test functions::

        @mark2
        def test_function():
            pass

    When a MarkDecorator instance is called it does the following:
      1. If called with a single class as its only positional argument and no
         additional keyword arguments, it attaches itself to the class so it
         gets applied automatically to all test cases found in that class.
      2. If called with a single function as its only positional argument and
         no additional keyword arguments, it attaches a MarkInfo object to the
         function, containing all the arguments already stored internally in
         the MarkDecorator.
      3. When called in any other case, it performs a 'fake construction' call,
         i.e. it returns a new MarkDecorator instance with the original
         MarkDecorator's content updated with the arguments passed to this
         call.

    Note: The rules above prevent MarkDecorator objects from storing only a
    single function or class reference as their positional argument with no
    additional keyword or positional arguments.

    """
    def __init__(self, name, args=None, kwargs=None):
        self.name = name
        self.args = args or ()
        self.kwargs = kwargs or {}

    @property
    def markname(self):
        return self.name # for backward-compat (2.4.1 had this attr)

    def __repr__(self):
        d = self.__dict__.copy()
        name = d.pop('name')
        return "<MarkDecorator %r %r>" % (name, d)

    def __call__(self, *args, **kwargs):
        """ if passed a single callable argument: decorate it with mark info.
            otherwise add *args/**kwargs in-place to mark information. """
        if args and not kwargs:
            func = args[0]
            is_class = inspect.isclass(func)
            if len(args) == 1 and (istestfunc(func) or is_class):
                if is_class:
                    if hasattr(func, 'pytestmark'):
                        mark_list = func.pytestmark
                        if not isinstance(mark_list, list):
                            mark_list = [mark_list]
                        # always work on a copy to avoid updating pytestmark
                        # from a superclass by accident
                        mark_list = mark_list + [self]
                        func.pytestmark = mark_list
                    else:
                        func.pytestmark = [self]
                else:
                    holder = getattr(func, self.name, None)
                    if holder is None:
                        holder = MarkInfo(
                            self.name, self.args, self.kwargs
                        )
                        setattr(func, self.name, holder)
                    else:
                        holder.add(self.args, self.kwargs)
                return func
        kw = self.kwargs.copy()
        kw.update(kwargs)
        args = self.args + args
        return self.__class__(self.name, args=args, kwargs=kw)


class MarkInfo:
    """ Marking object created by :class:`MarkDecorator` instances. """
    def __init__(self, name, args, kwargs):
        #: name of attribute
        self.name = name
        #: positional argument list, empty if none specified
        self.args = args
        #: keyword argument dictionary, empty if nothing specified
        self.kwargs = kwargs
        self._arglist = [(args, kwargs.copy())]

    def __repr__(self):
        return "<MarkInfo %r args=%r kwargs=%r>" % (
            self.name, self.args, self.kwargs
        )

    def add(self, args, kwargs):
        """ add a MarkInfo with the given args and kwargs. """
        self._arglist.append((args, kwargs))
        self.args += args
        self.kwargs.update(kwargs)

    def __iter__(self):
        """ yield MarkInfo objects each relating to a marking-call. """
        for args, kwargs in self._arglist:
            yield MarkInfo(self.name, args, kwargs)<|MERGE_RESOLUTION|>--- conflicted
+++ resolved
@@ -45,13 +45,8 @@
 def pytest_cmdline_main(config):
     import _pytest.config
     if config.option.markers:
-<<<<<<< HEAD
         config._do_configure()
-        tw = py.io.TerminalWriter()
-=======
-        config.do_configure()
         tw = _pytest.config.create_terminal_writer(config)
->>>>>>> 5a17e797
         for line in config.getini("markers"):
             name, rest = line.split(":", 1)
             tw.write("@pytest.mark.%s:" % name, bold=True)
