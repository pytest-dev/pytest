""" recording warnings during test function execution. """
import inspect

import _pytest._code
import py
import sys
import warnings
<<<<<<< HEAD
from collections import namedtuple
from _pytest.fixtures import yield_fixture


@yield_fixture
def recwarn(request):
=======
import pytest


@pytest.yield_fixture
def recwarn():
>>>>>>> 5482dfe0
    """Return a WarningsRecorder instance that provides these methods:

    * ``pop(category=None)``: return last warning matching the category.
    * ``clear()``: clear list of warnings

    See http://docs.python.org/library/warnings.html for information
    on warning categories.
    """
    wrec = WarningsRecorder()
    with wrec:
        warnings.simplefilter('default')
        yield wrec


def deprecated_call(func=None, *args, **kwargs):
    """ assert that calling ``func(*args, **kwargs)`` triggers a
    ``DeprecationWarning`` or ``PendingDeprecationWarning``.

    This function can be used as a context manager::

        >>> import warnings
        >>> def api_call_v2():
        ...     warnings.warn('use v3 of this api', DeprecationWarning)
        ...     return 200

        >>> with deprecated_call():
        ...    assert api_call_v2() == 200

    Note: we cannot use WarningsRecorder here because it is still subject
    to the mechanism that prevents warnings of the same type from being
    triggered twice for the same module. See #1190.
    """
    if not func:
        return WarningsChecker(expected_warning=DeprecationWarning)

    categories = []

    def warn_explicit(message, category, *args, **kwargs):
        categories.append(category)
        old_warn_explicit(message, category, *args, **kwargs)

    def warn(message, category=None, *args, **kwargs):
        if isinstance(message, Warning):
            categories.append(message.__class__)
        else:
            categories.append(category)
        old_warn(message, category, *args, **kwargs)

    old_warn = warnings.warn
    old_warn_explicit = warnings.warn_explicit
    warnings.warn_explicit = warn_explicit
    warnings.warn = warn
    try:
        ret = func(*args, **kwargs)
    finally:
        warnings.warn_explicit = old_warn_explicit
        warnings.warn = old_warn
    deprecation_categories = (DeprecationWarning, PendingDeprecationWarning)
    if not any(issubclass(c, deprecation_categories) for c in categories):
        __tracebackhide__ = True
        raise AssertionError("%r did not produce DeprecationWarning" % (func,))
    return ret


def warns(expected_warning, *args, **kwargs):
    """Assert that code raises a particular class of warning.

    Specifically, the input @expected_warning can be a warning class or
    tuple of warning classes, and the code must return that warning
    (if a single class) or one of those warnings (if a tuple).

    This helper produces a list of ``warnings.WarningMessage`` objects,
    one for each warning raised.

    This function can be used as a context manager, or any of the other ways
    ``pytest.raises`` can be used::

        >>> with warns(RuntimeWarning):
        ...    warnings.warn("my warning", RuntimeWarning)
    """
    wcheck = WarningsChecker(expected_warning)
    if not args:
        return wcheck
    elif isinstance(args[0], str):
        code, = args
        assert isinstance(code, str)
        frame = sys._getframe(1)
        loc = frame.f_locals.copy()
        loc.update(kwargs)

        with wcheck:
            code = _pytest._code.Source(code).compile()
            py.builtin.exec_(code, frame.f_globals, loc)
    else:
        func = args[0]
        with wcheck:
            return func(*args[1:], **kwargs)


class WarningsRecorder(warnings.catch_warnings):
    """A context manager to record raised warnings.

    Adapted from `warnings.catch_warnings`.
    """

    def __init__(self):
        super(WarningsRecorder, self).__init__(record=True)
        self._entered = False
        self._list = []

    @property
    def list(self):
        """The list of recorded warnings."""
        return self._list

    def __getitem__(self, i):
        """Get a recorded warning by index."""
        return self._list[i]

    def __iter__(self):
        """Iterate through the recorded warnings."""
        return iter(self._list)

    def __len__(self):
        """The number of recorded warnings."""
        return len(self._list)

    def pop(self, cls=Warning):
        """Pop the first recorded warning, raise exception if not exists."""
        for i, w in enumerate(self._list):
            if issubclass(w.category, cls):
                return self._list.pop(i)
        __tracebackhide__ = True
        raise AssertionError("%r not found in warning list" % cls)

    def clear(self):
        """Clear the list of recorded warnings."""
        self._list[:] = []

    def __enter__(self):
        if self._entered:
            __tracebackhide__ = True
            raise RuntimeError("Cannot enter %r twice" % self)
        self._list = super(WarningsRecorder, self).__enter__()
        warnings.simplefilter('always')
        return self

    def __exit__(self, *exc_info):
        if not self._entered:
            __tracebackhide__ = True
            raise RuntimeError("Cannot exit %r without entering first" % self)
        super(WarningsRecorder, self).__exit__(*exc_info)


class WarningsChecker(WarningsRecorder):
    def __init__(self, expected_warning=None):
        super(WarningsChecker, self).__init__()

        msg = ("exceptions must be old-style classes or "
               "derived from Warning, not %s")
        if isinstance(expected_warning, tuple):
            for exc in expected_warning:
                if not inspect.isclass(exc):
                    raise TypeError(msg % type(exc))
        elif inspect.isclass(expected_warning):
            expected_warning = (expected_warning,)
        elif expected_warning is not None:
            raise TypeError(msg % type(expected_warning))

        self.expected_warning = expected_warning

    def __exit__(self, *exc_info):
        super(WarningsChecker, self).__exit__(*exc_info)

        # only check if we're not currently handling an exception
        if all(a is None for a in exc_info):
            if self.expected_warning is not None:
                if not any(issubclass(r.category, self.expected_warning)
                           for r in self):
                    __tracebackhide__ = True
                    from _pytest.runner import fail
                    fail("DID NOT WARN. No warnings of type {0} was emitted. "
                         "The list of emitted warnings is: {1}.".format(
                            self.expected_warning,
                            [each.message for each in self]))<|MERGE_RESOLUTION|>--- conflicted
+++ resolved
@@ -5,20 +5,12 @@
 import py
 import sys
 import warnings
-<<<<<<< HEAD
 from collections import namedtuple
 from _pytest.fixtures import yield_fixture
 
 
 @yield_fixture
 def recwarn(request):
-=======
-import pytest
-
-
-@pytest.yield_fixture
-def recwarn():
->>>>>>> 5482dfe0
     """Return a WarningsRecorder instance that provides these methods:
 
     * ``pop(category=None)``: return last warning matching the category.
