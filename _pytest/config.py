""" command line options, ini-file and conftest.py processing. """
import argparse
import shlex
import traceback
import types
import warnings

import py
# DON't import pytest here because it causes import cycle troubles
import sys, os
import _pytest.hookspec  # the extension point definitions
from pluggy import PluginManager, HookimplMarker, HookspecMarker

hookimpl = HookimplMarker("pytest")
hookspec = HookspecMarker("pytest")

# pytest startup
#
class ConftestImportFailure(Exception):
    def __init__(self, path, excinfo):
        Exception.__init__(self, path, excinfo)
        self.path = path
        self.excinfo = excinfo


def main(args=None, plugins=None):
    """ return exit code, after performing an in-process test run.

    :arg args: list of command line arguments.

    :arg plugins: list of plugin objects to be auto-registered during
                  initialization.
    """
    try:
        try:
            config = _prepareconfig(args, plugins)
        except ConftestImportFailure as e:
            tw = py.io.TerminalWriter(sys.stderr)
            for line in traceback.format_exception(*e.excinfo):
                tw.line(line.rstrip(), red=True)
            tw.line("ERROR: could not load %s\n" % (e.path), red=True)
            return 4
        else:
            try:
                config.pluginmanager.check_pending()
                return config.hook.pytest_cmdline_main(config=config)
            finally:
                config._ensure_unconfigure()
    except UsageError as e:
        for msg in e.args:
            sys.stderr.write("ERROR: %s\n" %(msg,))
        return 4

class cmdline:  # compatibility namespace
    main = staticmethod(main)

class UsageError(Exception):
    """ error in pytest usage or invocation"""

_preinit = []

default_plugins = (
     "mark main terminal runner python pdb unittest capture skipping "
     "tmpdir monkeypatch recwarn pastebin helpconfig nose assertion genscript "
     "junitxml resultlog doctest").split()

builtin_plugins = set(default_plugins)
builtin_plugins.add("pytester")


def _preloadplugins():
    assert not _preinit
    _preinit.append(get_config())

def get_config():
    if _preinit:
        return _preinit.pop(0)
    # subsequent calls to main will create a fresh instance
    pluginmanager = PytestPluginManager()
    config = Config(pluginmanager)
    for spec in default_plugins:
        pluginmanager.import_plugin(spec)
    return config

def get_plugin_manager():
    """
    Obtain a new instance of the
    :py:class:`_pytest.config.PytestPluginManager`, with default plugins
    already loaded.

    This function can be used by integration with other tools, like hooking
    into pytest to run tests into an IDE.
    """
    return get_config().pluginmanager

def _prepareconfig(args=None, plugins=None):
    if args is None:
        args = sys.argv[1:]
    elif isinstance(args, py.path.local):
        args = [str(args)]
    elif not isinstance(args, (tuple, list)):
        if not isinstance(args, str):
            raise ValueError("not a string or argument list: %r" % (args,))
        args = shlex.split(args)
    config = get_config()
    pluginmanager = config.pluginmanager
    try:
        if plugins:
            for plugin in plugins:
                pluginmanager.register(plugin)
        return pluginmanager.hook.pytest_cmdline_parse(
                pluginmanager=pluginmanager, args=args)
    except BaseException:
        config._ensure_unconfigure()
        raise


def exclude_pytest_names(name):
    return not name.startswith(name) or name == "pytest_plugins" or \
           name.startswith("pytest_funcarg__")



class PytestPluginManager(PluginManager):
    """
    Overwrites :py:class:`pluggy.PluginManager` to add pytest-specific
    functionality:

    * loading plugins from the command line, ``PYTEST_PLUGIN`` env variable and
      ``pytest_plugins`` global variables found in plugins being loaded;
    * ``conftest.py`` loading during start-up;
    """
    def __init__(self):
        super(PytestPluginManager, self).__init__("pytest", implprefix="pytest_")
        self._warnings = []
        self._conftest_plugins = set()

        # state related to local conftest plugins
        self._path2confmods = {}
        self._conftestpath2mod = {}
        self._confcutdir = None
        self._noconftest = False

        self.add_hookspecs(_pytest.hookspec)
        self.register(self)
        if os.environ.get('PYTEST_DEBUG'):
            err = sys.stderr
            encoding = getattr(err, 'encoding', 'utf8')
            try:
                err = py.io.dupfile(err, encoding=encoding)
            except Exception:
                pass
            self.trace.root.setwriter(err.write)
            self.enable_tracing()

    def addhooks(self, module_or_class):
        """
        .. deprecated:: 2.8

        Use :py:meth:`pluggy.PluginManager.add_hookspecs` instead.
        """
        warning = dict(code="I2",
                       fslocation=py.code.getfslineno(sys._getframe(1)),
                       message="use pluginmanager.add_hookspecs instead of "
                               "deprecated addhooks() method.")
        self._warnings.append(warning)
        return self.add_hookspecs(module_or_class)

    def parse_hookimpl_opts(self, plugin, name):
        if exclude_pytest_names(name):
            return None

        method = getattr(plugin, name)
        opts = super(PytestPluginManager, self).parse_hookimpl_opts(plugin, name)
        if opts is not None:
            for name in ("tryfirst", "trylast", "optionalhook", "hookwrapper"):
                opts.setdefault(name, hasattr(method, name))
        return opts

    def parse_hookspec_opts(self, module_or_class, name):
        opts = super(PytestPluginManager, self).parse_hookspec_opts(
                                                module_or_class, name)
        if opts is None:
            method = getattr(module_or_class, name)
            if name.startswith("pytest_"):
                opts = {"firstresult": hasattr(method, "firstresult"),
                        "historic": hasattr(method, "historic")}
        return opts

    def _verify_hook(self, hook, hookmethod):
        super(PytestPluginManager, self)._verify_hook(hook, hookmethod)
        if "__multicall__" in hookmethod.argnames:
            fslineno = py.code.getfslineno(hookmethod.function)
            warning = dict(code="I1",
                           fslocation=fslineno,
                           message="%r hook uses deprecated __multicall__ "
                                   "argument" % (hook.name))
            self._warnings.append(warning)

    def register(self, plugin, name=None):
        ret = super(PytestPluginManager, self).register(plugin, name)
        if ret:
            self.hook.pytest_plugin_registered.call_historic(
                      kwargs=dict(plugin=plugin, manager=self))
        return ret

    def getplugin(self, name):
        # support deprecated naming because plugins (xdist e.g.) use it
        return self.get_plugin(name)

    def pytest_configure(self, config):
        # XXX now that the pluginmanager exposes hookimpl(tryfirst...)
        # we should remove tryfirst/trylast as markers
        config.addinivalue_line("markers",
            "tryfirst: mark a hook implementation function such that the "
            "plugin machinery will try to call it first/as early as possible.")
        config.addinivalue_line("markers",
            "trylast: mark a hook implementation function such that the "
            "plugin machinery will try to call it last/as late as possible.")
        for warning in self._warnings:
            if isinstance(warning, dict):
                config.warn(**warning)
            else:
                config.warn(code="I1", message=warning)

    #
    # internal API for local conftest plugin handling
    #
    def _set_initial_conftests(self, namespace):
        """ load initial conftest files given a preparsed "namespace".
            As conftest files may add their own command line options
            which have arguments ('--my-opt somepath') we might get some
            false positives.  All builtin and 3rd party plugins will have
            been loaded, however, so common options will not confuse our logic
            here.
        """
        current = py.path.local()
        self._confcutdir = current.join(namespace.confcutdir, abs=True) \
                                if namespace.confcutdir else None
        self._noconftest = namespace.noconftest
        testpaths = namespace.file_or_dir
        foundanchor = False
        for path in testpaths:
            path = str(path)
            # remove node-id syntax
            i = path.find("::")
            if i != -1:
                path = path[:i]
            anchor = current.join(path, abs=1)
            if exists(anchor): # we found some file object
                self._try_load_conftest(anchor)
                foundanchor = True
        if not foundanchor:
            self._try_load_conftest(current)

    def _try_load_conftest(self, anchor):
        self._getconftestmodules(anchor)
        # let's also consider test* subdirs
        if anchor.check(dir=1):
            for x in anchor.listdir("test*"):
                if x.check(dir=1):
                    self._getconftestmodules(x)

    def _getconftestmodules(self, path):
        if self._noconftest:
            return []
        try:
            return self._path2confmods[path]
        except KeyError:
            if path.isfile():
                clist = self._getconftestmodules(path.dirpath())
            else:
                # XXX these days we may rather want to use config.rootdir
                # and allow users to opt into looking into the rootdir parent
                # directories instead of requiring to specify confcutdir
                clist = []
                for parent in path.parts():
                    if self._confcutdir and self._confcutdir.relto(parent):
                        continue
                    conftestpath = parent.join("conftest.py")
                    if conftestpath.isfile():
                        mod = self._importconftest(conftestpath)
                        clist.append(mod)

            self._path2confmods[path] = clist
            return clist

    def _rget_with_confmod(self, name, path):
        modules = self._getconftestmodules(path)
        for mod in reversed(modules):
            try:
                return mod, getattr(mod, name)
            except AttributeError:
                continue
        raise KeyError(name)

    def _importconftest(self, conftestpath):
        try:
            return self._conftestpath2mod[conftestpath]
        except KeyError:
            pkgpath = conftestpath.pypkgpath()
            if pkgpath is None:
                _ensure_removed_sysmodule(conftestpath.purebasename)
            try:
                mod = conftestpath.pyimport()
            except Exception:
                raise ConftestImportFailure(conftestpath, sys.exc_info())

            self._conftest_plugins.add(mod)
            self._conftestpath2mod[conftestpath] = mod
            dirpath = conftestpath.dirpath()
            if dirpath in self._path2confmods:
                for path, mods in self._path2confmods.items():
                    if path and path.relto(dirpath) or path == dirpath:
                        assert mod not in mods
                        mods.append(mod)
            self.trace("loaded conftestmodule %r" %(mod))
            self.consider_conftest(mod)
            return mod

    #
    # API for bootstrapping plugin loading
    #
    #

    def consider_preparse(self, args):
        for opt1,opt2 in zip(args, args[1:]):
            if opt1 == "-p":
                self.consider_pluginarg(opt2)

    def consider_pluginarg(self, arg):
        if arg.startswith("no:"):
            name = arg[3:]
            self.set_blocked(name)
            if not name.startswith("pytest_"):
                self.set_blocked("pytest_" + name)
        else:
            self.import_plugin(arg)

    def consider_conftest(self, conftestmodule):
        if self.register(conftestmodule, name=conftestmodule.__file__):
            self.consider_module(conftestmodule)

    def consider_env(self):
        self._import_plugin_specs(os.environ.get("PYTEST_PLUGINS"))

    def consider_module(self, mod):
        self._import_plugin_specs(getattr(mod, "pytest_plugins", None))

    def _import_plugin_specs(self, spec):
        if spec:
            if isinstance(spec, str):
                spec = spec.split(",")
            for import_spec in spec:
                self.import_plugin(import_spec)

    def import_plugin(self, modname):
        # most often modname refers to builtin modules, e.g. "pytester",
        # "terminal" or "capture".  Those plugins are registered under their
        # basename for historic purposes but must be imported with the
        # _pytest prefix.
        assert isinstance(modname, str)
        if self.get_plugin(modname) is not None:
            return
        if modname in builtin_plugins:
            importspec = "_pytest." + modname
        else:
            importspec = modname
        try:
            __import__(importspec)
        except ImportError:
            raise
        except Exception as e:
            import pytest
            if not hasattr(pytest, 'skip') or not isinstance(e, pytest.skip.Exception):
                raise
            self._warnings.append("skipped plugin %r: %s" %((modname, e.msg)))
        else:
            mod = sys.modules[importspec]
            self.register(mod, modname)
            self.consider_module(mod)


class Parser:
    """ Parser for command line arguments and ini-file values.

    :ivar extra_info: dict of generic param -> value to display in case
        there's an error processing the command line arguments.
    """

    def __init__(self, usage=None, processopt=None):
        self._anonymous = OptionGroup("custom options", parser=self)
        self._groups = []
        self._processopt = processopt
        self._usage = usage
        self._inidict = {}
        self._ininames = []
        self.extra_info = {}

    def processoption(self, option):
        if self._processopt:
            if option.dest:
                self._processopt(option)

    def getgroup(self, name, description="", after=None):
        """ get (or create) a named option Group.

        :name: name of the option group.
        :description: long description for --help output.
        :after: name of other group, used for ordering --help output.

        The returned group object has an ``addoption`` method with the same
        signature as :py:func:`parser.addoption
        <_pytest.config.Parser.addoption>` but will be shown in the
        respective group in the output of ``pytest. --help``.
        """
        for group in self._groups:
            if group.name == name:
                return group
        group = OptionGroup(name, description, parser=self)
        i = 0
        for i, grp in enumerate(self._groups):
            if grp.name == after:
                break
        self._groups.insert(i+1, group)
        return group

    def addoption(self, *opts, **attrs):
        """ register a command line option.

        :opts: option names, can be short or long options.
        :attrs: same attributes which the ``add_option()`` function of the
           `argparse library
           <http://docs.python.org/2/library/argparse.html>`_
           accepts.

        After command line parsing options are available on the pytest config
        object via ``config.option.NAME`` where ``NAME`` is usually set
        by passing a ``dest`` attribute, for example
        ``addoption("--long", dest="NAME", ...)``.
        """
        self._anonymous.addoption(*opts, **attrs)

    def parse(self, args):
        from _pytest._argcomplete import try_argcomplete
        self.optparser = self._getparser()
        try_argcomplete(self.optparser)
        return self.optparser.parse_args([str(x) for x in args])

    def _getparser(self):
        from _pytest._argcomplete import filescompleter
        optparser = MyOptionParser(self, self.extra_info)
        groups = self._groups + [self._anonymous]
        for group in groups:
            if group.options:
                desc = group.description or group.name
                arggroup = optparser.add_argument_group(desc)
                for option in group.options:
                    n = option.names()
                    a = option.attrs()
                    arggroup.add_argument(*n, **a)
        # bash like autocompletion for dirs (appending '/')
        optparser.add_argument(FILE_OR_DIR, nargs='*').completer=filescompleter
        return optparser

    def parse_setoption(self, args, option):
        parsedoption = self.parse(args)
        for name, value in parsedoption.__dict__.items():
            setattr(option, name, value)
        return getattr(parsedoption, FILE_OR_DIR)

    def parse_known_args(self, args):
        optparser = self._getparser()
        args = [str(x) for x in args]
        return optparser.parse_known_args(args)[0]

    def addini(self, name, help, type=None, default=None):
        """ register an ini-file option.

        :name: name of the ini-variable
        :type: type of the variable, can be ``pathlist``, ``args`` or ``linelist``.
        :default: default value if no ini-file option exists but is queried.

        The value of ini-variables can be retrieved via a call to
        :py:func:`config.getini(name) <_pytest.config.Config.getini>`.
        """
        assert type in (None, "pathlist", "args", "linelist")
        self._inidict[name] = (help, type, default)
        self._ininames.append(name)


class ArgumentError(Exception):
    """
    Raised if an Argument instance is created with invalid or
    inconsistent arguments.
    """

    def __init__(self, msg, option):
        self.msg = msg
        self.option_id = str(option)

    def __str__(self):
        if self.option_id:
            return "option %s: %s" % (self.option_id, self.msg)
        else:
            return self.msg


class Argument:
    """class that mimics the necessary behaviour of optparse.Option """
    _typ_map = {
        'int': int,
        'string': str,
        }
    # enable after some grace period for plugin writers
    TYPE_WARN = False

    def __init__(self, *names, **attrs):
        """store parms in private vars for use in add_argument"""
        self._attrs = attrs
        self._short_opts = []
        self._long_opts = []
        self.dest = attrs.get('dest')
        if self.TYPE_WARN:
            try:
                help = attrs['help']
                if '%default' in help:
                    warnings.warn(
                        'pytest now uses argparse. "%default" should be'
                        ' changed to "%(default)s" ',
                        FutureWarning,
                        stacklevel=3)
            except KeyError:
                pass
        try:
            typ = attrs['type']
        except KeyError:
            pass
        else:
            # this might raise a keyerror as well, don't want to catch that
            if isinstance(typ, py.builtin._basestring):
                if typ == 'choice':
                    if self.TYPE_WARN:
                        warnings.warn(
                            'type argument to addoption() is a string %r.'
                            ' For parsearg this is optional and when supplied '
                            ' should be a type.'
                            ' (options: %s)' % (typ, names),
                            FutureWarning,
                            stacklevel=3)
                    # argparse expects a type here take it from
                    # the type of the first element
                    attrs['type'] = type(attrs['choices'][0])
                else:
                    if self.TYPE_WARN:
                        warnings.warn(
                            'type argument to addoption() is a string %r.'
                            ' For parsearg this should be a type.'
                            ' (options: %s)' % (typ, names),
                            FutureWarning,
                            stacklevel=3)
                    attrs['type'] = Argument._typ_map[typ]
                # used in test_parseopt -> test_parse_defaultgetter
                self.type = attrs['type']
            else:
                self.type = typ
        try:
            # attribute existence is tested in Config._processopt
            self.default = attrs['default']
        except KeyError:
            pass
        self._set_opt_strings(names)
        if not self.dest:
            if self._long_opts:
                self.dest = self._long_opts[0][2:].replace('-', '_')
            else:
                try:
                    self.dest = self._short_opts[0][1:]
                except IndexError:
                    raise ArgumentError(
                        'need a long or short option', self)

    def names(self):
        return self._short_opts + self._long_opts

    def attrs(self):
        # update any attributes set by processopt
        attrs = 'default dest help'.split()
        if self.dest:
            attrs.append(self.dest)
        for attr in attrs:
            try:
                self._attrs[attr] = getattr(self, attr)
            except AttributeError:
                pass
        if self._attrs.get('help'):
            a = self._attrs['help']
            a = a.replace('%default', '%(default)s')
            #a = a.replace('%prog', '%(prog)s')
            self._attrs['help'] = a
        return self._attrs

    def _set_opt_strings(self, opts):
        """directly from optparse

        might not be necessary as this is passed to argparse later on"""
        for opt in opts:
            if len(opt) < 2:
                raise ArgumentError(
                    "invalid option string %r: "
                    "must be at least two characters long" % opt, self)
            elif len(opt) == 2:
                if not (opt[0] == "-" and opt[1] != "-"):
                    raise ArgumentError(
                        "invalid short option string %r: "
                        "must be of the form -x, (x any non-dash char)" % opt,
                        self)
                self._short_opts.append(opt)
            else:
                if not (opt[0:2] == "--" and opt[2] != "-"):
                    raise ArgumentError(
                        "invalid long option string %r: "
                        "must start with --, followed by non-dash" % opt,
                        self)
                self._long_opts.append(opt)

    def __repr__(self):
        retval = 'Argument('
        if self._short_opts:
            retval += '_short_opts: ' + repr(self._short_opts) + ', '
        if self._long_opts:
            retval += '_long_opts: ' + repr(self._long_opts) + ', '
        retval += 'dest: ' + repr(self.dest) + ', '
        if hasattr(self, 'type'):
            retval += 'type: ' + repr(self.type) + ', '
        if hasattr(self, 'default'):
            retval += 'default: ' + repr(self.default) + ', '
        if retval[-2:] == ', ':  # always long enough to test ("Argument(" )
            retval = retval[:-2]
        retval += ')'
        return retval


class OptionGroup:
    def __init__(self, name, description="", parser=None):
        self.name = name
        self.description = description
        self.options = []
        self.parser = parser

    def addoption(self, *optnames, **attrs):
        """ add an option to this group.

        if a shortened version of a long option is specified it will
        be suppressed in the help. addoption('--twowords', '--two-words')
        results in help showing '--two-words' only, but --twowords gets
        accepted **and** the automatic destination is in args.twowords
        """
        option = Argument(*optnames, **attrs)
        self._addoption_instance(option, shortupper=False)

    def _addoption(self, *optnames, **attrs):
        option = Argument(*optnames, **attrs)
        self._addoption_instance(option, shortupper=True)

    def _addoption_instance(self, option, shortupper=False):
        if not shortupper:
            for opt in option._short_opts:
                if opt[0] == '-' and opt[1].islower():
                    raise ValueError("lowercase shortoptions reserved")
        if self.parser:
            self.parser.processoption(option)
        self.options.append(option)


class MyOptionParser(argparse.ArgumentParser):
    def __init__(self, parser, extra_info=None):
        if not extra_info:
            extra_info = {}
        self._parser = parser
        argparse.ArgumentParser.__init__(self, usage=parser._usage,
            add_help=False, formatter_class=DropShorterLongHelpFormatter)
        # extra_info is a dict of (param -> value) to display if there's
        # an usage error to provide more contextual information to the user
        self.extra_info = extra_info

    def parse_args(self, args=None, namespace=None):
        """allow splitting of positional arguments"""
        args, argv = self.parse_known_args(args, namespace)
        if argv:
            for arg in argv:
                if arg and arg[0] == '-':
                    lines = ['unrecognized arguments: %s' % (' '.join(argv))]
                    for k, v in sorted(self.extra_info.items()):
                        lines.append('  %s: %s' % (k, v))
                    self.error('\n'.join(lines))
            getattr(args, FILE_OR_DIR).extend(argv)
        return args

class DropShorterLongHelpFormatter(argparse.HelpFormatter):
    """shorten help for long options that differ only in extra hyphens

    - collapse **long** options that are the same except for extra hyphens
    - special action attribute map_long_option allows surpressing additional
      long options
    - shortcut if there are only two options and one of them is a short one
    - cache result on action object as this is called at least 2 times
    """
    def _format_action_invocation(self, action):
        orgstr = argparse.HelpFormatter._format_action_invocation(self, action)
        if orgstr and orgstr[0] != '-': # only optional arguments
            return orgstr
        res = getattr(action, '_formatted_action_invocation', None)
        if res:
            return res
        options = orgstr.split(', ')
        if len(options) == 2 and (len(options[0]) == 2 or len(options[1]) == 2):
            # a shortcut for '-h, --help' or '--abc', '-a'
            action._formatted_action_invocation = orgstr
            return orgstr
        return_list = []
        option_map =  getattr(action, 'map_long_option', {})
        if option_map is None:
            option_map = {}
        short_long = {}
        for option in options:
            if len(option) == 2 or option[2] == ' ':
                continue
            if not option.startswith('--'):
                raise ArgumentError('long optional argument without "--": [%s]'
                                    % (option), self)
            xxoption = option[2:]
            if xxoption.split()[0] not in option_map:
                shortened = xxoption.replace('-', '')
                if shortened not in short_long or \
                   len(short_long[shortened]) < len(xxoption):
                    short_long[shortened] = xxoption
        # now short_long has been filled out to the longest with dashes
        # **and** we keep the right option ordering from add_argument
        for option in options: #
            if len(option) == 2 or option[2] == ' ':
                return_list.append(option)
            if option[2:] == short_long.get(option.replace('-', '')):
                return_list.append(option.replace(' ', '='))
        action._formatted_action_invocation = ', '.join(return_list)
        return action._formatted_action_invocation



def _ensure_removed_sysmodule(modname):
    try:
        del sys.modules[modname]
    except KeyError:
        pass

class CmdOptions(object):
    """ holds cmdline options as attributes."""
    def __init__(self, **kwargs):
        self.__dict__.update(kwargs)
    def __repr__(self):
        return "<CmdOptions %r>" %(self.__dict__,)

class Notset:
    def __repr__(self):
        return "<NOTSET>"

notset = Notset()
FILE_OR_DIR = 'file_or_dir'

class Config(object):
    """ access to configuration values, pluginmanager and plugin hooks.  """

    def __init__(self, pluginmanager):
        #: access to command line option as attributes.
        #: (deprecated), use :py:func:`getoption() <_pytest.config.Config.getoption>` instead
        self.option = CmdOptions()
        _a = FILE_OR_DIR
        self._parser = Parser(
            usage="%%(prog)s [options] [%s] [%s] [...]" % (_a, _a),
            processopt=self._processopt,
        )
        #: a pluginmanager instance
        self.pluginmanager = pluginmanager
        self.trace = self.pluginmanager.trace.root.get("config")
        self.hook = self.pluginmanager.hook
        self._inicache = {}
        self._opt2dest = {}
        self._cleanup = []
        self.pluginmanager.register(self, "pytestconfig")
        self._configured = False
        def do_setns(dic):
            import pytest
            setns(pytest, dic)
        self.hook.pytest_namespace.call_historic(do_setns, {})
        self.hook.pytest_addoption.call_historic(kwargs=dict(parser=self._parser))

    def add_cleanup(self, func):
        """ Add a function to be called when the config object gets out of
        use (usually coninciding with pytest_unconfigure)."""
        self._cleanup.append(func)

    def _do_configure(self):
        assert not self._configured
        self._configured = True
        self.hook.pytest_configure.call_historic(kwargs=dict(config=self))

    def _ensure_unconfigure(self):
        if self._configured:
            self._configured = False
            self.hook.pytest_unconfigure(config=self)
            self.hook.pytest_configure._call_history = []
        while self._cleanup:
            fin = self._cleanup.pop()
            fin()

    def warn(self, code, message, fslocation=None):
        """ generate a warning for this test session. """
        self.hook.pytest_logwarning(code=code, message=message,
                                    fslocation=fslocation, nodeid=None)

    def get_terminal_writer(self):
        return self.pluginmanager.get_plugin("terminalreporter")._tw

    def pytest_cmdline_parse(self, pluginmanager, args):
        # REF1 assert self == pluginmanager.config, (self, pluginmanager.config)
        self.parse(args)
        return self

    def notify_exception(self, excinfo, option=None):
        if option and option.fulltrace:
            style = "long"
        else:
            style = "native"
        excrepr = excinfo.getrepr(funcargs=True,
            showlocals=getattr(option, 'showlocals', False),
            style=style,
        )
        res = self.hook.pytest_internalerror(excrepr=excrepr,
                                             excinfo=excinfo)
        if not py.builtin.any(res):
            for line in str(excrepr).split("\n"):
                sys.stderr.write("INTERNALERROR> %s\n" %line)
                sys.stderr.flush()

    def cwd_relative_nodeid(self, nodeid):
        # nodeid's are relative to the rootpath, compute relative to cwd
        if self.invocation_dir != self.rootdir:
            fullpath = self.rootdir.join(nodeid)
            nodeid = self.invocation_dir.bestrelpath(fullpath)
        return nodeid

    @classmethod
    def fromdictargs(cls, option_dict, args):
        """ constructor useable for subprocesses. """
        config = get_config()
        config._preparse(args, addopts=False)
        config.option.__dict__.update(option_dict)
        for x in config.option.plugins:
            config.pluginmanager.consider_pluginarg(x)
        return config

    def _processopt(self, opt):
        for name in opt._short_opts + opt._long_opts:
            self._opt2dest[name] = opt.dest

        if hasattr(opt, 'default') and opt.dest:
            if not hasattr(self.option, opt.dest):
                setattr(self.option, opt.dest, opt.default)

    @hookimpl(trylast=True)
    def pytest_load_initial_conftests(self, early_config):
        self.pluginmanager._set_initial_conftests(early_config.known_args_namespace)

    def _initini(self, args):
        parsed_args = self._parser.parse_known_args(args)
        r = determine_setup(parsed_args.inifilename, parsed_args.file_or_dir)
        self.rootdir, self.inifile, self.inicfg = r
        self._parser.extra_info['rootdir'] = self.rootdir
        self._parser.extra_info['inifile'] = self.inifile
        self.invocation_dir = py.path.local()
        self._parser.addini('addopts', 'extra command line options', 'args')
        self._parser.addini('minversion', 'minimally required pytest version')

    def _preparse(self, args, addopts=True):
        self._initini(args)
        if addopts:
            args[:] = shlex.split(os.environ.get('PYTEST_ADDOPTS', '')) + args
            args[:] = self.getini("addopts") + args
        self._checkversion()
        self.pluginmanager.consider_preparse(args)
        try:
            self.pluginmanager.load_setuptools_entrypoints("pytest11")
        except ImportError as e:
            self.warn("I2", "could not load setuptools entry import: %s" % (e,))
        self.pluginmanager.consider_env()
        self.known_args_namespace = ns = self._parser.parse_known_args(args)
        try:
            self.hook.pytest_load_initial_conftests(early_config=self,
                    args=args, parser=self._parser)
        except ConftestImportFailure:
            e = sys.exc_info()[1]
            if ns.help or ns.version:
                # we don't want to prevent --help/--version to work
                # so just let is pass and print a warning at the end
                self.pluginmanager._warnings.append(
                        "could not load initial conftests (%s)\n" % e.path)
            else:
                raise

    def _checkversion(self):
        import pytest
        minver = self.inicfg.get('minversion', None)
        if minver:
            ver = minver.split(".")
            myver = pytest.__version__.split(".")
            if myver < ver:
                raise pytest.UsageError(
                    "%s:%d: requires pytest-%s, actual pytest-%s'" %(
                    self.inicfg.config.path, self.inicfg.lineof('minversion'),
                    minver, pytest.__version__))

    def parse(self, args):
        # parse given cmdline arguments into this config object.
        assert not hasattr(self, 'args'), (
                "can only parse cmdline args at most once per Config object")
        self._origargs = args
        self.hook.pytest_addhooks.call_historic(
                                  kwargs=dict(pluginmanager=self.pluginmanager))
        self._preparse(args)
        # XXX deprecated hook:
        self.hook.pytest_cmdline_preparse(config=self, args=args)
        args = self._parser.parse_setoption(args, self.option)
        if not args:
            cwd = os.getcwd()
            if cwd == self.rootdir:
                args = self.getini('testpaths')
            if not args:
                args = [cwd]
        self.args = args

    def addinivalue_line(self, name, line):
        """ add a line to an ini-file option. The option must have been
        declared but might not yet be set in which case the line becomes the
        the first line in its value. """
        x = self.getini(name)
        assert isinstance(x, list)
        x.append(line) # modifies the cached list inline

    def getini(self, name):
        """ return configuration value from an :ref:`ini file <inifiles>`. If the
        specified name hasn't been registered through a prior
        :py:func:`parser.addini <pytest.config.Parser.addini>`
        call (usually from a plugin), a ValueError is raised. """
        try:
            return self._inicache[name]
        except KeyError:
            self._inicache[name] = val = self._getini(name)
            return val

    def _getini(self, name):
        try:
            description, type, default = self._parser._inidict[name]
        except KeyError:
            raise ValueError("unknown configuration value: %r" %(name,))
        try:
            value = self.inicfg[name]
        except KeyError:
            if default is not None:
                return default
            if type is None:
                return ''
            return []
        if type == "pathlist":
            dp = py.path.local(self.inicfg.config.path).dirpath()
            l = []
            for relpath in shlex.split(value):
                l.append(dp.join(relpath, abs=True))
            return l
        elif type == "args":
            return shlex.split(value)
        elif type == "linelist":
            return [t for t in map(lambda x: x.strip(), value.split("\n")) if t]
        else:
            assert type is None
            return value

    def _getconftest_pathlist(self, name, path):
        try:
            mod, relroots = self.pluginmanager._rget_with_confmod(name, path)
        except KeyError:
            return None
        modpath = py.path.local(mod.__file__).dirpath()
        l = []
        for relroot in relroots:
            if not isinstance(relroot, py.path.local):
                relroot = relroot.replace("/", py.path.local.sep)
                relroot = modpath.join(relroot, abs=True)
            l.append(relroot)
        return l

    def getoption(self, name, default=notset, skip=False):
        """ return command line option value.

        :arg name: name of the option.  You may also specify
            the literal ``--OPT`` option instead of the "dest" option name.
        :arg default: default value if no option of that name exists.
        :arg skip: if True raise pytest.skip if option does not exists
            or has a None value.
        """
        name = self._opt2dest.get(name, name)
        try:
            val = getattr(self.option, name)
            if val is None and skip:
                raise AttributeError(name)
            return val
        except AttributeError:
            if default is not notset:
                return default
            if skip:
                import pytest
                pytest.skip("no %r option found" %(name,))
            raise ValueError("no option named %r" % (name,))

    def getvalue(self, name, path=None):
        """ (deprecated, use getoption()) """
        return self.getoption(name)

    def getvalueorskip(self, name, path=None):
        """ (deprecated, use getoption(skip=True)) """
        return self.getoption(name, skip=True)

def exists(path, ignore=EnvironmentError):
    try:
        return path.check()
    except ignore:
        return False

def getcfg(args, inibasenames):
    args = [x for x in args if not str(x).startswith("-")]
    if not args:
        args = [py.path.local()]
    for arg in args:
        arg = py.path.local(arg)
        for base in arg.parts(reverse=True):
            for inibasename in inibasenames:
                p = base.join(inibasename)
                if exists(p):
                    iniconfig = py.iniconfig.IniConfig(p)
                    if 'pytest' in iniconfig.sections:
                        return base, p, iniconfig['pytest']
                    elif inibasename == "pytest.ini":
                        # allowed to be empty
                        return base, p, {}
    return None, None, None


def get_common_ancestor(args):
    # args are what we get after early command line parsing (usually
    # strings, but can be py.path.local objects as well)
    common_ancestor = None
    for arg in args:
        if str(arg)[0] == "-":
            continue
        p = py.path.local(arg)
        if common_ancestor is None:
            common_ancestor = p
        else:
            if p.relto(common_ancestor) or p == common_ancestor:
                continue
            elif common_ancestor.relto(p):
                common_ancestor = p
            else:
                shared = p.common(common_ancestor)
                if shared is not None:
                    common_ancestor = shared
    if common_ancestor is None:
        common_ancestor = py.path.local()
    elif not common_ancestor.isdir():
        common_ancestor = common_ancestor.dirpath()
    return common_ancestor


def determine_setup(inifile, args):
    if inifile:
        iniconfig = py.iniconfig.IniConfig(inifile)
        try:
            inicfg = iniconfig["pytest"]
        except KeyError:
            inicfg = None
        rootdir = get_common_ancestor(args)
    else:
        ancestor = get_common_ancestor(args)
        rootdir, inifile, inicfg = getcfg(
            [ancestor], ["pytest.ini", "tox.ini", "setup.cfg"])
        if rootdir is None:
            for rootdir in ancestor.parts(reverse=True):
                if rootdir.join("setup.py").exists():
                    break
            else:
                rootdir = ancestor
    return rootdir, inifile, inicfg or {}


def setns(obj, dic):
    import pytest
    for name, value in dic.items():
        if isinstance(value, dict):
            mod = getattr(obj, name, None)
            if mod is None:
                modname = "pytest.%s" % name
                mod = types.ModuleType(modname)
                sys.modules[modname] = mod
                mod.__all__ = []
                setattr(obj, name, mod)
            obj.__all__.append(name)
            setns(mod, value)
        else:
            setattr(obj, name, value)
            obj.__all__.append(name)
            #if obj != pytest:
            #    pytest.__all__.append(name)
            setattr(pytest, name, value)
<<<<<<< HEAD
=======


def create_terminal_writer(config, *args, **kwargs):
    """Create a TerminalWriter instance configured according to the options
    in the config object. Every code which requires a TerminalWriter object
    and has access to a config object should use this function.
    """
    tw = py.io.TerminalWriter(*args, **kwargs)
    if config.option.color == 'yes':
        tw.hasmarkup = True
    if config.option.color == 'no':
        tw.hasmarkup = False
    return tw
>>>>>>> 5a17e797
<|MERGE_RESOLUTION|>--- conflicted
+++ resolved
@@ -1120,8 +1120,6 @@
             #if obj != pytest:
             #    pytest.__all__.append(name)
             setattr(pytest, name, value)
-<<<<<<< HEAD
-=======
 
 
 def create_terminal_writer(config, *args, **kwargs):
@@ -1134,5 +1132,4 @@
         tw.hasmarkup = True
     if config.option.color == 'no':
         tw.hasmarkup = False
-    return tw
->>>>>>> 5a17e797
+    return tw